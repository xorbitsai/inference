--- conflicted
+++ resolved
@@ -45,6 +45,7 @@
         const newImageModelData = []
         const newAudioModelData = []
         const newRerankModelData = []
+        const newFlexibleModelData = []
         response.data.forEach((model) => {
           let newValue = {
             ...model,
@@ -67,6 +68,8 @@
             newImageModelData.push(newValue)
           } else if (newValue.model_type === 'rerank') {
             newRerankModelData.push(newValue)
+          } else if (newValue.model_type === 'flexible') {
+              newFlexibleModelData.push(newValue)
           }
         })
         setLlmData(newLlmData)
@@ -74,6 +77,7 @@
         setAudioModelData(newAudioModelData)
         setImageModelData(newImageModelData)
         setRerankModelData(newRerankModelData)
+        setFlexibleModelData(newFlexibleModelData)
         setIsUpdatingModel(false)
       })
       .catch((error) => {
@@ -115,47 +119,9 @@
       setIsUpdatingModel(true)
 
       fetchWrapper
-<<<<<<< HEAD
         .get('/v1/models/code_prompts')
         .then((code_prompts) => {
           get_models(code_prompts)
-=======
-        .get('/v1/models')
-        .then((response) => {
-          const newLlmData = []
-          const newEmbeddingModelData = []
-          const newImageModelData = []
-          const newAudioModelData = []
-          const newRerankModelData = []
-          const newFlexibleModelData = []
-          response.data.forEach((model) => {
-            let newValue = {
-              ...model,
-              id: model.id,
-              url: model.id,
-            }
-            if (newValue.model_type === 'LLM') {
-              newLlmData.push(newValue)
-            } else if (newValue.model_type === 'embedding') {
-              newEmbeddingModelData.push(newValue)
-            } else if (newValue.model_type === 'audio') {
-              newAudioModelData.push(newValue)
-            } else if (newValue.model_type === 'image') {
-              newImageModelData.push(newValue)
-            } else if (newValue.model_type === 'rerank') {
-              newRerankModelData.push(newValue)
-            } else if (newValue.model_type === 'flexible') {
-              newFlexibleModelData.push(newValue)
-            }
-          })
-          setLlmData(newLlmData)
-          setEmbeddingModelData(newEmbeddingModelData)
-          setAudioModelData(newAudioModelData)
-          setImageModelData(newImageModelData)
-          setRerankModelData(newRerankModelData)
-          setFlexibleModelData(newFlexibleModelData)
-          setIsUpdatingModel(false)
->>>>>>> 4e741cf4
         })
         .catch((error) => {
           console.error('Error:', error)
