--- conflicted
+++ resolved
@@ -46,6 +46,7 @@
         const newEmbeddingModelData = []
         const newImageModelData = []
         const newAudioModelData = []
+        const newVideoModelData = []
         const newRerankModelData = []
         const newFlexibleModelData = []
         response.data.forEach((model) => {
@@ -66,6 +67,8 @@
             newEmbeddingModelData.push(newValue)
           } else if (newValue.model_type === 'audio') {
             newAudioModelData.push(newValue)
+          } else if (newValue.model_type === 'video') {
+            newVideoModelData.push(newValue)
           } else if (newValue.model_type === 'image') {
             newImageModelData.push(newValue)
           } else if (newValue.model_type === 'rerank') {
@@ -77,6 +80,7 @@
         setLlmData(newLlmData)
         setEmbeddingModelData(newEmbeddingModelData)
         setAudioModelData(newAudioModelData)
+        setVideoModelData(newVideoModelData)
         setImageModelData(newImageModelData)
         setRerankModelData(newRerankModelData)
         setFlexibleModelData(newFlexibleModelData)
@@ -124,51 +128,9 @@
       setIsUpdatingModel(true)
 
       fetchWrapper
-<<<<<<< HEAD
         .get('/v1/models/code_prompts')
         .then((code_prompts) => {
           get_models(code_prompts)
-=======
-        .get('/v1/models')
-        .then((response) => {
-          const newLlmData = []
-          const newEmbeddingModelData = []
-          const newImageModelData = []
-          const newAudioModelData = []
-          const newVideoModelData = []
-          const newRerankModelData = []
-          const newFlexibleModelData = []
-          response.data.forEach((model) => {
-            let newValue = {
-              ...model,
-              id: model.id,
-              url: model.id,
-            }
-            if (newValue.model_type === 'LLM') {
-              newLlmData.push(newValue)
-            } else if (newValue.model_type === 'embedding') {
-              newEmbeddingModelData.push(newValue)
-            } else if (newValue.model_type === 'audio') {
-              newAudioModelData.push(newValue)
-            } else if (newValue.model_type === 'video') {
-              newVideoModelData.push(newValue)
-            } else if (newValue.model_type === 'image') {
-              newImageModelData.push(newValue)
-            } else if (newValue.model_type === 'rerank') {
-              newRerankModelData.push(newValue)
-            } else if (newValue.model_type === 'flexible') {
-              newFlexibleModelData.push(newValue)
-            }
-          })
-          setLlmData(newLlmData)
-          setEmbeddingModelData(newEmbeddingModelData)
-          setAudioModelData(newAudioModelData)
-          setVideoModelData(newVideoModelData)
-          setImageModelData(newImageModelData)
-          setRerankModelData(newRerankModelData)
-          setFlexibleModelData(newFlexibleModelData)
-          setIsUpdatingModel(false)
->>>>>>> 7c891a46
         })
         .catch((error) => {
           console.error('Error:', error)
