--- conflicted
+++ resolved
@@ -72,12 +72,7 @@
               const newEmbeddingModelData = []
               const newImageModelData = []
               const newRerankModelData = []
-<<<<<<< HEAD
-              const newAudioModelData = []
-              Object.entries(data).forEach(([key, value]) => {
-=======
               response.data.forEach((model) => {
->>>>>>> 2f1ee95b
                 let newValue = {
                   ...model,
                   id: model.id,
@@ -411,11 +406,6 @@
       },
     },
   ]
-
-<<<<<<< HEAD
-  const imageModelColumns = embeddingModelColumns
-  const audioModelColumns = embeddingModelColumns
-=======
   const imageModelColumns = [
     {
       field: 'id',
@@ -593,8 +583,7 @@
       },
     },
   ]
-
->>>>>>> 2f1ee95b
+  const audioModelColumns = embeddingModelColumns
   const rerankModelColumns = embeddingModelColumns
 
   const dataGridStyle = {
