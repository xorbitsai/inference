import './styles/modelCardStyle.css'

import {
  ChatOutlined,
  Close,
  Delete,
  EditNote,
  EditNoteOutlined,
  ExpandLess,
  ExpandMore,
  Grade,
  HelpCenterOutlined,
  RocketLaunchOutlined,
  StarBorder,
  UndoOutlined,
} from '@mui/icons-material'
import {
  Alert,
  Backdrop,
  Box,
  Button,
  Chip,
  CircularProgress,
  Collapse,
  Drawer,
  FormControl,
  Grid,
  IconButton,
  InputLabel,
  ListItemButton,
  ListItemText,
  MenuItem,
  Paper,
  Select,
  Snackbar,
  Stack,
  Table,
  TableBody,
  TableCell,
  TableContainer,
  TableHead,
  TablePagination,
  TableRow,
  TextField,
  Tooltip,
} from '@mui/material'
import { styled } from '@mui/material/styles'
import React, { useContext, useEffect, useRef, useState } from 'react'
import { useNavigate } from 'react-router-dom'

import { ApiContext } from '../../components/apiContext'
import CopyComponent from '../../components/copyComponent/copyComponent'
import DeleteDialog from '../../components/deleteDialog'
import fetchWrapper from '../../components/fetchWrapper'
import TitleTypography from '../../components/titleTypography'
import AddPair from './components/addPair'

const llmAllDataKey = [
  'model_uid',
  'model_name',
  'model_type',
  'model_engine',
  'model_format',
  'model_size_in_billions',
  'quantization',
  'n_gpu',
  'n_gpu_layers',
  'replica',
  'request_limits',
  'worker_ip',
  'gpu_idx',
  'download_hub',
  'peft_model_config',
]

const csghubArr = ['qwen2-instruct']

const ModelCard = ({
  url,
  modelData,
  gpuAvailable,
  modelType,
  is_custom = false,
  onHandleCompleteDelete,
  onHandlecustomDelete,
  onGetCollectionArr,
}) => {
  const [hover, setHover] = useState(false)
  const [selected, setSelected] = useState(false)
  const [requestLimitsAlert, setRequestLimitsAlert] = useState(false)
  const [GPUIdxAlert, setGPUIdxAlert] = useState(false)
  const [isOther, setIsOther] = useState(false)
  const [isPeftModelConfig, setIsPeftModelConfig] = useState(false)
  const [openSnackbar, setOpenSnackbar] = useState(false)
  const { isCallingApi, setIsCallingApi } = useContext(ApiContext)
  const { isUpdatingModel } = useContext(ApiContext)
  const { setErrorMsg } = useContext(ApiContext)
  const navigate = useNavigate()

  // Model parameter selections
  const [modelUID, setModelUID] = useState('')
  const [modelEngine, setModelEngine] = useState('')
  const [modelFormat, setModelFormat] = useState('')
  const [modelSize, setModelSize] = useState('')
  const [quantization, setQuantization] = useState('')
  const [nGPU, setNGPU] = useState('auto')
  const [nGpu, setNGpu] = useState(gpuAvailable === 0 ? 'CPU' : 'GPU')
  const [nGPULayers, setNGPULayers] = useState(-1)
  const [replica, setReplica] = useState(1)
  const [requestLimits, setRequestLimits] = useState('')
  const [workerIp, setWorkerIp] = useState('')
  const [GPUIdx, setGPUIdx] = useState('')
  const [downloadHub, setDownloadHub] = useState('')
  const [modelPath, setModelPath] = useState('')

  const [enginesObj, setEnginesObj] = useState({})
  const [engineOptions, setEngineOptions] = useState([])
  const [formatOptions, setFormatOptions] = useState([])
  const [sizeOptions, setSizeOptions] = useState([])
  const [quantizationOptions, setQuantizationOptions] = useState([])
  const [customDeleted, setCustomDeleted] = useState(false)
  const [customParametersArr, setCustomParametersArr] = useState([])
  const [loraListArr, setLoraListArr] = useState([])
  const [imageLoraLoadKwargsArr, setImageLoraLoadKwargsArr] = useState([])
  const [imageLoraFuseKwargsArr, setImageLoraFuseKwargsArr] = useState([])
  const [isOpenCachedList, setIsOpenCachedList] = useState(false)
  const [isDeleteCached, setIsDeleteCached] = useState(false)
  const [cachedListArr, setCachedListArr] = useState([])
  const [cachedModelVersion, setCachedModelVersion] = useState('')
  const [cachedRealPath, setCachedRealPath] = useState('')
  const [page, setPage] = useState(0)
  const [isDeleteCustomModel, setIsDeleteCustomModel] = useState(false)
  const [isJsonShow, setIsJsonShow] = useState(false)
  const [isHistory, setIsHistory] = useState(false)
  const [customArr, setCustomArr] = useState([])
  const [loraArr, setLoraArr] = useState([])
  const [imageLoraLoadArr, setImageLoraLoadArr] = useState([])
  const [imageLoraFuseArr, setImageLoraFuseArr] = useState([])
  const [customParametersArrLength, setCustomParametersArrLength] = useState(0)

  const parentRef = useRef(null)

  const range = (start, end) => {
    return new Array(end - start + 1).fill(undefined).map((_, i) => i + start)
  }

  const isCached = (spec) => {
    if (Array.isArray(spec.cache_status)) {
      return spec.cache_status.some((cs) => cs)
    } else {
      return spec.cache_status === true
    }
  }

  // model size can be int or string. For string style, "1_8" means 1.8 as an example.
  const convertModelSize = (size) => {
    return size.toString().includes('_') ? size : parseInt(size, 10)
  }

  useEffect(() => {
    let keyArr = []
    for (let key in enginesObj) {
      keyArr.push(key)
    }
    if (keyArr.length) {
      handleLlmHistory()
    }
  }, [enginesObj])

  useEffect(() => {
    if (modelEngine) {
      const format = [
        ...new Set(enginesObj[modelEngine].map((item) => item.model_format)),
      ]
      setFormatOptions(format)
      if (!isHistory || !format.includes(modelFormat)) {
        setModelFormat('')
      }
      if (format.length === 1) {
        setModelFormat(format[0])
      }
    }
  }, [modelEngine])

  useEffect(() => {
    if (modelEngine && modelFormat) {
      const sizes = [
        ...new Set(
          enginesObj[modelEngine]
            .filter((item) => item.model_format === modelFormat)
            .map((item) => item.model_size_in_billions)
        ),
      ]
      setSizeOptions(sizes)
      if (
        !isHistory ||
        (sizeOptions.length &&
          JSON.stringify(sizes) !== JSON.stringify(sizeOptions))
      ) {
        setModelSize('')
      }
      if (sizes.length === 1) {
        setModelSize(sizes[0])
      }
    }
  }, [modelEngine, modelFormat])

  useEffect(() => {
    if (modelEngine && modelFormat && modelSize) {
      const quants = [
        ...new Set(
          enginesObj[modelEngine]
            .filter(
              (item) =>
                item.model_format === modelFormat &&
                item.model_size_in_billions === convertModelSize(modelSize)
            )
            .flatMap((item) => item.quantizations)
        ),
      ]
      setQuantizationOptions(quants)
      if (!isHistory || !quants.includes(quantization)) {
        setQuantization('')
      }
      if (quants.length === 1) {
        setQuantization(quants[0])
      }
    }
  }, [modelEngine, modelFormat, modelSize])

  useEffect(() => {
    setCustomParametersArrLength(customParametersArr.length)
    if (
      parentRef.current &&
      customParametersArr.length > customParametersArrLength
    ) {
      parentRef.current.scrollTo({
        top: parentRef.current.scrollHeight,
        behavior: 'smooth',
      })
    }
  }, [customParametersArr])

  const getNGPURange = () => {
    if (gpuAvailable === 0) {
      // remain 'auto' for distributed situation
      return ['auto', 'CPU']
    }
    return ['auto', 'CPU'].concat(range(1, gpuAvailable))
  }

  const getNewNGPURange = () => {
    if (gpuAvailable === 0) {
      return ['CPU']
    } else {
      return ['GPU', 'CPU']
    }
  }

  const getModelEngine = (model_name) => {
    fetchWrapper
      .get(`/v1/engines/${model_name}`)
      .then((data) => {
        setEnginesObj(data)
        setEngineOptions(Object.keys(data))
        setIsCallingApi(false)
      })
      .catch((error) => {
        console.error('Error:', error)
        if (error.response.status !== 403) {
          setErrorMsg(error.message)
        }
        setIsCallingApi(false)
      })
  }

  const launchModel = () => {
    if (isCallingApi || isUpdatingModel) {
      return
    }

    setIsCallingApi(true)

    const modelDataWithID_LLM = {
      // If user does not fill model_uid, pass null (None) to server and server generates it.
      model_uid: modelUID.trim() === '' ? null : modelUID.trim(),
      model_name: modelData.model_name,
      model_type: modelType,
      model_engine: modelEngine,
      model_format: modelFormat,
      model_size_in_billions: convertModelSize(modelSize),
      quantization: quantization,
      n_gpu:
        parseInt(nGPU, 10) === 0 || nGPU === 'CPU'
          ? null
          : nGPU === 'auto'
          ? 'auto'
          : parseInt(nGPU, 10),
      replica: replica,
      request_limits:
        String(requestLimits).trim() === ''
          ? null
          : Number(String(requestLimits).trim()),
      worker_ip: workerIp.trim() === '' ? null : workerIp.trim(),
      gpu_idx: GPUIdx.trim() === '' ? null : handleGPUIdx(GPUIdx.trim()),
      download_hub: downloadHub === '' ? null : downloadHub,
      model_path: modelPath === '' ? null : modelPath,
    }

    let modelDataWithID_other = {
      model_uid: modelUID.trim() === '' ? null : modelUID.trim(),
      model_name: modelData.model_name,
      model_type: modelType,
      replica: replica,
      n_gpu: nGpu === 'GPU' ? 'auto' : null,
      worker_ip: workerIp.trim() === '' ? null : workerIp.trim(),
      gpu_idx: GPUIdx.trim() === '' ? null : handleGPUIdx(GPUIdx.trim()),
      download_hub: downloadHub === '' ? null : downloadHub,
      model_path: modelPath === '' ? null : modelPath,
    }

    if (nGPULayers >= 0) {
      modelDataWithID_LLM.n_gpu_layers = nGPULayers
    }

    if (
      loraListArr.length ||
      imageLoraLoadKwargsArr.length ||
      imageLoraFuseKwargsArr.length
    ) {
      const peft_model_config = {}
      if (imageLoraLoadKwargsArr.length) {
        const image_lora_load_kwargs = {}
        imageLoraLoadKwargsArr.forEach((item) => {
          image_lora_load_kwargs[item.key] = handleValueType(item.value)
        })
        peft_model_config['image_lora_load_kwargs'] = image_lora_load_kwargs
      }
      if (imageLoraFuseKwargsArr.length) {
        const image_lora_fuse_kwargs = {}
        imageLoraFuseKwargsArr.forEach((item) => {
          image_lora_fuse_kwargs[item.key] = handleValueType(item.value)
        })
        peft_model_config['image_lora_fuse_kwargs'] = image_lora_fuse_kwargs
      }
      if (loraListArr.length) {
        const lora_list = loraListArr
        lora_list.map((item) => {
          delete item.id
        })
        peft_model_config['lora_list'] = lora_list
      }
      modelDataWithID_LLM['peft_model_config'] = peft_model_config
    }

    if (customParametersArr.length) {
      customParametersArr.forEach((item) => {
        modelDataWithID_LLM[item.key] = handleValueType(item.value)
      })
    }

    const modelDataWithID =
      modelType === 'LLM' ? modelDataWithID_LLM : modelDataWithID_other

    // First fetcher request to initiate the model
    fetchWrapper
      .post('/v1/models', modelDataWithID)
      .then(() => {
        navigate(`/running_models/${modelType}`)
        sessionStorage.setItem(
          'runningModelType',
          `/running_models/${modelType}`
        )
        let historyArr = JSON.parse(localStorage.getItem('historyArr')) || []
        if (!historyArr.some((item) => deepEqual(item, modelDataWithID))) {
          historyArr = historyArr.filter(
            (item) => item.model_name !== modelDataWithID.model_name
          )
          historyArr.push(modelDataWithID)
        }
        localStorage.setItem('historyArr', JSON.stringify(historyArr))

        setIsCallingApi(false)
      })
      .catch((error) => {
        console.error('Error:', error)
        if (error.response.status !== 403) {
          setErrorMsg(error.message)
        }
        setIsCallingApi(false)
      })
  }

  const handleGPUIdx = (data) => {
    const arr = []
    data.split(',').forEach((item) => {
      arr.push(Number(item))
    })
    return arr
  }

  const handeCustomDelete = (e) => {
    e.stopPropagation()
    const subType = sessionStorage.getItem('subType').split('/')
    if (subType) {
      subType[3]
      fetchWrapper
        .delete(
          `/v1/model_registrations/${
            subType[3] === 'llm' ? 'LLM' : subType[3]
          }/${modelData.model_name}`
        )
        .then(() => {
          setCustomDeleted(true)
          onHandlecustomDelete(modelData.model_name)
          setIsDeleteCustomModel(false)
        })
        .catch((error) => {
          console.error(error)
          if (error.response.status !== 403) {
            setErrorMsg(error.message)
          }
        })
    }
  }

  const judgeArr = (arr, keysArr) => {
    if (
      arr.length &&
      arr[arr.length - 1][keysArr[0]] !== '' &&
      arr[arr.length - 1][keysArr[1]] !== ''
    ) {
      return true
    } else if (arr.length === 0) {
      return true
    } else {
      return false
    }
  }

  const handleValueType = (str) => {
    str = String(str)
    if (str.toLowerCase() === 'none') {
      return null
    } else if (str.toLowerCase() === 'true') {
      return true
    } else if (str.toLowerCase() === 'false') {
      return false
    } else if (Number(str) || (str !== '' && Number(str) === 0)) {
      return Number(str)
    } else {
      return str
    }
  }

  const StyledTableRow = styled(TableRow)(({ theme }) => ({
    '&:nth-of-type(odd)': {
      backgroundColor: theme.palette.action.hover,
    },
  }))

  const emptyRows =
    page >= 0 ? Math.max(0, (1 + page) * 5 - cachedListArr.length) : 0

  const handleChangePage = (_, newPage) => {
    setPage(newPage)
  }

  const handleOpenCachedList = () => {
    setIsOpenCachedList(true)
    getCachedList()
    document.body.style.overflow = 'hidden'
  }

  const handleCloseCachedList = () => {
    document.body.style.overflow = 'auto'
    setHover(false)
    setIsOpenCachedList(false)
    if (cachedListArr.length === 0) {
      onHandleCompleteDelete(modelData.model_name)
    }
  }

  const getCachedList = () => {
    fetchWrapper
      .get(`/v1/cache/models?model_name=${modelData.model_name}`)
      .then((data) => setCachedListArr(data.list))
      .catch((error) => {
        console.error(error)
        if (error.response.status !== 403) {
          setErrorMsg(error.message)
        }
      })
  }

  const handleOpenDeleteCachedDialog = (real_path, model_version) => {
    setCachedRealPath(real_path)
    setCachedModelVersion(model_version)
    setIsDeleteCached(true)
  }

  const handleDeleteCached = () => {
    fetchWrapper
      .delete(`/v1/cache/models?model_version=${cachedModelVersion}`)
      .then(() => {
        const cachedArr = cachedListArr.filter(
          (item) => item.real_path !== cachedRealPath
        )
        setCachedListArr(cachedArr)
        setIsDeleteCached(false)
        if (cachedArr.length) {
          if (
            (page + 1) * 5 >= cachedListArr.length &&
            cachedArr.length % 5 === 0
          ) {
            setPage(cachedArr.length / 5 - 1)
          }
        }
      })
      .catch((error) => {
        console.error(error)
        if (error.response.status !== 403) {
          setErrorMsg(error.message)
        }
      })
  }

  const handleJsonDataPresentation = () => {
    const arr = sessionStorage.getItem('subType').split('/')
    sessionStorage.setItem(
      'registerModelType',
      `/register_model/${arr[arr.length - 1]}`
    )
    sessionStorage.setItem('customJsonData', JSON.stringify(modelData))
    navigate(`/register_model/${arr[arr.length - 1]}/${modelData.model_name}`)
  }

  const handleGetHistory = () => {
    const historyArr = JSON.parse(localStorage.getItem('historyArr')) || []
    return historyArr.filter((item) => item.model_name === modelData.model_name)
  }

  const handleLlmHistory = () => {
    const arr = handleGetHistory()
    if (arr.length) {
      const {
        model_engine,
        model_format,
        model_size_in_billions,
        quantization,
        n_gpu,
        n_gpu_layers,
        replica,
        model_uid,
        request_limits,
        worker_ip,
        gpu_idx,
        download_hub,
        model_path,
        peft_model_config,
      } = arr[0]

      if (!engineOptions.includes(model_engine)) {
        setModelEngine('')
      } else {
        setModelEngine(model_engine || '')
      }
      setModelFormat(model_format || '')
      setModelSize(String(model_size_in_billions) || '')
      setQuantization(quantization || '')
      setNGPU(n_gpu || 'auto')
      if (n_gpu_layers >= 0) {
        setNGPULayers(n_gpu_layers)
      } else {
        setNGPULayers(-1)
      }
      setReplica(replica || 1)
      setModelUID(model_uid || '')
      setRequestLimits(request_limits || '')
      setWorkerIp(worker_ip || '')
      setGPUIdx(gpu_idx?.join(',') || '')
      setDownloadHub(download_hub || '')
      setModelPath(model_path || '')

      let loraData = []
      peft_model_config?.lora_list?.forEach((item) => {
        loraData.push({
          lora_name: item.lora_name,
          local_path: item.local_path,
        })
      })
      setLoraArr(loraData)

      let ImageLoraLoadData = []
      for (let key in peft_model_config?.image_lora_load_kwargs) {
        ImageLoraLoadData.push({
          key: key,
          value: peft_model_config?.image_lora_load_kwargs[key],
        })
      }
      setImageLoraLoadArr(ImageLoraLoadData)

      let ImageLoraFuseData = []
      for (let key in peft_model_config?.image_lora_fuse_kwargs) {
        ImageLoraFuseData.push({
          key: key,
          value: peft_model_config?.image_lora_fuse_kwargs[key],
        })
      }
      setImageLoraFuseArr(ImageLoraFuseData)

      let customData = []
      for (let key in arr[0]) {
        !llmAllDataKey.includes(key) &&
          customData.push({ key: key, value: arr[0][key] })
      }
      setCustomArr(customData)

      if (
        model_uid ||
        request_limits ||
        worker_ip ||
        gpu_idx?.join(',') ||
        download_hub
      )
        setIsOther(true)

      if (
        loraData.length ||
        ImageLoraLoadData.length ||
        ImageLoraFuseData.length
      ) {
        setIsOther(true)
        setIsPeftModelConfig(true)
      }
    }
  }

  const handleOtherHistory = () => {
    const arr = handleGetHistory()
    if (arr.length) {
      setModelUID(arr[0].model_uid || '')
      setReplica(arr[0].replica || 1)
      setNGpu(arr[0].n_gpu === 'auto' ? 'GPU' : 'CPU')
      setGPUIdx(arr[0].gpu_idx || '')
      setWorkerIp(arr[0].worker_ip || '')
      setDownloadHub(arr[0].download_hub)
      setModelPath(arr[0].model_path)
    }
  }

  const deepEqual = (obj1, obj2) => {
    if (obj1 === obj2) return true
    if (
      typeof obj1 !== 'object' ||
      typeof obj2 !== 'object' ||
      obj1 == null ||
      obj2 == null
    ) {
      return false
    }

    let keysA = Object.keys(obj1)
    let keysB = Object.keys(obj2)
    if (keysA.length !== keysB.length) return false
    for (let key of keysA) {
      if (!keysB.includes(key) || !deepEqual(obj1[key], obj2[key])) {
        return false
      }
    }
    return true
  }

  const handleCollection = (bool) => {
    setHover(false)

    let collectionArr = JSON.parse(localStorage.getItem('collectionArr')) || []
    if (bool) {
      collectionArr.push(modelData.model_name)
    } else {
      collectionArr = collectionArr.filter(
        (item) => item !== modelData.model_name
      )
    }
    localStorage.setItem('collectionArr', JSON.stringify(collectionArr))

    onGetCollectionArr(collectionArr)
  }

  const handleDeleteChip = () => {
    const arr = JSON.parse(localStorage.getItem('historyArr'))
    const newArr = arr.filter(
      (item) => item.model_name !== modelData.model_name
    )
    localStorage.setItem('historyArr', JSON.stringify(newArr))
    setIsHistory(false)
    if (modelType === 'LLM') {
      setModelEngine('')
      setModelFormat('')
      setModelSize('')
      setQuantization('')
      setNGPU('auto')
      setReplica(1)
      setModelUID('')
      setRequestLimits('')
      setWorkerIp('')
      setGPUIdx('')
      setDownloadHub('')
      setModelPath('')
      setLoraArr([])
      setImageLoraLoadArr([])
      setImageLoraFuseArr([])
      setCustomArr([])
      setIsOther(false)
      setIsPeftModelConfig(false)
    } else {
      setModelUID('')
      setReplica(1)
      setNGpu(gpuAvailable === 0 ? 'CPU' : 'GPU')
      setGPUIdx('')
      setWorkerIp('')
      setDownloadHub('')
<<<<<<< HEAD
      setModelPath('')
    } else {
      setModelUID('')
      setDownloadHub('')
      setModelPath('')
=======
>>>>>>> aa51ff22
    }
  }

  // Set two different states based on mouse hover
  return (
    <>
      <Paper
        id={modelData.model_name}
        className="container"
        onMouseEnter={() => setHover(true)}
        onMouseLeave={() => setHover(false)}
        onClick={() => {
          if (!selected && !customDeleted) {
            const arr = handleGetHistory()
            if (arr.length) setIsHistory(true)
            setSelected(true)
            if (modelType === 'LLM') {
              getModelEngine(modelData.model_name)
            } else {
              handleOtherHistory()
            }
          }
        }}
        elevation={hover ? 24 : 4}
      >
        {modelType === 'LLM' ? (
          <Box className="descriptionCard">
            {is_custom && (
              <div className="cardTitle">
                <TitleTypography value={modelData.model_name} />
                <div className="iconButtonBox">
                  <Tooltip title={'Edit'} placement="top">
                    <IconButton
                      aria-label="show"
                      onClick={(e) => {
                        e.stopPropagation()
                        setIsJsonShow(true)
                      }}
                    >
                      <EditNote />
                    </IconButton>
                  </Tooltip>
                  <Tooltip title={'delete'} placement="top">
                    <IconButton
                      aria-label="delete"
                      onClick={(e) => {
                        e.stopPropagation()
                        setIsDeleteCustomModel(true)
                      }}
                    >
                      <Delete />
                    </IconButton>
                  </Tooltip>
                </div>
              </div>
            )}
            {!is_custom && (
              <div className="cardTitle">
                <TitleTypography value={modelData.model_name} />
                <div className="iconButtonBox">
                  {JSON.parse(localStorage.getItem('collectionArr'))?.includes(
                    modelData.model_name
                  ) ? (
                    <Tooltip title={'Unfavorite'} placement="top">
                      <IconButton
                        aria-label="collection"
                        onClick={(e) => {
                          e.stopPropagation()
                          handleCollection(false)
                        }}
                      >
                        <Grade style={{ color: 'rgb(255, 206, 0)' }} />
                      </IconButton>
                    </Tooltip>
                  ) : (
                    <Tooltip title={'Favorite'} placement="top">
                      <IconButton
                        aria-label="cancellation-of-collections"
                        onClick={(e) => {
                          e.stopPropagation()
                          handleCollection(true)
                        }}
                      >
                        <StarBorder />
                      </IconButton>
                    </Tooltip>
                  )}
                </div>
              </div>
            )}

            <Stack
              spacing={1}
              direction="row"
              useFlexGap
              flexWrap="wrap"
              sx={{ marginLeft: 1 }}
            >
              {modelData.model_lang &&
                (() => {
                  return modelData.model_lang.map((v) => {
                    return (
                      <Chip key={v} label={v} variant="outlined" size="small" />
                    )
                  })
                })()}
              {(() => {
                if (
                  modelData.model_specs &&
                  modelData.model_specs.some((spec) => isCached(spec))
                ) {
                  return (
                    <Chip
                      label="Cached"
                      variant="outlined"
                      size="small"
                      deleteIcon={<EditNote />}
                      onDelete={handleOpenCachedList}
                    />
                  )
                }
              })()}
              {(() => {
                if (is_custom && customDeleted) {
                  return (
                    <Chip label="Deleted" variant="outlined" size="small" />
                  )
                }
              })()}
            </Stack>
            {modelData.model_description && (
              <p className="p" title={modelData.model_description}>
                {modelData.model_description}
              </p>
            )}

            <div className="iconRow">
              <div className="iconItem">
                <span className="boldIconText">
                  {Math.floor(modelData.context_length / 1000)}K
                </span>
                <small className="smallText">context length</small>
              </div>
              {(() => {
                if (
                  modelData.model_ability &&
                  modelData.model_ability.includes('chat')
                ) {
                  return (
                    <div className="iconItem">
                      <ChatOutlined className="muiIcon" />
                      <small className="smallText">chat model</small>
                    </div>
                  )
                } else if (
                  modelData.model_ability &&
                  modelData.model_ability.includes('generate')
                ) {
                  return (
                    <div className="iconItem">
                      <EditNoteOutlined className="muiIcon" />
                      <small className="smallText">generate model</small>
                    </div>
                  )
                } else {
                  return (
                    <div className="iconItem">
                      <HelpCenterOutlined className="muiIcon" />
                      <small className="smallText">other model</small>
                    </div>
                  )
                }
              })()}
            </div>
          </Box>
        ) : (
          <Box className="descriptionCard">
            <div className="titleContainer">
              {is_custom && (
                <div className="cardTitle">
                  <TitleTypography value={modelData.model_name} />
                  <div className="iconButtonBox">
                    <Tooltip title={'Edit'} placement="top">
                      <IconButton
                        aria-label="show"
                        onClick={(e) => {
                          e.stopPropagation()
                          setIsJsonShow(true)
                        }}
                      >
                        <EditNote />
                      </IconButton>
                    </Tooltip>
                    <Tooltip title={'delete'} placement="top">
                      <IconButton
                        aria-label="delete"
                        onClick={(e) => {
                          e.stopPropagation()
                          setIsDeleteCustomModel(true)
                        }}
                        disabled={customDeleted}
                      >
                        <Delete />
                      </IconButton>
                    </Tooltip>
                  </div>
                </div>
              )}
              {!is_custom && (
                <div className="cardTitle">
                  <TitleTypography value={modelData.model_name} />
                  <div className="iconButtonBox">
                    {JSON.parse(
                      localStorage.getItem('collectionArr')
                    )?.includes(modelData.model_name) ? (
                      <Tooltip title={'Unfavorite'} placement="top">
                        <IconButton
                          aria-label="collection"
                          onClick={(e) => {
                            e.stopPropagation()
                            handleCollection(false)
                          }}
                        >
                          <Grade style={{ color: 'rgb(255, 206, 0)' }} />
                        </IconButton>
                      </Tooltip>
                    ) : (
                      <Tooltip title={'Favorite'} placement="top">
                        <IconButton
                          aria-label="cancellation-of-collections"
                          onClick={(e) => {
                            e.stopPropagation()
                            handleCollection(true)
                          }}
                        >
                          <StarBorder />
                        </IconButton>
                      </Tooltip>
                    )}
                  </div>
                </div>
              )}

              <Stack
                spacing={1}
                direction="row"
                useFlexGap
                flexWrap="wrap"
                sx={{ marginLeft: 1 }}
              >
                {(() => {
                  if (modelData.language) {
                    return modelData.language.map((v) => {
                      return <Chip label={v} variant="outlined" size="small" />
                    })
                  } else if (modelData.model_family) {
                    return (
                      <Chip
                        label={modelData.model_family}
                        variant="outlined"
                        size="small"
                      />
                    )
                  }
                })()}
                {(() => {
                  if (modelData.cache_status) {
                    return (
                      <Chip
                        label="Cached"
                        variant="outlined"
                        size="small"
                        deleteIcon={<EditNote />}
                        onDelete={handleOpenCachedList}
                      />
                    )
                  }
                })()}
                {(() => {
                  if (is_custom && customDeleted) {
                    return (
                      <Chip label="Deleted" variant="outlined" size="small" />
                    )
                  }
                })()}
              </Stack>
              {modelData.model_description && (
                <p className="p" title={modelData.model_description}>
                  {modelData.model_description}
                </p>
              )}
            </div>
            {modelData.dimensions && (
              <div className="iconRow">
                <div className="iconItem">
                  <span className="boldIconText">{modelData.dimensions}</span>
                  <small className="smallText">dimensions</small>
                </div>
                <div className="iconItem">
                  <span className="boldIconText">{modelData.max_tokens}</span>
                  <small className="smallText">max tokens</small>
                </div>
              </div>
            )}
            {!selected && hover && (
              <p className="instructionText">
                Click with mouse to launch the model
              </p>
            )}
          </Box>
        )}
      </Paper>

      <DeleteDialog
        text={
          'Are you sure to delete this custom model? This behavior is irreversible.'
        }
        isDelete={isDeleteCustomModel}
        onHandleIsDelete={() => setIsDeleteCustomModel(false)}
        onHandleDelete={handeCustomDelete}
      />
      <Drawer
        open={selected}
        onClose={() => {
          setSelected(false)
          setHover(false)
        }}
        anchor={'right'}
      >
        <div className="drawerCard">
          <div style={{ display: 'flex', alignItems: 'center' }}>
            <TitleTypography value={modelData.model_name} />
            {isHistory && (
              <Chip
                label="Last Config"
                variant="outlined"
                size="small"
                color="primary"
                onDelete={handleDeleteChip}
              />
            )}
          </div>

          {modelType === 'LLM' ? (
            <Box
              ref={parentRef}
              className="formContainer"
              display="flex"
              flexDirection="column"
              width="100%"
              mx="auto"
            >
              <Grid rowSpacing={0} columnSpacing={1}>
                <Grid item xs={12}>
                  <FormControl variant="outlined" margin="normal" fullWidth>
                    <InputLabel id="modelEngine-label">Model Engine</InputLabel>
                    <Select
                      labelId="modelEngine-label"
                      value={modelEngine}
                      onChange={(e) => setModelEngine(e.target.value)}
                      label="Model Engine"
                    >
                      {engineOptions.map((engine) => {
                        const subArr = []
                        enginesObj[engine].forEach((item) => {
                          subArr.push(item.model_format)
                        })
                        const arr = [...new Set(subArr)]
                        const specs = modelData.model_specs.filter((spec) =>
                          arr.includes(spec.model_format)
                        )

                        const cached = specs.some((spec) => isCached(spec))

                        const displayedEngine = cached
                          ? engine + ' (cached)'
                          : engine

                        return (
                          <MenuItem key={engine} value={engine}>
                            {displayedEngine}
                          </MenuItem>
                        )
                      })}
                    </Select>
                  </FormControl>
                </Grid>
                <Grid item xs={12}>
                  <FormControl
                    variant="outlined"
                    margin="normal"
                    fullWidth
                    disabled={!modelEngine}
                  >
                    <InputLabel id="modelFormat-label">Model Format</InputLabel>
                    <Select
                      labelId="modelFormat-label"
                      value={modelFormat}
                      onChange={(e) => setModelFormat(e.target.value)}
                      label="Model Format"
                    >
                      {formatOptions.map((format) => {
                        const specs = modelData.model_specs.filter(
                          (spec) => spec.model_format === format
                        )

                        const cached = specs.some((spec) => isCached(spec))

                        const displayedFormat = cached
                          ? format + ' (cached)'
                          : format

                        return (
                          <MenuItem key={format} value={format}>
                            {displayedFormat}
                          </MenuItem>
                        )
                      })}
                    </Select>
                  </FormControl>
                </Grid>
                <Grid item xs={12}>
                  <FormControl
                    variant="outlined"
                    margin="normal"
                    fullWidth
                    disabled={!modelFormat}
                  >
                    <InputLabel id="modelSize-label">Model Size</InputLabel>
                    <Select
                      labelId="modelSize-label"
                      value={modelSize}
                      onChange={(e) => setModelSize(e.target.value)}
                      label="Model Size"
                    >
                      {sizeOptions.map((size) => {
                        const specs = modelData.model_specs
                          .filter((spec) => spec.model_format === modelFormat)
                          .filter(
                            (spec) => spec.model_size_in_billions === size
                          )
                        const cached = specs.some((spec) => isCached(spec))

                        const displayedSize = cached ? size + ' (cached)' : size

                        return (
                          <MenuItem key={size} value={size}>
                            {displayedSize}
                          </MenuItem>
                        )
                      })}
                    </Select>
                  </FormControl>
                </Grid>
                <Grid item xs={12}>
                  <FormControl
                    variant="outlined"
                    margin="normal"
                    fullWidth
                    disabled={!modelFormat || !modelSize}
                  >
                    <InputLabel id="quantization-label">
                      Quantization
                    </InputLabel>
                    <Select
                      labelId="quantization-label"
                      value={quantization}
                      onChange={(e) => setQuantization(e.target.value)}
                      label="Quantization"
                    >
                      {quantizationOptions.map((quant) => {
                        const specs = modelData.model_specs
                          .filter((spec) => spec.model_format === modelFormat)
                          .filter(
                            (spec) =>
                              spec.model_size_in_billions ===
                              convertModelSize(modelSize)
                          )

                        const spec = specs.find((s) => {
                          return s.quantizations.includes(quant)
                        })
                        const cached = Array.isArray(spec.cache_status)
                          ? spec.cache_status[spec.quantizations.indexOf(quant)]
                          : spec.cache_status

                        const displayedQuant = cached
                          ? quant + ' (cached)'
                          : quant

                        return (
                          <MenuItem key={quant} value={quant}>
                            {displayedQuant}
                          </MenuItem>
                        )
                      })}
                    </Select>
                  </FormControl>
                </Grid>
                <Grid item xs={12}>
                  {modelFormat !== 'ggufv2' && modelFormat !== 'ggmlv3' ? (
                    <FormControl
                      variant="outlined"
                      margin="normal"
                      fullWidth
                      disabled={!modelFormat || !modelSize || !quantization}
                    >
                      <InputLabel id="n-gpu-label">N-GPU</InputLabel>
                      <Select
                        labelId="n-gpu-label"
                        value={nGPU}
                        onChange={(e) => setNGPU(e.target.value)}
                        label="N-GPU"
                      >
                        {getNGPURange().map((v) => {
                          return (
                            <MenuItem key={v} value={v}>
                              {v}
                            </MenuItem>
                          )
                        })}
                      </Select>
                    </FormControl>
                  ) : (
                    <FormControl variant="outlined" margin="normal" fullWidth>
                      <TextField
                        disabled={!modelFormat || !modelSize || !quantization}
                        type="number"
                        label="N GPU Layers"
                        InputProps={{
                          inputProps: {
                            min: -1,
                          },
                        }}
                        value={nGPULayers}
                        onChange={(e) =>
                          setNGPULayers(parseInt(e.target.value, 10))
                        }
                      />
                    </FormControl>
                  )}
                </Grid>
                <Grid item xs={12}>
                  <FormControl variant="outlined" margin="normal" fullWidth>
                    <TextField
                      disabled={!modelFormat || !modelSize || !quantization}
                      type="number"
                      InputProps={{
                        inputProps: {
                          min: 1,
                        },
                      }}
                      label="Replica"
                      value={replica}
                      onChange={(e) => setReplica(parseInt(e.target.value, 10))}
                    />
                  </FormControl>
                </Grid>
                <ListItemButton onClick={() => setIsOther(!isOther)}>
                  <div style={{ display: 'flex', alignItems: 'center' }}>
                    <ListItemText
                      primary="Optional Configurations"
                      style={{ marginRight: 10 }}
                    />
                    {isOther ? <ExpandLess /> : <ExpandMore />}
                  </div>
                </ListItemButton>
                <Collapse in={isOther} timeout="auto" unmountOnExit>
                  <Grid item xs={12}>
                    <FormControl variant="outlined" margin="normal" fullWidth>
                      <TextField
                        variant="outlined"
                        value={modelUID}
                        label="(Optional) Model UID, model name by default"
                        onChange={(e) => setModelUID(e.target.value)}
                      />
                    </FormControl>
                  </Grid>
                  <Grid item xs={12}>
                    <FormControl variant="outlined" margin="normal" fullWidth>
                      <TextField
                        value={requestLimits}
                        label="(Optional) Request Limits, the number of request limits for this model，default is None"
                        onChange={(e) => {
                          setRequestLimitsAlert(false)
                          setRequestLimits(e.target.value)
                          if (
                            e.target.value !== '' &&
                            (!Number(e.target.value) ||
                              Number(e.target.value) < 1 ||
                              parseInt(e.target.value) !==
                                parseFloat(e.target.value))
                          ) {
                            setRequestLimitsAlert(true)
                          }
                        }}
                      />
                      {requestLimitsAlert && (
                        <Alert severity="error">
                          Please enter an integer greater than 0
                        </Alert>
                      )}
                    </FormControl>
                  </Grid>
                  <Grid item xs={12}>
                    <FormControl variant="outlined" margin="normal" fullWidth>
                      <TextField
                        variant="outlined"
                        value={workerIp}
                        label="(Optional) Worker Ip, specify the worker ip where the model is located in a distributed scenario"
                        onChange={(e) => setWorkerIp(e.target.value)}
                      />
                    </FormControl>
                  </Grid>
                  <Grid item xs={12}>
                    <FormControl variant="outlined" margin="normal" fullWidth>
                      <TextField
                        value={GPUIdx}
                        label="(Optional) GPU Idx, Specify the GPU index where the model is located"
                        onChange={(e) => {
                          setGPUIdxAlert(false)
                          setGPUIdx(e.target.value)
                          const regular = /^\d+(?:,\d+)*$/
                          if (
                            e.target.value !== '' &&
                            !regular.test(e.target.value)
                          ) {
                            setGPUIdxAlert(true)
                          }
                        }}
                      />
                      {GPUIdxAlert && (
                        <Alert severity="error">
                          Please enter numeric data separated by commas, for
                          example: 0,1,2
                        </Alert>
                      )}
                    </FormControl>
                  </Grid>
                  <Grid item xs={12}>
                    <FormControl variant="outlined" margin="normal" fullWidth>
                      <InputLabel id="quantization-label">
                        (Optional) Download_hub
                      </InputLabel>
                      <Select
                        labelId="download_hub-label"
                        value={downloadHub}
                        onChange={(e) => {
                          e.target.value === 'none'
                            ? setDownloadHub('')
                            : setDownloadHub(e.target.value)
                        }}
                        label="(Optional) Download_hub"
                      >
                        {(csghubArr.includes(modelData.model_name)
                          ? ['none', 'huggingface', 'modelscope', 'csghub']
                          : ['none', 'huggingface', 'modelscope']
                        ).map((item) => {
                          return (
                            <MenuItem key={item} value={item}>
                              {item}
                            </MenuItem>
                          )
                        })}
                      </Select>
                    </FormControl>
                  </Grid>
                  <Grid item xs={12}>
                    <FormControl variant="outlined" margin="normal" fullWidth>
                      <TextField
                        variant="outlined"
                        value={modelPath}
                        label="(Optional) Model Path, For PyTorch, provide the model directory. For GGML/GGUF, provide the model file path."
                        onChange={(e) => setModelPath(e.target.value)}
                      />
                    </FormControl>
                  </Grid>
                  <ListItemButton
                    onClick={() => setIsPeftModelConfig(!isPeftModelConfig)}
                  >
                    <div style={{ display: 'flex', alignItems: 'center' }}>
                      <ListItemText
                        primary="Lora Config"
                        style={{ marginRight: 10 }}
                      />
                      {isPeftModelConfig ? <ExpandLess /> : <ExpandMore />}
                    </div>
                  </ListItemButton>
                  <Collapse
                    in={isPeftModelConfig}
                    timeout="auto"
                    unmountOnExit
                    style={{ marginLeft: '30px' }}
                  >
                    <AddPair
                      customData={{
                        title: 'Lora Model Config',
                        key: 'lora_name',
                        value: 'local_path',
                      }}
                      onGetArr={(arr) => {
                        setLoraListArr(arr)
                      }}
                      onJudgeArr={judgeArr}
                      pairData={loraArr}
                    />
                    <AddPair
                      customData={{
                        title: 'Lora Load Kwargs for Image Model',
                        key: 'key',
                        value: 'value',
                      }}
                      onGetArr={(arr) => {
                        setImageLoraLoadKwargsArr(arr)
                      }}
                      onJudgeArr={judgeArr}
                      pairData={imageLoraLoadArr}
                    />
                    <AddPair
                      customData={{
                        title: 'Lora Fuse Kwargs for Image Model',
                        key: 'key',
                        value: 'value',
                      }}
                      onGetArr={(arr) => {
                        setImageLoraFuseKwargsArr(arr)
                      }}
                      onJudgeArr={judgeArr}
                      pairData={imageLoraFuseArr}
                    />
                  </Collapse>
                </Collapse>
                <AddPair
                  customData={{
                    title: `Additional parameters passed to the inference engine${
                      modelEngine ? ': ' + modelEngine : ''
                    }`,
                    key: 'key',
                    value: 'value',
                  }}
                  onGetArr={(arr) => {
                    setCustomParametersArr(arr)
                  }}
                  onJudgeArr={judgeArr}
                  pairData={customArr}
                />
              </Grid>
            </Box>
          ) : (
            <FormControl variant="outlined" margin="normal" fullWidth>
              <TextField
                variant="outlined"
                value={modelUID}
                label="(Optional) Model UID, model name by default"
                onChange={(e) => setModelUID(e.target.value)}
              />
              <TextField
                style={{ marginTop: '25px' }}
                type="number"
                InputProps={{
                  inputProps: {
                    min: 1,
                  },
                }}
                label="Replica"
                value={replica}
                onChange={(e) => setReplica(parseInt(e.target.value, 10))}
              />
              <FormControl variant="outlined" margin="normal" fullWidth>
                <InputLabel id="n-gpu-label">Device</InputLabel>
                <Select
                  labelId="n-gpu-label"
                  value={nGpu}
                  onChange={(e) => setNGpu(e.target.value)}
                  label="N-GPU"
                >
                  {getNewNGPURange().map((v) => {
                    return (
                      <MenuItem key={v} value={v}>
                        {v}
                      </MenuItem>
                    )
                  })}
                </Select>
              </FormControl>
              {nGpu === 'GPU' && (
                <FormControl variant="outlined" margin="normal" fullWidth>
                  <TextField
                    value={GPUIdx}
                    label="GPU Idx, Specify the GPU index where the model is located"
                    onChange={(e) => {
                      setGPUIdxAlert(false)
                      setGPUIdx(e.target.value)
                      const regular = /^\d+(?:,\d+)*$/
                      if (
                        e.target.value !== '' &&
                        !regular.test(e.target.value)
                      ) {
                        setGPUIdxAlert(true)
                      }
                    }}
                  />
                  {GPUIdxAlert && (
                    <Alert severity="error">
                      Please enter numeric data separated by commas, for
                      example: 0,1,2
                    </Alert>
                  )}
                </FormControl>
              )}
              <FormControl variant="outlined" margin="normal" fullWidth>
                <TextField
                  variant="outlined"
                  value={workerIp}
                  label="Worker Ip, specify the worker ip where the model is located in a distributed scenario"
                  onChange={(e) => setWorkerIp(e.target.value)}
                />
              </FormControl>
              <FormControl variant="outlined" margin="normal" fullWidth>
                <InputLabel id="quantization-label">
                  (Optional) Download_hub
                </InputLabel>
                <Select
                  labelId="download_hub-label"
                  value={downloadHub}
                  onChange={(e) => {
                    e.target.value === 'none'
                      ? setDownloadHub('')
                      : setDownloadHub(e.target.value)
                  }}
                  label="(Optional) Download_hub"
                >
                  {['none', 'huggingface', 'modelscope'].map((item) => {
                    return (
                      <MenuItem key={item} value={item}>
                        {item}
                      </MenuItem>
                    )
                  })}
                </Select>
              </FormControl>
              <FormControl variant="outlined" margin="normal" fullWidth>
                <TextField
                  variant="outlined"
                  value={modelPath}
                  label="(Optional) Model Path, For PyTorch, provide the model directory. For GGML/GGUF, provide the model file path."
                  onChange={(e) => setModelPath(e.target.value)}
                />
              </FormControl>
            </FormControl>
          )}
          <Box className="buttonsContainer">
            <button
              title="Launch"
              className="buttonContainer"
              onClick={() => launchModel(url, modelData)}
              disabled={
                (modelType === 'LLM' &&
                  (isCallingApi ||
                    isUpdatingModel ||
                    !(
                      modelFormat &&
                      modelSize &&
                      modelData &&
                      (quantization ||
                        (!modelData.is_builtin && modelFormat !== 'pytorch'))
                    ) ||
                    !judgeArr(customParametersArr, ['key', 'value']) ||
                    !judgeArr(loraListArr, ['lora_name', 'local_path']) ||
                    !judgeArr(imageLoraLoadKwargsArr, ['key', 'value']) ||
                    !judgeArr(imageLoraFuseKwargsArr, ['key', 'value']) ||
                    requestLimitsAlert ||
                    GPUIdxAlert)) ||
                ((modelType === 'embedding' || modelType === 'rerank') &&
                  GPUIdxAlert)
              }
            >
              {(() => {
                if (isCallingApi || isUpdatingModel) {
                  return (
                    <Box
                      className="buttonItem"
                      style={{
                        backgroundColor: '#f2f2f2',
                      }}
                    >
                      <CircularProgress
                        size="20px"
                        sx={{
                          color: '#000000',
                        }}
                      />
                    </Box>
                  )
                } else if (
                  !(
                    modelFormat &&
                    modelSize &&
                    modelData &&
                    (quantization ||
                      (!modelData.is_builtin && modelFormat !== 'pytorch'))
                  )
                ) {
                  return (
                    <Box
                      className="buttonItem"
                      style={{
                        backgroundColor: '#f2f2f2',
                      }}
                    >
                      <RocketLaunchOutlined size="20px" />
                    </Box>
                  )
                } else {
                  return (
                    <Box className="buttonItem">
                      <RocketLaunchOutlined color="#000000" size="20px" />
                    </Box>
                  )
                }
              })()}
            </button>
            <button
              title="Go Back"
              className="buttonContainer"
              onClick={() => {
                setSelected(false)
                setHover(false)
              }}
            >
              <Box className="buttonItem">
                <UndoOutlined color="#000000" size="20px" />
              </Box>
            </button>
          </Box>
        </div>
      </Drawer>
      <Backdrop
        sx={{ color: '#fff', zIndex: (theme) => theme.zIndex.drawer + 1 }}
        open={isJsonShow}
      >
        <div className="jsonDialog">
          <div className="jsonDialog-title">
            <div className="title-name">{modelData.model_name}</div>
            <CopyComponent
              tip={'Copy Json'}
              text={JSON.stringify(modelData, null, 4)}
            />
          </div>
          <div className="main-box">
            <textarea
              readOnly
              className="textarea-box"
              value={JSON.stringify(modelData, null, 4)}
            />
          </div>
          <div className="but-box">
            <Button
              onClick={() => {
                setIsJsonShow(false)
              }}
              style={{ marginRight: 30 }}
            >
              Cancel
            </Button>
            <Button onClick={handleJsonDataPresentation}>Edit</Button>
          </div>
        </div>
      </Backdrop>
      <Snackbar
        anchorOrigin={{ vertical: 'top', horizontal: 'center' }}
        open={openSnackbar}
        onClose={() => setOpenSnackbar(false)}
        message="Please fill in the complete parameters before adding!"
        key={'top' + 'center'}
      />

      <Backdrop
        sx={{ color: '#fff', zIndex: (theme) => theme.zIndex.drawer + 1 }}
        open={isOpenCachedList}
      >
        <div className="dialogBox">
          <div className="dialogTitle">
            <div className="dialogTitle-model_name">{modelData.model_name}</div>
            <Close
              style={{ cursor: 'pointer' }}
              onClick={handleCloseCachedList}
            />
          </div>
          <TableContainer component={Paper}>
            <Table
              sx={{ minWidth: 500 }}
              style={{ height: '500px', width: '100%' }}
              stickyHeader
              aria-label="simple pagination table"
            >
              <TableHead>
                <TableRow>
                  {modelType === 'LLM' && (
                    <>
                      <TableCell align="left">model_format</TableCell>
                      <TableCell align="left">model_size_in_billions</TableCell>
                      <TableCell align="left">quantizations</TableCell>
                    </>
                  )}
                  <TableCell align="left" style={{ width: 192 }}>
                    real_path
                  </TableCell>
                  <TableCell align="left" style={{ width: 46 }}></TableCell>
                  <TableCell align="left" style={{ width: 192 }}>
                    path
                  </TableCell>
                  <TableCell align="left" style={{ width: 46 }}></TableCell>
                  <TableCell
                    align="left"
                    style={{ whiteSpace: 'nowrap', minWidth: 116 }}
                  >
                    IP Address
                  </TableCell>
                  <TableCell align="left">operation</TableCell>
                </TableRow>
              </TableHead>
              <TableBody style={{ position: 'relative' }}>
                {cachedListArr.slice(page * 5, page * 5 + 5).map((row) => (
                  <StyledTableRow
                    style={{ maxHeight: 90 }}
                    key={row.model_name}
                  >
                    {modelType === 'LLM' && (
                      <>
                        <TableCell component="th" scope="row">
                          {row.model_format === null ? '—' : row.model_format}
                        </TableCell>
                        <TableCell>
                          {row.model_size_in_billions === null
                            ? '—'
                            : row.model_size_in_billions}
                        </TableCell>
                        <TableCell>
                          {row.quantization === null ? '—' : row.quantization}
                        </TableCell>
                      </>
                    )}
                    <TableCell>
                      <Tooltip title={row.real_path}>
                        <div
                          className={
                            modelType === 'LLM' ? 'pathBox' : 'pathBox pathBox2'
                          }
                        >
                          {row.real_path}
                        </div>
                      </Tooltip>
                    </TableCell>
                    <TableCell>
                      <CopyComponent
                        tip={'Copy real_path'}
                        text={row.real_path}
                      />
                    </TableCell>
                    <TableCell>
                      <Tooltip title={row.path}>
                        <div
                          className={
                            modelType === 'LLM' ? 'pathBox' : 'pathBox pathBox2'
                          }
                        >
                          {row.path}
                        </div>
                      </Tooltip>
                    </TableCell>
                    <TableCell>
                      <CopyComponent tip={'Copy path'} text={row.path} />
                    </TableCell>
                    <TableCell>{row.actor_ip_address}</TableCell>
                    <TableCell align={modelType === 'LLM' ? 'center' : 'left'}>
                      <IconButton
                        aria-label="delete"
                        size="large"
                        onClick={() =>
                          handleOpenDeleteCachedDialog(
                            row.real_path,
                            row.model_version
                          )
                        }
                      >
                        <Delete />
                      </IconButton>
                    </TableCell>
                  </StyledTableRow>
                ))}
                {emptyRows > 0 && (
                  <TableRow style={{ height: 89.4 * emptyRows }}>
                    <TableCell />
                  </TableRow>
                )}
                {cachedListArr.length === 0 && (
                  <div className="empty">No cache for now !</div>
                )}
              </TableBody>
            </Table>
          </TableContainer>
          <TablePagination
            style={{ float: 'right' }}
            rowsPerPageOptions={[5]}
            count={cachedListArr.length}
            rowsPerPage={5}
            page={page}
            onPageChange={handleChangePage}
          />
        </div>
      </Backdrop>
      <DeleteDialog
        text={'Confirm deletion of cache files? This action is irreversible.'}
        isDelete={isDeleteCached}
        onHandleIsDelete={() => setIsDeleteCached(false)}
        onHandleDelete={handleDeleteCached}
      />
    </>
  )
}

export default ModelCard<|MERGE_RESOLUTION|>--- conflicted
+++ resolved
@@ -720,14 +720,7 @@
       setGPUIdx('')
       setWorkerIp('')
       setDownloadHub('')
-<<<<<<< HEAD
       setModelPath('')
-    } else {
-      setModelUID('')
-      setDownloadHub('')
-      setModelPath('')
-=======
->>>>>>> aa51ff22
     }
   }
 
