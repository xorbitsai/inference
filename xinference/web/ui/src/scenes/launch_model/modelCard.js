import {
  AddCircle,
  ChatOutlined,
  EditNoteOutlined,
  ExpandLess,
  ExpandMore,
  HelpCenterOutlined,
  RocketLaunchOutlined,
  UndoOutlined,
} from '@mui/icons-material'
import DeleteIcon from '@mui/icons-material/Delete'
import {
  Alert,
  Box,
  Chip,
  CircularProgress,
  Collapse,
  Drawer,
  FormControl,
  Grid,
  IconButton,
  InputLabel,
  ListItemButton,
  ListItemText,
  MenuItem,
  Select,
  Snackbar,
  Stack,
  TextField,
} from '@mui/material'
import React, { useContext, useEffect, useRef, useState } from 'react'
import { useNavigate } from 'react-router-dom'

import { ApiContext } from '../../components/apiContext'
import fetcher from '../../components/fetcher'
import TitleTypography from '../../components/titleTypography'
import styles from './styles/modelCardStyle'

<<<<<<< HEAD
const ModelCard = ({ url, modelData, gpuAvailable, isLLM, modelType, is_custom = false }) => {
=======
const ModelCard = ({
  url,
  modelData,
  gpuAvailable,
  modelType,
  is_custom = false,
}) => {
>>>>>>> 68c89ae1
  const [hover, setHover] = useState(false)
  const [selected, setSelected] = useState(false)
  const [requestLimitsAlert, setRequestLimitsAlert] = useState(false)
  const [GPUIdxAlert, setGPUIdxAlert] = useState(false)
  const [isOther, setIsOther] = useState(false)
  const [isNotUnique, setisNotUnique] = useState(false)
  const [defaultIndex, setDefaultIndex] = useState(-1)
  const [openSnackbar, setOpenSnackbar] = useState(false)
  const { isCallingApi, setIsCallingApi } = useContext(ApiContext)
  const { isUpdatingModel } = useContext(ApiContext)
  const { setErrorMsg } = useContext(ApiContext)
  const navigate = useNavigate()

  // Model parameter selections
  const [modelUID, setModelUID] = useState('')
  const [modelFormat, setModelFormat] = useState('')
  const [modelSize, setModelSize] = useState('')
  const [quantization, setQuantization] = useState('')
  const [nGPU, setNGPU] = useState('auto')
  const [nGPULayers, setNGPULayers] = useState(-1)
  const [replica, setReplica] = useState(1)
  const [requestLimits, setRequestLimits] = useState('')
  const [peftModelPath, setPeftModelPath] = useState('')
  const [imageLoraLoadKwargs, setImageLoraLoadKwargs] = useState('')
  const [imageLoraFuseKwargs, setImageLoraFuseKwargs] = useState('')
  const [workerIp, setWorkerIp] = useState('')
  const [GPUIdx, setGPUIdx] = useState('')

  const [formatOptions, setFormatOptions] = useState([])
  const [sizeOptions, setSizeOptions] = useState([])
  const [quantizationOptions, setQuantizationOptions] = useState([])
  const [customDeleted, setCustomDeleted] = useState(false)
  const [customParametersArr, setCustomParametersArr] = useState([])
  const [arrId, setArrId] = useState(0)

  const parentRef = useRef(null)

  const range = (start, end) => {
    return new Array(end - start + 1).fill(undefined).map((_, i) => i + start)
  }

  const isCached = (spec) => {
    if (spec.model_format === 'pytorch') {
      return spec.cache_status && spec.cache_status === true
    } else {
      return spec.cache_status && spec.cache_status.some((cs) => cs)
    }
  }

  // model size can be int or string. For string style, "1_8" means 1.8 as an example.
  const convertModelSize = (size) => {
    return size.toString().includes('_') ? size : parseInt(size, 10)
  }

  // UseEffects for parameter selection, change options based on previous selections
  useEffect(() => {
    if (modelData) {
<<<<<<< HEAD
      if(modelData.model_specs) {
        const modelFamily = modelData.model_specs
        const formats = [...new Set(modelFamily.map((spec) => spec.model_format))]
=======
      if (modelData.model_specs) {
        const modelFamily = modelData.model_specs
        const formats = [
          ...new Set(modelFamily.map((spec) => spec.model_format)),
        ]
>>>>>>> 68c89ae1
        setFormatOptions(formats)
      }
    }
  }, [modelData])

  useEffect(() => {
    if (modelFormat && modelData) {
      const modelFamily = modelData.model_specs
      const sizes = [
        ...new Set(
          modelFamily
            .filter((spec) => spec.model_format === modelFormat)
            .map((spec) => spec.model_size_in_billions)
        ),
      ]
      setSizeOptions(sizes)
    }
  }, [modelFormat, modelData])

  useEffect(() => {
    if (modelFormat && modelSize && modelData) {
      const modelFamily = modelData.model_specs
      const quants = [
        ...new Set(
          modelFamily
            .filter(
              (spec) =>
                spec.model_format === modelFormat &&
                spec.model_size_in_billions === convertModelSize(modelSize)
            )
            .flatMap((spec) => spec.quantizations)
        ),
      ]
      setQuantizationOptions(quants)
    }
  }, [modelFormat, modelSize, modelData])

  useEffect(() => {
<<<<<<< HEAD
    if(parentRef.current) {
      parentRef.current.scrollTo({
        top: parentRef.current.scrollHeight,
        behavior: 'smooth'
=======
    if (parentRef.current) {
      parentRef.current.scrollTo({
        top: parentRef.current.scrollHeight,
        behavior: 'smooth',
>>>>>>> 68c89ae1
      })
    }
  }, [customParametersArr])

  const getNGPURange = () => {
    if (gpuAvailable === 0) {
      // remain 'auto' for distributed situation
      return ['auto', 'CPU']
    }
    return ['auto', 'CPU'].concat(range(1, gpuAvailable))
  }

  const launchModel = (url) => {
    if (isCallingApi || isUpdatingModel) {
      return
    }

    setIsCallingApi(true)

    const modelDataWithID1 = {
      // If user does not fill model_uid, pass null (None) to server and server generates it.
      model_uid: modelUID.trim() === '' ? null : modelUID.trim(),
      model_name: modelData.model_name,
      model_type: modelType,
      model_format: modelFormat,
      model_size_in_billions: convertModelSize(modelSize),
      quantization: quantization,
      n_gpu:
        parseInt(nGPU, 10) === 0 || nGPU === 'CPU'
          ? null
          : nGPU === 'auto'
          ? 'auto'
          : parseInt(nGPU, 10),
      replica: replica,
<<<<<<< HEAD
      request_limits: requestLimits.trim() === '' ? null : handleRequestLimits(requestLimits.trim()),
      peft_model_path: peftModelPath.trim() === '' ? null : peftModelPath.trim(),
      image_lora_load_kwargs: imageLoraLoadKwargs.trim() === '' ? null : imageLoraLoadKwargs.trim(),
      image_lora_fuse_kwargs: imageLoraFuseKwargs.trim() === '' ? null : imageLoraFuseKwargs.trim(),
=======
      request_limits:
        requestLimits.trim() === '' ? null : Number(requestLimits.trim()),
      peft_model_path:
        peftModelPath.trim() === '' ? null : peftModelPath.trim(),
      image_lora_load_kwargs:
        imageLoraLoadKwargs.trim() === '' ? null : imageLoraLoadKwargs.trim(),
      image_lora_fuse_kwargs:
        imageLoraFuseKwargs.trim() === '' ? null : imageLoraFuseKwargs.trim(),
>>>>>>> 68c89ae1
      worker_ip: workerIp.trim() === '' ? null : workerIp.trim(),
      gpu_idx: GPUIdx.trim() === '' ? null : handleGPUIdx(GPUIdx.trim()),
    }

    const modelDataWithID2 = {
      model_uid: modelUID.trim() === '' ? null : modelUID.trim(),
      model_name: modelData.model_name,
<<<<<<< HEAD
      model_type: 'embedding',
=======
      model_type: modelType,
>>>>>>> 68c89ae1
    }

    if (nGPULayers >= 0) {
      modelDataWithID1.n_gpu_layers = nGPULayers
    }

<<<<<<< HEAD
    if(customParametersArr.length) {
=======
    if (customParametersArr.length) {
>>>>>>> 68c89ae1
      customParametersArr.forEach((item) => {
        modelDataWithID1[item.key] = handleValueType(item.value)
      })
    }

<<<<<<< HEAD
    const modelDataWithID = isLLM ? modelDataWithID1 : modelDataWithID2
=======
    const modelDataWithID =
      modelType === 'LLM' ? modelDataWithID1 : modelDataWithID2
>>>>>>> 68c89ae1

    // First fetcher request to initiate the model
    fetcher(url + '/v1/models', {
      method: 'POST',
      headers: {
        'Content-Type': 'application/json',
      },
      body: JSON.stringify(modelDataWithID),
    })
      .then((response) => {
        if (!response.ok) {
          // Assuming the server returns error details in JSON format
          response.json().then((errorData) => {
            setErrorMsg(
              `Server error: ${response.status} - ${
                errorData.detail || 'Unknown error'
              }`
            )
          })
        } else {
          navigate(`/running_models/${modelType}`)
          sessionStorage.setItem(
            'runningModelType',
            `/running_models/${modelType}`
          )
        }
        setIsCallingApi(false)
      })
      .catch((error) => {
        console.error('Error:', error)
        setIsCallingApi(false)
      })
  }

<<<<<<< HEAD
  const handleRequestLimits = (data) => {

    return data
  } 

=======
>>>>>>> 68c89ae1
  const handleGPUIdx = (data) => {
    const arr = []
    data.split(',').forEach((item) => {
      arr.push(Number(item))
    })
    return arr
  }

  const handeCustomDelete = (e) => {
    e.stopPropagation()
    fetcher(url + `/v1/model_registrations/LLM/${modelData.model_name}`, {
      method: 'DELETE',
      headers: {
        'Content-Type': 'application/json',
      },
    })
      .then(() => {
        setCustomDeleted(true)
      })
      .catch(console.error)
  }

  const updateCustomParametersArr = (index, type, newValue) => {
<<<<<<< HEAD
    setCustomParametersArr(customParametersArr.map((pair,subIndex) => {
      if (subIndex === index) {
        return { ...pair, [type]: newValue };
      }
      return pair;
    }));
    if(type === 'key') {
      setDefaultIndex(-1)
      setisNotUnique(false)
      customParametersArr.forEach((pair) => {
        if(pair.key === newValue) {
=======
    setCustomParametersArr(
      customParametersArr.map((pair, subIndex) => {
        if (subIndex === index) {
          return { ...pair, [type]: newValue }
        }
        return pair
      })
    )
    if (type === 'key') {
      setDefaultIndex(-1)
      setisNotUnique(false)
      customParametersArr.forEach((pair) => {
        if (pair.key === newValue) {
>>>>>>> 68c89ae1
          setDefaultIndex(index)
          setisNotUnique(true)
        }
      })
    }
  }

  const judgeCustomParameters = () => {
<<<<<<< HEAD
    if(customParametersArr.length && customParametersArr[customParametersArr.length - 1].key !== '' && customParametersArr[customParametersArr.length - 1].value !== '') {
      return true
    }else if (customParametersArr.length === 0){
      return true
    }else {
=======
    if (
      customParametersArr.length &&
      customParametersArr[customParametersArr.length - 1].key !== '' &&
      customParametersArr[customParametersArr.length - 1].value !== ''
    ) {
      return true
    } else if (customParametersArr.length === 0) {
      return true
    } else {
>>>>>>> 68c89ae1
      return false
    }
  }

  const handleDeleteCustomParameters = (index) => {
    setDefaultIndex(-1)
<<<<<<< HEAD
    setCustomParametersArr(customParametersArr.filter((pair, subIndex) => {
      return index !== subIndex
    }));
  }

  const handleValueType = (str) => {
    if(str.toLowerCase() === 'none') {
      return null
    }else if(str.toLowerCase() === 'true') {
      return true
    }else if(str.toLowerCase() === 'false') {
      return false
    }else if(Number(str) || (str !== '' && Number(str) === 0)) {
      return Number(str)
    }else {
=======
    setCustomParametersArr(
      customParametersArr.filter((pair, subIndex) => {
        return index !== subIndex
      })
    )
  }

  const handleValueType = (str) => {
    if (str.toLowerCase() === 'none') {
      return null
    } else if (str.toLowerCase() === 'true') {
      return true
    } else if (str.toLowerCase() === 'false') {
      return false
    } else if (Number(str) || (str !== '' && Number(str) === 0)) {
      return Number(str)
    } else {
>>>>>>> 68c89ae1
      return str
    }
  }

  // Set two different states based on mouse hover
  return (
    <Box
      style={hover ? styles.containerSelected : styles.container}
      onMouseEnter={() => setHover(true)}
      onMouseLeave={() => setHover(false)}
      onClick={() => {
        if (!selected && !customDeleted) {
          setSelected(true)
        }
      }}
    >
<<<<<<< HEAD
      {/* First state: show description page */}
      {isLLM ? (
      <Box style={styles.descriptionCard}>
        {is_custom && (
=======
      {modelType === 'LLM' ? (
        <Box style={styles.descriptionCard}>
          {is_custom && (
            <Stack direction="row" spacing={1} useFlexGap>
              <TitleTypography value={modelData.model_name} />
              <IconButton
                aria-label="delete"
                onClick={handeCustomDelete}
                disabled={customDeleted}
              >
                <DeleteIcon />
              </IconButton>
            </Stack>
          )}
          {!is_custom && <TitleTypography value={modelData.model_name} />}
>>>>>>> 68c89ae1
          <Stack
            spacing={1}
            direction="row"
            useFlexGap
            flexWrap="wrap"
            sx={{ marginLeft: 1 }}
          >
            {(() => {
              return modelData.model_lang.map((v) => {
                return (
                  <Chip key={v} label={v} variant="outlined" size="small" />
                )
              })
            })()}
            {(() => {
              if (modelData.model_specs.some((spec) => isCached(spec))) {
                return <Chip label="Cached" variant="outlined" size="small" />
              }
            })()}
            {(() => {
              if (is_custom && customDeleted) {
                return <Chip label="Deleted" variant="outlined" size="small" />
              }
            })()}
          </Stack>
<<<<<<< HEAD
        )}
        {!is_custom && <TitleTypography value={modelData.model_name} />}
        <Stack
          spacing={1}
          direction="row"
          useFlexGap
          flexWrap="wrap"
          sx={{ marginLeft: 1 }}
        >
          {(() => {
            return modelData.model_lang.map((v) => {
              return <Chip label={v} variant="outlined" size="small" />
            })
          })()}
          {(() => {
            if (modelData.model_specs.some((spec) => isCached(spec))) {
              return <Chip label="Cached" variant="outlined" size="small" />
            }
          })()}
          {(() => {
            if (is_custom && customDeleted) {
              return <Chip label="Deleted" variant="outlined" size="small" />
            }
          })()}
        </Stack>
        <p style={styles.p}>{modelData.model_description}</p>

        <div style={styles.iconRow}>
          <div style={styles.iconItem}>
            <span style={styles.boldIconText}>
              {Math.floor(modelData.context_length / 1000)}K
            </span>
            <small style={styles.smallText}>context length</small>
          </div>
          {(() => {
            if (modelData.model_ability.includes('chat')) {
              return (
                <div style={styles.iconItem}>
                  <ChatOutlined style={styles.muiIcon} />
                  <small style={styles.smallText}>chat model</small>
                </div>
              )
            } else if (modelData.model_ability.includes('generate')) {
              return (
                <div style={styles.iconItem}>
                  <EditNoteOutlined style={styles.muiIcon} />
                  <small style={styles.smallText}>generate model</small>
                </div>
              )
            } else {
              return (
                <div style={styles.iconItem}>
                  <HelpCenterOutlined style={styles.muiIcon} />
                  <small style={styles.smallText}>other model</small>
                </div>
              )
            }
          })()}
        </div>
      </Box>) : (
      <Box style={styles.descriptionCard}>
        <div style={styles.titleContainer}>
          {is_custom && (
            <Stack
              direction="row"
              justifyContent="space-evenly"
              alignItems="center"
              spacing={1}
            >
              <h2 style={styles.h2}>{modelData.model_name}</h2>
              <IconButton
                aria-label="delete"
                onClick={handeCustomDelete}
                disabled={customDeleted}
              >
                <DeleteIcon />
              </IconButton>
            </Stack>
          )}
          {!is_custom && <h2 style={styles.h2}>{modelData.model_name}</h2>}
          <Stack
            spacing={1}
            direction="row"
            useFlexGap
            flexWrap="wrap"
            sx={{ marginLeft: 1 }}
          >
            {(() => {
              if(modelData.language) {
                return modelData.language.map((v) => {
                  return <Chip label={v} variant="outlined" size="small" />
                })
              }else if(modelData.model_family) {
                return (
                  <Chip
                    label={modelData.model_family}
                    variant="outlined"
                    size="small"
                  />
                )
              } 
            })()}
            {(() => {
              if (modelData.cache_status) {
                return <Chip label="Cached" variant="outlined" size="small" />
              }
            })()}
            {(() => {
              if (is_custom && customDeleted) {
                return <Chip label="Deleted" variant="outlined" size="small" />
              }
            })()}
          </Stack>
        </div>
        {modelData.dimensions && <div style={styles.iconRow}>
          <div style={styles.iconItem}>
            <span style={styles.boldIconText}>{modelData.dimensions}</span>
            <small style={styles.smallText}>dimensions</small>
          </div>
          <div style={styles.iconItem}>
            <span style={styles.boldIconText}>{modelData.max_tokens}</span>
            <small style={styles.smallText}>max tokens</small>
          </div>
        </div>}
        {!selected && hover && (
          <p style={styles.instructionText}>
            Click with mouse to launch the model
          </p>
        )}
      </Box>
      )}
      {/* Second state: show parameter selection page */}
      <Drawer open={selected} onClose={() => setSelected(false)} anchor={'right'}>
        {isLLM ? (
        <div style={styles.drawerCard}>
          <TitleTypography value={modelData.model_name} />
          <Box ref={parentRef} style={styles.formContainer} display="flex" flexDirection="column" width="100%" mx="auto">
            <Grid rowSpacing={0} columnSpacing={1}>
              <Grid item xs={12}>
                <FormControl variant="outlined" margin="normal" fullWidth>
                  <InputLabel id="modelFormat-label">Model Format</InputLabel>
                  <Select
                    labelId="modelFormat-label"
                    value={modelFormat}
                    onChange={(e) => setModelFormat(e.target.value)}
                    label="Model Format"
                  >
                    {formatOptions.map((format) => {
                      const specs = modelData.model_specs.filter(
                        (spec) => spec.model_format === format
                      )
                      const cached = specs.some((spec) => isCached(spec))
                      const displayedFormat = cached
                        ? format + ' (cached)'
                        : format

                      return (
                        <MenuItem key={format} value={format}>
                          {displayedFormat}
                        </MenuItem>
                      )
                    })}
                  </Select>
                </FormControl>
              </Grid>
              <Grid item xs={12}>
                <FormControl
                  variant="outlined"
                  margin="normal"
                  fullWidth
                  disabled={!modelFormat}
                >
                  <InputLabel id="modelSize-label">Model Size</InputLabel>
                  <Select
                    labelId="modelSize-label"
                    value={modelSize}
                    onChange={(e) => setModelSize(e.target.value)}
                    label="Model Size"
                  >
                    {sizeOptions.map((size) => {
                      const specs = modelData.model_specs
                        .filter((spec) => spec.model_format === modelFormat)
                        .filter((spec) => spec.model_size_in_billions === size)
                      const cached = specs.some((spec) => isCached(spec))
                      const displayedSize = cached ? size + ' (cached)' : size

                      return (
                        <MenuItem key={size} value={size}>
                          {displayedSize}
                        </MenuItem>
                      )
                    })}
                  </Select>
                </FormControl>
              </Grid>
              <Grid item xs={12}>
                <FormControl
                  variant="outlined"
                  margin="normal"
                  fullWidth
                  disabled={!modelFormat || !modelSize}
                >
                  <InputLabel id="quantization-label">Quantization</InputLabel>
                  <Select
                    labelId="quantization-label"
                    value={quantization}
                    onChange={(e) => setQuantization(e.target.value)}
                    label="Quantization"
                  >
                    {quantizationOptions.map((quant, index) => {
                      const specs = modelData.model_specs
                        .filter((spec) => spec.model_format === modelFormat)
                        .filter(
                          (spec) =>
                            spec.model_size_in_billions ===
                            convertModelSize(modelSize)
                        )

                      const cached =
                        modelFormat === 'pytorch'
                          ? specs[0]?.cache_status ?? false === true
                          : specs[0]?.cache_status?.[index] ?? false === true
                      const displayedQuant = cached ? quant + ' (cached)' : quant

                      return (
                        <MenuItem key={quant} value={quant}>
                          {displayedQuant}
                        </MenuItem>
                      )
                    })}
                  </Select>
                </FormControl>
              </Grid>
              <Grid item xs={12}>
                {modelFormat !== 'ggufv2' && modelFormat !== 'ggmlv3' ? (
                  <FormControl
                    variant="outlined"
                    margin="normal"
                    fullWidth
                    disabled={!modelFormat || !modelSize || !quantization}
                  >
                    <InputLabel id="n-gpu-label">N-GPU</InputLabel>
                    <Select
                      labelId="n-gpu-label"
                      value={nGPU}
                      onChange={(e) => setNGPU(e.target.value)}
                      label="N-GPU"
                    >
                      {getNGPURange().map((v) => {
                        return (
                          <MenuItem key={v} value={v}>
                            {v}
                          </MenuItem>
                        )
                      })}
                    </Select>
                  </FormControl>
                ) : (
                  <FormControl variant="outlined" margin="normal" fullWidth>
                    <TextField
                      disabled={!modelFormat || !modelSize || !quantization}
                      type="number"
                      label="N GPU Layers"
                      InputProps={{
                        inputProps: {
                          min: -1,
                        },
                      }}
                      value={nGPULayers}
                      onChange={(e) =>
                        setNGPULayers(parseInt(e.target.value, 10))
                      }
                    />
                  </FormControl>
                )}
              </Grid>
              <Grid item xs={12}>
                <FormControl variant="outlined" margin="normal" fullWidth>
                  <TextField
                    disabled={!modelFormat || !modelSize || !quantization}
                    type="number"
                    InputProps={{
                      inputProps: {
                        min: 1,
                      },
                    }}
                    label="Replica"
                    value={replica}
                    onChange={(e) => setReplica(parseInt(e.target.value, 10))}
                  />
                </FormControl>
              </Grid>
              <ListItemButton onClick={() => setIsOther(!isOther)}>
                <ListItemText primary="optional configurations" />
                {isOther ? <ExpandLess /> : <ExpandMore />}
              </ListItemButton>
              <Collapse in={isOther} timeout="auto" unmountOnExit>
                <Grid item xs={12}>
                  <FormControl variant="outlined" margin="normal" fullWidth>
                    <TextField
                      variant="outlined"
                      value={modelUID}
                      label="(Optional) Model UID, model name by default"
                      onChange={(e) => setModelUID(e.target.value)}
                    />
                  </FormControl>
                </Grid>
                <Grid item xs={12}>
                  <FormControl variant="outlined" margin="normal" fullWidth>
                    <TextField
                      value={requestLimits}
                      label="(Optional) Request Limits, the number of request limits for this model，default is None"
                      onChange={(e) => {
                        setRequestLimitsAlert(false)
                        if(Number(e.target.value) && Number(e.target.value) > 0) {
                          setRequestLimits(e.target.value)
                        }else {
                          setRequestLimitsAlert(true)
                          setRequestLimits('')
                        }
                      }}
                      onBlur={() => setRequestLimitsAlert(false)}
                    />
                    {requestLimitsAlert && <Alert severity="error">
                      Please enter an integer greater than 0 !
                    </Alert>}
                  </FormControl>
                </Grid>
                <Grid item xs={12}>
                  <FormControl variant="outlined" margin="normal" fullWidth>
                    <TextField
                      variant="outlined"
                      value={peftModelPath}
                      label="(Optional) Peft Model Path, PEFT (Parameter-Efficient Fine-Tuning) model path"
                      onChange={(e) => setPeftModelPath(e.target.value)}
                    />
                  </FormControl>
                </Grid>
                <Grid item xs={12}>
                  <FormControl variant="outlined" margin="normal" fullWidth>
                    <TextField
                      variant="outlined"
                      value={imageLoraLoadKwargs}
                      label="(Optional) Image Lora Load Kwargs, lora load parameters for image model"
                      onChange={(e) => setImageLoraLoadKwargs(e.target.value)}
                    />
                  </FormControl>
                </Grid>
                <Grid item xs={12}>
                  <FormControl variant="outlined" margin="normal" fullWidth>
                    <TextField
                      variant="outlined"
                      value={imageLoraFuseKwargs}
                      label="(Optional) Image Lora Fuse Kwargs, lora fuse parameters for image model"
                      onChange={(e) => setImageLoraFuseKwargs(e.target.value)}
                    />
                  </FormControl>
                </Grid>
                <Grid item xs={12}>
                  <FormControl variant="outlined" margin="normal" fullWidth>
                    <TextField
                      variant="outlined"
                      value={workerIp}
                      label="(Optional) Worker Ip, specify the worker ip where the model is located in a distributed scenario"
                      onChange={(e) => setWorkerIp(e.target.value)}
                    />
                  </FormControl>
                </Grid>
                <Grid item xs={12}>
                  <FormControl variant="outlined" margin="normal" fullWidth>
                    <TextField
                      value={GPUIdx}
                      label="(Optional) GPU Idx, Specify the GPU index where the model is located"
                      onChange={(e) => {
                        setGPUIdxAlert(false)
                        const regular = /^\d+(?:,\d+)*$/
                        if(regular.test(e.target.value)) {
                          setGPUIdx(e.target.value)
                        }else {
                          setGPUIdxAlert(true)
                          setGPUIdx(e.target.value)
                        }
                      }}
                      onBlur={() => {
                        setGPUIdxAlert(false)
                        GPUIdxAlert ? setGPUIdx('') : ''
                      }}
                    />
                    {GPUIdxAlert && <Alert severity="error">
                      Please enter numeric data separated by commas, for example: 0, 1, 2 !
                    </Alert>}
                  </FormControl>
                </Grid>
                <Box>
                  <div style={{display: 'flex', alignItems: 'center', marginTop: '10px'}}>
                    <div>add other custom parameters</div>
                    <IconButton color="primary" onClick={() => {
                      setArrId(arrId + 1)
                      judgeCustomParameters() ? setCustomParametersArr([...customParametersArr, {id: arrId, key: '', value: ''}]) : setOpenSnackbar(true)
                    }}>
                      <AddCircle />
                    </IconButton>
                  </div>
                  <Box>
                    {customParametersArr.map((item, index) => {
                      return (<Box>
                        <div key={item.id} style={{display: 'flex', justifyContent: 'space-between', alignItems: 'center', marginTop: '10px'}}>
                          <TextField label="key" value={item.key} onChange={(e) => {
                            updateCustomParametersArr(index, 'key', e.target.value)
                          }} style={{width: '44%'}} />
                          <TextField label="value" value={item.value} onChange={(e) => {
                            updateCustomParametersArr(index, 'value', e.target.value)
                          }} style={{width: '44%'}} />
                          <IconButton aria-label="delete" onClick={() => handleDeleteCustomParameters(index)} style={{marginLeft: '10px'}}>
                            <DeleteIcon />
                          </IconButton>
                        </div>
                        {isNotUnique && defaultIndex === index && <Alert severity="error">
                          key must be unique
                        </Alert>}
                      </Box>)
                      }
                    )}
                  </Box>
                </Box>
              </Collapse>
            </Grid>
          </Box>
          <Box style={styles.buttonsContainer}>
            <button
              title="Launch"
              style={styles.buttonContainer}
              onClick={() => launchModel(url, modelData)}
              disabled={
                isCallingApi ||
                isUpdatingModel ||
                !(
                  modelFormat &&
                  modelSize &&
                  modelData &&
                  (quantization ||
                    (!modelData.is_builtin && modelFormat !== 'pytorch'))
                ) || 
                !judgeCustomParameters() ||
                defaultIndex !== -1
              }
            >
              {(() => {
                if (isCallingApi || isUpdatingModel) {
                  return (
                    <Box
                      style={{ ...styles.buttonItem, backgroundColor: '#f2f2f2' }}
                    >
                      <CircularProgress
                        size="20px"
                        sx={{
                          color: '#000000',
                        }}
                      />
                    </Box>
                  )
                } else if (
                  !(
                    modelFormat &&
                    modelSize &&
                    modelData &&
                    (quantization ||
                      (!modelData.is_builtin && modelFormat !== 'pytorch'))
                  )
                ) {
                  return (
                    <Box
                      style={{ ...styles.buttonItem, backgroundColor: '#f2f2f2' }}
                    >
                      <RocketLaunchOutlined size="20px" />
                    </Box>
                  )
                } else {
                  return (
                    <Box style={styles.buttonItem}>
                      <RocketLaunchOutlined color="#000000" size="20px" />
                    </Box>
                  )
                }
              })()}
            </button>
            <button
              title="Go Back"
              style={styles.buttonContainer}
              onClick={() => setSelected(false)}
            >
              <Box style={styles.buttonItem}>
                <UndoOutlined color="#000000" size="20px" />
              </Box>
            </button>
          </Box>
        </div>) : (
        <div style={styles.drawerCard}>
          <TitleTypography value={modelData.model_name} />
          <FormControl variant="outlined" margin="normal" fullWidth>
            <TextField
              variant="outlined"
              value={modelUID}
              label="(Optional) Model UID, model name by default"
              onChange={(e) => setModelUID(e.target.value)}
            />
          </FormControl>
          <Box style={styles.buttonsContainer}>
            <button
              title="Launch Embedding"
              style={styles.buttonContainer}
              onClick={() => launchModel(url, modelData)}
              disabled={isCallingApi || isUpdatingModel || !modelData}
=======
          {modelData.model_description && (
            <p style={styles.p} title={modelData.model_description}>
              {modelData.model_description}
            </p>
          )}

          <div style={styles.iconRow}>
            <div style={styles.iconItem}>
              <span style={styles.boldIconText}>
                {Math.floor(modelData.context_length / 1000)}K
              </span>
              <small style={styles.smallText}>context length</small>
            </div>
            {(() => {
              if (modelData.model_ability.includes('chat')) {
                return (
                  <div style={styles.iconItem}>
                    <ChatOutlined style={styles.muiIcon} />
                    <small style={styles.smallText}>chat model</small>
                  </div>
                )
              } else if (modelData.model_ability.includes('generate')) {
                return (
                  <div style={styles.iconItem}>
                    <EditNoteOutlined style={styles.muiIcon} />
                    <small style={styles.smallText}>generate model</small>
                  </div>
                )
              } else {
                return (
                  <div style={styles.iconItem}>
                    <HelpCenterOutlined style={styles.muiIcon} />
                    <small style={styles.smallText}>other model</small>
                  </div>
                )
              }
            })()}
          </div>
        </Box>
      ) : (
        <Box style={styles.descriptionCard}>
          <div style={styles.titleContainer}>
            {is_custom && (
              <Stack direction="row" spacing={1} useFlexGap>
                <TitleTypography value={modelData.model_name} />
                <IconButton
                  aria-label="delete"
                  onClick={handeCustomDelete}
                  disabled={customDeleted}
                >
                  <DeleteIcon />
                </IconButton>
              </Stack>
            )}
            {!is_custom && <TitleTypography value={modelData.model_name} />}
            <Stack
              spacing={1}
              direction="row"
              useFlexGap
              flexWrap="wrap"
              sx={{ marginLeft: 1 }}
            >
              {(() => {
                if (modelData.language) {
                  return modelData.language.map((v) => {
                    return <Chip label={v} variant="outlined" size="small" />
                  })
                } else if (modelData.model_family) {
                  return (
                    <Chip
                      label={modelData.model_family}
                      variant="outlined"
                      size="small"
                    />
                  )
                }
              })()}
              {(() => {
                if (modelData.cache_status) {
                  return <Chip label="Cached" variant="outlined" size="small" />
                }
              })()}
              {(() => {
                if (is_custom && customDeleted) {
                  return (
                    <Chip label="Deleted" variant="outlined" size="small" />
                  )
                }
              })()}
            </Stack>
          </div>
          {modelData.dimensions && (
            <div style={styles.iconRow}>
              <div style={styles.iconItem}>
                <span style={styles.boldIconText}>{modelData.dimensions}</span>
                <small style={styles.smallText}>dimensions</small>
              </div>
              <div style={styles.iconItem}>
                <span style={styles.boldIconText}>{modelData.max_tokens}</span>
                <small style={styles.smallText}>max tokens</small>
              </div>
            </div>
          )}
          {!selected && hover && (
            <p style={styles.instructionText}>
              Click with mouse to launch the model
            </p>
          )}
        </Box>
      )}
      <Drawer
        open={selected}
        onClose={() => setSelected(false)}
        anchor={'right'}
      >
        <div style={styles.drawerCard}>
          <TitleTypography value={modelData.model_name} />
          {modelType === 'LLM' ? (
            <Box
              ref={parentRef}
              style={styles.formContainer}
              display="flex"
              flexDirection="column"
              width="100%"
              mx="auto"
            >
              <Grid rowSpacing={0} columnSpacing={1}>
                <Grid item xs={12}>
                  <FormControl variant="outlined" margin="normal" fullWidth>
                    <InputLabel id="modelFormat-label">Model Format</InputLabel>
                    <Select
                      labelId="modelFormat-label"
                      value={modelFormat}
                      onChange={(e) => setModelFormat(e.target.value)}
                      label="Model Format"
                    >
                      {formatOptions.map((format) => {
                        const specs = modelData.model_specs.filter(
                          (spec) => spec.model_format === format
                        )

                        const cached = specs.some((spec) => isCached(spec))
                        const displayedFormat = cached
                          ? format + ' (cached)'
                          : format

                        return (
                          <MenuItem key={format} value={format}>
                            {displayedFormat}
                          </MenuItem>
                        )
                      })}
                    </Select>
                  </FormControl>
                </Grid>
                <Grid item xs={12}>
                  <FormControl
                    variant="outlined"
                    margin="normal"
                    fullWidth
                    disabled={!modelFormat}
                  >
                    <InputLabel id="modelSize-label">Model Size</InputLabel>
                    <Select
                      labelId="modelSize-label"
                      value={modelSize}
                      onChange={(e) => setModelSize(e.target.value)}
                      label="Model Size"
                    >
                      {sizeOptions.map((size) => {
                        const specs = modelData.model_specs
                          .filter((spec) => spec.model_format === modelFormat)
                          .filter(
                            (spec) => spec.model_size_in_billions === size
                          )
                        const cached = specs.some((spec) => isCached(spec))
                        const displayedSize = cached ? size + ' (cached)' : size

                        return (
                          <MenuItem key={size} value={size}>
                            {displayedSize}
                          </MenuItem>
                        )
                      })}
                    </Select>
                  </FormControl>
                </Grid>
                <Grid item xs={12}>
                  <FormControl
                    variant="outlined"
                    margin="normal"
                    fullWidth
                    disabled={!modelFormat || !modelSize}
                  >
                    <InputLabel id="quantization-label">
                      Quantization
                    </InputLabel>
                    <Select
                      labelId="quantization-label"
                      value={quantization}
                      onChange={(e) => setQuantization(e.target.value)}
                      label="Quantization"
                    >
                      {quantizationOptions.map((quant, index) => {
                        const specs = modelData.model_specs
                          .filter((spec) => spec.model_format === modelFormat)
                          .filter(
                            (spec) =>
                              spec.model_size_in_billions ===
                              convertModelSize(modelSize)
                          )

                        const cached =
                          modelFormat === 'pytorch'
                            ? specs[0]?.cache_status ?? false === true
                            : specs[0]?.cache_status?.[index] ?? false === true
                        const displayedQuant = cached
                          ? quant + ' (cached)'
                          : quant

                        return (
                          <MenuItem key={quant} value={quant}>
                            {displayedQuant}
                          </MenuItem>
                        )
                      })}
                    </Select>
                  </FormControl>
                </Grid>
                <Grid item xs={12}>
                  {modelFormat !== 'ggufv2' && modelFormat !== 'ggmlv3' ? (
                    <FormControl
                      variant="outlined"
                      margin="normal"
                      fullWidth
                      disabled={!modelFormat || !modelSize || !quantization}
                    >
                      <InputLabel id="n-gpu-label">N-GPU</InputLabel>
                      <Select
                        labelId="n-gpu-label"
                        value={nGPU}
                        onChange={(e) => setNGPU(e.target.value)}
                        label="N-GPU"
                      >
                        {getNGPURange().map((v) => {
                          return (
                            <MenuItem key={v} value={v}>
                              {v}
                            </MenuItem>
                          )
                        })}
                      </Select>
                    </FormControl>
                  ) : (
                    <FormControl variant="outlined" margin="normal" fullWidth>
                      <TextField
                        disabled={!modelFormat || !modelSize || !quantization}
                        type="number"
                        label="N GPU Layers"
                        InputProps={{
                          inputProps: {
                            min: -1,
                          },
                        }}
                        value={nGPULayers}
                        onChange={(e) =>
                          setNGPULayers(parseInt(e.target.value, 10))
                        }
                      />
                    </FormControl>
                  )}
                </Grid>
                <Grid item xs={12}>
                  <FormControl variant="outlined" margin="normal" fullWidth>
                    <TextField
                      disabled={!modelFormat || !modelSize || !quantization}
                      type="number"
                      InputProps={{
                        inputProps: {
                          min: 1,
                        },
                      }}
                      label="Replica"
                      value={replica}
                      onChange={(e) => setReplica(parseInt(e.target.value, 10))}
                    />
                  </FormControl>
                </Grid>
                <ListItemButton onClick={() => setIsOther(!isOther)}>
                  <ListItemText primary="Optional Configurations" />
                  {isOther ? <ExpandLess /> : <ExpandMore />}
                </ListItemButton>
                <Collapse in={isOther} timeout="auto" unmountOnExit>
                  <Grid item xs={12}>
                    <FormControl variant="outlined" margin="normal" fullWidth>
                      <TextField
                        variant="outlined"
                        value={modelUID}
                        label="(Optional) Model UID, model name by default"
                        onChange={(e) => setModelUID(e.target.value)}
                      />
                    </FormControl>
                  </Grid>
                  <Grid item xs={12}>
                    <FormControl variant="outlined" margin="normal" fullWidth>
                      <TextField
                        value={requestLimits}
                        label="(Optional) Request Limits, the number of request limits for this model，default is None"
                        onChange={(e) => {
                          setRequestLimitsAlert(false)
                          setRequestLimits(e.target.value)
                          if (
                            e.target.value !== '' &&
                            (!Number(e.target.value) ||
                              Number(e.target.value) < 1 ||
                              parseInt(e.target.value) !==
                                parseFloat(e.target.value))
                          ) {
                            setRequestLimitsAlert(true)
                          }
                        }}
                      />
                      {requestLimitsAlert && (
                        <Alert severity="error">
                          Please enter an integer greater than 0
                        </Alert>
                      )}
                    </FormControl>
                  </Grid>
                  <Grid item xs={12}>
                    <FormControl variant="outlined" margin="normal" fullWidth>
                      <TextField
                        variant="outlined"
                        value={peftModelPath}
                        label="(Optional) Peft Model Path, PEFT (Parameter-Efficient Fine-Tuning) model path"
                        onChange={(e) => setPeftModelPath(e.target.value)}
                      />
                    </FormControl>
                  </Grid>
                  <Grid item xs={12}>
                    <FormControl variant="outlined" margin="normal" fullWidth>
                      <TextField
                        variant="outlined"
                        value={imageLoraLoadKwargs}
                        label="(Optional) Image Lora Load Kwargs, lora load parameters for image model"
                        onChange={(e) => setImageLoraLoadKwargs(e.target.value)}
                      />
                    </FormControl>
                  </Grid>
                  <Grid item xs={12}>
                    <FormControl variant="outlined" margin="normal" fullWidth>
                      <TextField
                        variant="outlined"
                        value={imageLoraFuseKwargs}
                        label="(Optional) Image Lora Fuse Kwargs, lora fuse parameters for image model"
                        onChange={(e) => setImageLoraFuseKwargs(e.target.value)}
                      />
                    </FormControl>
                  </Grid>
                  <Grid item xs={12}>
                    <FormControl variant="outlined" margin="normal" fullWidth>
                      <TextField
                        variant="outlined"
                        value={workerIp}
                        label="(Optional) Worker Ip, specify the worker ip where the model is located in a distributed scenario"
                        onChange={(e) => setWorkerIp(e.target.value)}
                      />
                    </FormControl>
                  </Grid>
                  <Grid item xs={12}>
                    <FormControl variant="outlined" margin="normal" fullWidth>
                      <TextField
                        value={GPUIdx}
                        label="(Optional) GPU Idx, Specify the GPU index where the model is located"
                        onChange={(e) => {
                          setGPUIdxAlert(false)
                          setGPUIdx(e.target.value)
                          const regular = /^\d+(?:,\d+)*$/
                          if (
                            e.target.value !== '' &&
                            !regular.test(e.target.value)
                          ) {
                            setGPUIdxAlert(true)
                          }
                        }}
                      />
                      {GPUIdxAlert && (
                        <Alert severity="error">
                          Please enter numeric data separated by commas, for
                          example: 0,1,2
                        </Alert>
                      )}
                    </FormControl>
                  </Grid>
                </Collapse>
                <Box>
                  <div
                    style={{
                      display: 'flex',
                      alignItems: 'center',
                      margin: '10px 0 0 15px',
                    }}
                  >
                    <div>
                      Additional parameters passed to the inference engine
                    </div>
                    <IconButton
                      color="primary"
                      onClick={() => {
                        setArrId(arrId + 1)
                        judgeCustomParameters()
                          ? setCustomParametersArr([
                              ...customParametersArr,
                              { id: arrId, key: '', value: '' },
                            ])
                          : setOpenSnackbar(true)
                      }}
                    >
                      <AddCircle />
                    </IconButton>
                  </div>
                  <Box>
                    {customParametersArr.map((item, index) => {
                      return (
                        <Box>
                          <div
                            key={item.id}
                            style={{
                              display: 'flex',
                              justifyContent: 'space-between',
                              alignItems: 'center',
                              marginTop: '10px',
                            }}
                          >
                            <TextField
                              label="key"
                              value={item.key}
                              onChange={(e) => {
                                updateCustomParametersArr(
                                  index,
                                  'key',
                                  e.target.value
                                )
                              }}
                              style={{ width: '44%' }}
                            />
                            <TextField
                              label="value"
                              value={item.value}
                              onChange={(e) => {
                                updateCustomParametersArr(
                                  index,
                                  'value',
                                  e.target.value
                                )
                              }}
                              style={{ width: '44%' }}
                            />
                            <IconButton
                              aria-label="delete"
                              onClick={() =>
                                handleDeleteCustomParameters(index)
                              }
                              style={{ marginLeft: '10px' }}
                            >
                              <DeleteIcon />
                            </IconButton>
                          </div>
                          {isNotUnique && defaultIndex === index && (
                            <Alert severity="error">key must be unique</Alert>
                          )}
                        </Box>
                      )
                    })}
                  </Box>
                </Box>
              </Grid>
            </Box>
          ) : (
            <FormControl variant="outlined" margin="normal" fullWidth>
              <TextField
                variant="outlined"
                value={modelUID}
                label="(Optional) Model UID, model name by default"
                onChange={(e) => setModelUID(e.target.value)}
              />
            </FormControl>
          )}
          <Box style={styles.buttonsContainer}>
            <button
              title="Launch"
              style={styles.buttonContainer}
              onClick={() => launchModel(url, modelData)}
              disabled={
                modelType === 'LLM' &&
                (isCallingApi ||
                  isUpdatingModel ||
                  !(
                    modelFormat &&
                    modelSize &&
                    modelData &&
                    (quantization ||
                      (!modelData.is_builtin && modelFormat !== 'pytorch'))
                  ) ||
                  !judgeCustomParameters() ||
                  defaultIndex !== -1 ||
                  requestLimitsAlert ||
                  GPUIdxAlert)
              }
>>>>>>> 68c89ae1
            >
              {(() => {
                if (isCallingApi || isUpdatingModel) {
                  return (
                    <Box
                      style={{
                        ...styles.buttonItem,
                        backgroundColor: '#f2f2f2',
                      }}
                    >
                      <CircularProgress
                        size="20px"
                        sx={{
                          color: '#000000',
                        }}
                      />
                    </Box>
                  )
<<<<<<< HEAD
                } else if (!modelData) {
=======
                } else if (
                  !(
                    modelFormat &&
                    modelSize &&
                    modelData &&
                    (quantization ||
                      (!modelData.is_builtin && modelFormat !== 'pytorch'))
                  )
                ) {
>>>>>>> 68c89ae1
                  return (
                    <Box
                      style={{
                        ...styles.buttonItem,
                        backgroundColor: '#f2f2f2',
                      }}
                    >
                      <RocketLaunchOutlined size="20px" />
                    </Box>
                  )
                } else {
                  return (
                    <Box style={styles.buttonItem}>
                      <RocketLaunchOutlined color="#000000" size="20px" />
                    </Box>
                  )
                }
              })()}
            </button>
            <button
<<<<<<< HEAD
              title="Launch Embedding"
=======
              title="Go Back"
>>>>>>> 68c89ae1
              style={styles.buttonContainer}
              onClick={() => setSelected(false)}
            >
              <Box style={styles.buttonItem}>
                <UndoOutlined color="#000000" size="20px" />
              </Box>
            </button>
          </Box>
        </div>
<<<<<<< HEAD
        )}
      </Drawer>
      <Snackbar
        anchorOrigin={{ vertical: 'top', horizontal:'center' }}
        open={openSnackbar}
        onClose={() => setOpenSnackbar(false)}
        message="Please fill in the added custom parameters completely！"
=======
      </Drawer>
      <Snackbar
        anchorOrigin={{ vertical: 'top', horizontal: 'center' }}
        open={openSnackbar}
        onClose={() => setOpenSnackbar(false)}
        message="Please fill in the added custom parameters completely!"
>>>>>>> 68c89ae1
        key={'top' + 'center'}
      />
    </Box>
  )
}

export default ModelCard<|MERGE_RESOLUTION|>--- conflicted
+++ resolved
@@ -36,9 +36,6 @@
 import TitleTypography from '../../components/titleTypography'
 import styles from './styles/modelCardStyle'
 
-<<<<<<< HEAD
-const ModelCard = ({ url, modelData, gpuAvailable, isLLM, modelType, is_custom = false }) => {
-=======
 const ModelCard = ({
   url,
   modelData,
@@ -46,7 +43,6 @@
   modelType,
   is_custom = false,
 }) => {
->>>>>>> 68c89ae1
   const [hover, setHover] = useState(false)
   const [selected, setSelected] = useState(false)
   const [requestLimitsAlert, setRequestLimitsAlert] = useState(false)
@@ -104,17 +100,11 @@
   // UseEffects for parameter selection, change options based on previous selections
   useEffect(() => {
     if (modelData) {
-<<<<<<< HEAD
-      if(modelData.model_specs) {
-        const modelFamily = modelData.model_specs
-        const formats = [...new Set(modelFamily.map((spec) => spec.model_format))]
-=======
       if (modelData.model_specs) {
         const modelFamily = modelData.model_specs
         const formats = [
           ...new Set(modelFamily.map((spec) => spec.model_format)),
         ]
->>>>>>> 68c89ae1
         setFormatOptions(formats)
       }
     }
@@ -153,17 +143,10 @@
   }, [modelFormat, modelSize, modelData])
 
   useEffect(() => {
-<<<<<<< HEAD
-    if(parentRef.current) {
-      parentRef.current.scrollTo({
-        top: parentRef.current.scrollHeight,
-        behavior: 'smooth'
-=======
     if (parentRef.current) {
       parentRef.current.scrollTo({
         top: parentRef.current.scrollHeight,
         behavior: 'smooth',
->>>>>>> 68c89ae1
       })
     }
   }, [customParametersArr])
@@ -198,12 +181,6 @@
           ? 'auto'
           : parseInt(nGPU, 10),
       replica: replica,
-<<<<<<< HEAD
-      request_limits: requestLimits.trim() === '' ? null : handleRequestLimits(requestLimits.trim()),
-      peft_model_path: peftModelPath.trim() === '' ? null : peftModelPath.trim(),
-      image_lora_load_kwargs: imageLoraLoadKwargs.trim() === '' ? null : imageLoraLoadKwargs.trim(),
-      image_lora_fuse_kwargs: imageLoraFuseKwargs.trim() === '' ? null : imageLoraFuseKwargs.trim(),
-=======
       request_limits:
         requestLimits.trim() === '' ? null : Number(requestLimits.trim()),
       peft_model_path:
@@ -212,7 +189,6 @@
         imageLoraLoadKwargs.trim() === '' ? null : imageLoraLoadKwargs.trim(),
       image_lora_fuse_kwargs:
         imageLoraFuseKwargs.trim() === '' ? null : imageLoraFuseKwargs.trim(),
->>>>>>> 68c89ae1
       worker_ip: workerIp.trim() === '' ? null : workerIp.trim(),
       gpu_idx: GPUIdx.trim() === '' ? null : handleGPUIdx(GPUIdx.trim()),
     }
@@ -220,33 +196,21 @@
     const modelDataWithID2 = {
       model_uid: modelUID.trim() === '' ? null : modelUID.trim(),
       model_name: modelData.model_name,
-<<<<<<< HEAD
-      model_type: 'embedding',
-=======
       model_type: modelType,
->>>>>>> 68c89ae1
     }
 
     if (nGPULayers >= 0) {
       modelDataWithID1.n_gpu_layers = nGPULayers
     }
 
-<<<<<<< HEAD
-    if(customParametersArr.length) {
-=======
     if (customParametersArr.length) {
->>>>>>> 68c89ae1
       customParametersArr.forEach((item) => {
         modelDataWithID1[item.key] = handleValueType(item.value)
       })
     }
 
-<<<<<<< HEAD
-    const modelDataWithID = isLLM ? modelDataWithID1 : modelDataWithID2
-=======
     const modelDataWithID =
       modelType === 'LLM' ? modelDataWithID1 : modelDataWithID2
->>>>>>> 68c89ae1
 
     // First fetcher request to initiate the model
     fetcher(url + '/v1/models', {
@@ -281,14 +245,6 @@
       })
   }
 
-<<<<<<< HEAD
-  const handleRequestLimits = (data) => {
-
-    return data
-  } 
-
-=======
->>>>>>> 68c89ae1
   const handleGPUIdx = (data) => {
     const arr = []
     data.split(',').forEach((item) => {
@@ -312,19 +268,6 @@
   }
 
   const updateCustomParametersArr = (index, type, newValue) => {
-<<<<<<< HEAD
-    setCustomParametersArr(customParametersArr.map((pair,subIndex) => {
-      if (subIndex === index) {
-        return { ...pair, [type]: newValue };
-      }
-      return pair;
-    }));
-    if(type === 'key') {
-      setDefaultIndex(-1)
-      setisNotUnique(false)
-      customParametersArr.forEach((pair) => {
-        if(pair.key === newValue) {
-=======
     setCustomParametersArr(
       customParametersArr.map((pair, subIndex) => {
         if (subIndex === index) {
@@ -338,7 +281,6 @@
       setisNotUnique(false)
       customParametersArr.forEach((pair) => {
         if (pair.key === newValue) {
->>>>>>> 68c89ae1
           setDefaultIndex(index)
           setisNotUnique(true)
         }
@@ -347,13 +289,6 @@
   }
 
   const judgeCustomParameters = () => {
-<<<<<<< HEAD
-    if(customParametersArr.length && customParametersArr[customParametersArr.length - 1].key !== '' && customParametersArr[customParametersArr.length - 1].value !== '') {
-      return true
-    }else if (customParametersArr.length === 0){
-      return true
-    }else {
-=======
     if (
       customParametersArr.length &&
       customParametersArr[customParametersArr.length - 1].key !== '' &&
@@ -363,30 +298,12 @@
     } else if (customParametersArr.length === 0) {
       return true
     } else {
->>>>>>> 68c89ae1
       return false
     }
   }
 
   const handleDeleteCustomParameters = (index) => {
     setDefaultIndex(-1)
-<<<<<<< HEAD
-    setCustomParametersArr(customParametersArr.filter((pair, subIndex) => {
-      return index !== subIndex
-    }));
-  }
-
-  const handleValueType = (str) => {
-    if(str.toLowerCase() === 'none') {
-      return null
-    }else if(str.toLowerCase() === 'true') {
-      return true
-    }else if(str.toLowerCase() === 'false') {
-      return false
-    }else if(Number(str) || (str !== '' && Number(str) === 0)) {
-      return Number(str)
-    }else {
-=======
     setCustomParametersArr(
       customParametersArr.filter((pair, subIndex) => {
         return index !== subIndex
@@ -404,7 +321,6 @@
     } else if (Number(str) || (str !== '' && Number(str) === 0)) {
       return Number(str)
     } else {
->>>>>>> 68c89ae1
       return str
     }
   }
@@ -421,12 +337,6 @@
         }
       }}
     >
-<<<<<<< HEAD
-      {/* First state: show description page */}
-      {isLLM ? (
-      <Box style={styles.descriptionCard}>
-        {is_custom && (
-=======
       {modelType === 'LLM' ? (
         <Box style={styles.descriptionCard}>
           {is_custom && (
@@ -442,7 +352,6 @@
             </Stack>
           )}
           {!is_custom && <TitleTypography value={modelData.model_name} />}
->>>>>>> 68c89ae1
           <Stack
             spacing={1}
             direction="row"
@@ -468,521 +377,6 @@
               }
             })()}
           </Stack>
-<<<<<<< HEAD
-        )}
-        {!is_custom && <TitleTypography value={modelData.model_name} />}
-        <Stack
-          spacing={1}
-          direction="row"
-          useFlexGap
-          flexWrap="wrap"
-          sx={{ marginLeft: 1 }}
-        >
-          {(() => {
-            return modelData.model_lang.map((v) => {
-              return <Chip label={v} variant="outlined" size="small" />
-            })
-          })()}
-          {(() => {
-            if (modelData.model_specs.some((spec) => isCached(spec))) {
-              return <Chip label="Cached" variant="outlined" size="small" />
-            }
-          })()}
-          {(() => {
-            if (is_custom && customDeleted) {
-              return <Chip label="Deleted" variant="outlined" size="small" />
-            }
-          })()}
-        </Stack>
-        <p style={styles.p}>{modelData.model_description}</p>
-
-        <div style={styles.iconRow}>
-          <div style={styles.iconItem}>
-            <span style={styles.boldIconText}>
-              {Math.floor(modelData.context_length / 1000)}K
-            </span>
-            <small style={styles.smallText}>context length</small>
-          </div>
-          {(() => {
-            if (modelData.model_ability.includes('chat')) {
-              return (
-                <div style={styles.iconItem}>
-                  <ChatOutlined style={styles.muiIcon} />
-                  <small style={styles.smallText}>chat model</small>
-                </div>
-              )
-            } else if (modelData.model_ability.includes('generate')) {
-              return (
-                <div style={styles.iconItem}>
-                  <EditNoteOutlined style={styles.muiIcon} />
-                  <small style={styles.smallText}>generate model</small>
-                </div>
-              )
-            } else {
-              return (
-                <div style={styles.iconItem}>
-                  <HelpCenterOutlined style={styles.muiIcon} />
-                  <small style={styles.smallText}>other model</small>
-                </div>
-              )
-            }
-          })()}
-        </div>
-      </Box>) : (
-      <Box style={styles.descriptionCard}>
-        <div style={styles.titleContainer}>
-          {is_custom && (
-            <Stack
-              direction="row"
-              justifyContent="space-evenly"
-              alignItems="center"
-              spacing={1}
-            >
-              <h2 style={styles.h2}>{modelData.model_name}</h2>
-              <IconButton
-                aria-label="delete"
-                onClick={handeCustomDelete}
-                disabled={customDeleted}
-              >
-                <DeleteIcon />
-              </IconButton>
-            </Stack>
-          )}
-          {!is_custom && <h2 style={styles.h2}>{modelData.model_name}</h2>}
-          <Stack
-            spacing={1}
-            direction="row"
-            useFlexGap
-            flexWrap="wrap"
-            sx={{ marginLeft: 1 }}
-          >
-            {(() => {
-              if(modelData.language) {
-                return modelData.language.map((v) => {
-                  return <Chip label={v} variant="outlined" size="small" />
-                })
-              }else if(modelData.model_family) {
-                return (
-                  <Chip
-                    label={modelData.model_family}
-                    variant="outlined"
-                    size="small"
-                  />
-                )
-              } 
-            })()}
-            {(() => {
-              if (modelData.cache_status) {
-                return <Chip label="Cached" variant="outlined" size="small" />
-              }
-            })()}
-            {(() => {
-              if (is_custom && customDeleted) {
-                return <Chip label="Deleted" variant="outlined" size="small" />
-              }
-            })()}
-          </Stack>
-        </div>
-        {modelData.dimensions && <div style={styles.iconRow}>
-          <div style={styles.iconItem}>
-            <span style={styles.boldIconText}>{modelData.dimensions}</span>
-            <small style={styles.smallText}>dimensions</small>
-          </div>
-          <div style={styles.iconItem}>
-            <span style={styles.boldIconText}>{modelData.max_tokens}</span>
-            <small style={styles.smallText}>max tokens</small>
-          </div>
-        </div>}
-        {!selected && hover && (
-          <p style={styles.instructionText}>
-            Click with mouse to launch the model
-          </p>
-        )}
-      </Box>
-      )}
-      {/* Second state: show parameter selection page */}
-      <Drawer open={selected} onClose={() => setSelected(false)} anchor={'right'}>
-        {isLLM ? (
-        <div style={styles.drawerCard}>
-          <TitleTypography value={modelData.model_name} />
-          <Box ref={parentRef} style={styles.formContainer} display="flex" flexDirection="column" width="100%" mx="auto">
-            <Grid rowSpacing={0} columnSpacing={1}>
-              <Grid item xs={12}>
-                <FormControl variant="outlined" margin="normal" fullWidth>
-                  <InputLabel id="modelFormat-label">Model Format</InputLabel>
-                  <Select
-                    labelId="modelFormat-label"
-                    value={modelFormat}
-                    onChange={(e) => setModelFormat(e.target.value)}
-                    label="Model Format"
-                  >
-                    {formatOptions.map((format) => {
-                      const specs = modelData.model_specs.filter(
-                        (spec) => spec.model_format === format
-                      )
-                      const cached = specs.some((spec) => isCached(spec))
-                      const displayedFormat = cached
-                        ? format + ' (cached)'
-                        : format
-
-                      return (
-                        <MenuItem key={format} value={format}>
-                          {displayedFormat}
-                        </MenuItem>
-                      )
-                    })}
-                  </Select>
-                </FormControl>
-              </Grid>
-              <Grid item xs={12}>
-                <FormControl
-                  variant="outlined"
-                  margin="normal"
-                  fullWidth
-                  disabled={!modelFormat}
-                >
-                  <InputLabel id="modelSize-label">Model Size</InputLabel>
-                  <Select
-                    labelId="modelSize-label"
-                    value={modelSize}
-                    onChange={(e) => setModelSize(e.target.value)}
-                    label="Model Size"
-                  >
-                    {sizeOptions.map((size) => {
-                      const specs = modelData.model_specs
-                        .filter((spec) => spec.model_format === modelFormat)
-                        .filter((spec) => spec.model_size_in_billions === size)
-                      const cached = specs.some((spec) => isCached(spec))
-                      const displayedSize = cached ? size + ' (cached)' : size
-
-                      return (
-                        <MenuItem key={size} value={size}>
-                          {displayedSize}
-                        </MenuItem>
-                      )
-                    })}
-                  </Select>
-                </FormControl>
-              </Grid>
-              <Grid item xs={12}>
-                <FormControl
-                  variant="outlined"
-                  margin="normal"
-                  fullWidth
-                  disabled={!modelFormat || !modelSize}
-                >
-                  <InputLabel id="quantization-label">Quantization</InputLabel>
-                  <Select
-                    labelId="quantization-label"
-                    value={quantization}
-                    onChange={(e) => setQuantization(e.target.value)}
-                    label="Quantization"
-                  >
-                    {quantizationOptions.map((quant, index) => {
-                      const specs = modelData.model_specs
-                        .filter((spec) => spec.model_format === modelFormat)
-                        .filter(
-                          (spec) =>
-                            spec.model_size_in_billions ===
-                            convertModelSize(modelSize)
-                        )
-
-                      const cached =
-                        modelFormat === 'pytorch'
-                          ? specs[0]?.cache_status ?? false === true
-                          : specs[0]?.cache_status?.[index] ?? false === true
-                      const displayedQuant = cached ? quant + ' (cached)' : quant
-
-                      return (
-                        <MenuItem key={quant} value={quant}>
-                          {displayedQuant}
-                        </MenuItem>
-                      )
-                    })}
-                  </Select>
-                </FormControl>
-              </Grid>
-              <Grid item xs={12}>
-                {modelFormat !== 'ggufv2' && modelFormat !== 'ggmlv3' ? (
-                  <FormControl
-                    variant="outlined"
-                    margin="normal"
-                    fullWidth
-                    disabled={!modelFormat || !modelSize || !quantization}
-                  >
-                    <InputLabel id="n-gpu-label">N-GPU</InputLabel>
-                    <Select
-                      labelId="n-gpu-label"
-                      value={nGPU}
-                      onChange={(e) => setNGPU(e.target.value)}
-                      label="N-GPU"
-                    >
-                      {getNGPURange().map((v) => {
-                        return (
-                          <MenuItem key={v} value={v}>
-                            {v}
-                          </MenuItem>
-                        )
-                      })}
-                    </Select>
-                  </FormControl>
-                ) : (
-                  <FormControl variant="outlined" margin="normal" fullWidth>
-                    <TextField
-                      disabled={!modelFormat || !modelSize || !quantization}
-                      type="number"
-                      label="N GPU Layers"
-                      InputProps={{
-                        inputProps: {
-                          min: -1,
-                        },
-                      }}
-                      value={nGPULayers}
-                      onChange={(e) =>
-                        setNGPULayers(parseInt(e.target.value, 10))
-                      }
-                    />
-                  </FormControl>
-                )}
-              </Grid>
-              <Grid item xs={12}>
-                <FormControl variant="outlined" margin="normal" fullWidth>
-                  <TextField
-                    disabled={!modelFormat || !modelSize || !quantization}
-                    type="number"
-                    InputProps={{
-                      inputProps: {
-                        min: 1,
-                      },
-                    }}
-                    label="Replica"
-                    value={replica}
-                    onChange={(e) => setReplica(parseInt(e.target.value, 10))}
-                  />
-                </FormControl>
-              </Grid>
-              <ListItemButton onClick={() => setIsOther(!isOther)}>
-                <ListItemText primary="optional configurations" />
-                {isOther ? <ExpandLess /> : <ExpandMore />}
-              </ListItemButton>
-              <Collapse in={isOther} timeout="auto" unmountOnExit>
-                <Grid item xs={12}>
-                  <FormControl variant="outlined" margin="normal" fullWidth>
-                    <TextField
-                      variant="outlined"
-                      value={modelUID}
-                      label="(Optional) Model UID, model name by default"
-                      onChange={(e) => setModelUID(e.target.value)}
-                    />
-                  </FormControl>
-                </Grid>
-                <Grid item xs={12}>
-                  <FormControl variant="outlined" margin="normal" fullWidth>
-                    <TextField
-                      value={requestLimits}
-                      label="(Optional) Request Limits, the number of request limits for this model，default is None"
-                      onChange={(e) => {
-                        setRequestLimitsAlert(false)
-                        if(Number(e.target.value) && Number(e.target.value) > 0) {
-                          setRequestLimits(e.target.value)
-                        }else {
-                          setRequestLimitsAlert(true)
-                          setRequestLimits('')
-                        }
-                      }}
-                      onBlur={() => setRequestLimitsAlert(false)}
-                    />
-                    {requestLimitsAlert && <Alert severity="error">
-                      Please enter an integer greater than 0 !
-                    </Alert>}
-                  </FormControl>
-                </Grid>
-                <Grid item xs={12}>
-                  <FormControl variant="outlined" margin="normal" fullWidth>
-                    <TextField
-                      variant="outlined"
-                      value={peftModelPath}
-                      label="(Optional) Peft Model Path, PEFT (Parameter-Efficient Fine-Tuning) model path"
-                      onChange={(e) => setPeftModelPath(e.target.value)}
-                    />
-                  </FormControl>
-                </Grid>
-                <Grid item xs={12}>
-                  <FormControl variant="outlined" margin="normal" fullWidth>
-                    <TextField
-                      variant="outlined"
-                      value={imageLoraLoadKwargs}
-                      label="(Optional) Image Lora Load Kwargs, lora load parameters for image model"
-                      onChange={(e) => setImageLoraLoadKwargs(e.target.value)}
-                    />
-                  </FormControl>
-                </Grid>
-                <Grid item xs={12}>
-                  <FormControl variant="outlined" margin="normal" fullWidth>
-                    <TextField
-                      variant="outlined"
-                      value={imageLoraFuseKwargs}
-                      label="(Optional) Image Lora Fuse Kwargs, lora fuse parameters for image model"
-                      onChange={(e) => setImageLoraFuseKwargs(e.target.value)}
-                    />
-                  </FormControl>
-                </Grid>
-                <Grid item xs={12}>
-                  <FormControl variant="outlined" margin="normal" fullWidth>
-                    <TextField
-                      variant="outlined"
-                      value={workerIp}
-                      label="(Optional) Worker Ip, specify the worker ip where the model is located in a distributed scenario"
-                      onChange={(e) => setWorkerIp(e.target.value)}
-                    />
-                  </FormControl>
-                </Grid>
-                <Grid item xs={12}>
-                  <FormControl variant="outlined" margin="normal" fullWidth>
-                    <TextField
-                      value={GPUIdx}
-                      label="(Optional) GPU Idx, Specify the GPU index where the model is located"
-                      onChange={(e) => {
-                        setGPUIdxAlert(false)
-                        const regular = /^\d+(?:,\d+)*$/
-                        if(regular.test(e.target.value)) {
-                          setGPUIdx(e.target.value)
-                        }else {
-                          setGPUIdxAlert(true)
-                          setGPUIdx(e.target.value)
-                        }
-                      }}
-                      onBlur={() => {
-                        setGPUIdxAlert(false)
-                        GPUIdxAlert ? setGPUIdx('') : ''
-                      }}
-                    />
-                    {GPUIdxAlert && <Alert severity="error">
-                      Please enter numeric data separated by commas, for example: 0, 1, 2 !
-                    </Alert>}
-                  </FormControl>
-                </Grid>
-                <Box>
-                  <div style={{display: 'flex', alignItems: 'center', marginTop: '10px'}}>
-                    <div>add other custom parameters</div>
-                    <IconButton color="primary" onClick={() => {
-                      setArrId(arrId + 1)
-                      judgeCustomParameters() ? setCustomParametersArr([...customParametersArr, {id: arrId, key: '', value: ''}]) : setOpenSnackbar(true)
-                    }}>
-                      <AddCircle />
-                    </IconButton>
-                  </div>
-                  <Box>
-                    {customParametersArr.map((item, index) => {
-                      return (<Box>
-                        <div key={item.id} style={{display: 'flex', justifyContent: 'space-between', alignItems: 'center', marginTop: '10px'}}>
-                          <TextField label="key" value={item.key} onChange={(e) => {
-                            updateCustomParametersArr(index, 'key', e.target.value)
-                          }} style={{width: '44%'}} />
-                          <TextField label="value" value={item.value} onChange={(e) => {
-                            updateCustomParametersArr(index, 'value', e.target.value)
-                          }} style={{width: '44%'}} />
-                          <IconButton aria-label="delete" onClick={() => handleDeleteCustomParameters(index)} style={{marginLeft: '10px'}}>
-                            <DeleteIcon />
-                          </IconButton>
-                        </div>
-                        {isNotUnique && defaultIndex === index && <Alert severity="error">
-                          key must be unique
-                        </Alert>}
-                      </Box>)
-                      }
-                    )}
-                  </Box>
-                </Box>
-              </Collapse>
-            </Grid>
-          </Box>
-          <Box style={styles.buttonsContainer}>
-            <button
-              title="Launch"
-              style={styles.buttonContainer}
-              onClick={() => launchModel(url, modelData)}
-              disabled={
-                isCallingApi ||
-                isUpdatingModel ||
-                !(
-                  modelFormat &&
-                  modelSize &&
-                  modelData &&
-                  (quantization ||
-                    (!modelData.is_builtin && modelFormat !== 'pytorch'))
-                ) || 
-                !judgeCustomParameters() ||
-                defaultIndex !== -1
-              }
-            >
-              {(() => {
-                if (isCallingApi || isUpdatingModel) {
-                  return (
-                    <Box
-                      style={{ ...styles.buttonItem, backgroundColor: '#f2f2f2' }}
-                    >
-                      <CircularProgress
-                        size="20px"
-                        sx={{
-                          color: '#000000',
-                        }}
-                      />
-                    </Box>
-                  )
-                } else if (
-                  !(
-                    modelFormat &&
-                    modelSize &&
-                    modelData &&
-                    (quantization ||
-                      (!modelData.is_builtin && modelFormat !== 'pytorch'))
-                  )
-                ) {
-                  return (
-                    <Box
-                      style={{ ...styles.buttonItem, backgroundColor: '#f2f2f2' }}
-                    >
-                      <RocketLaunchOutlined size="20px" />
-                    </Box>
-                  )
-                } else {
-                  return (
-                    <Box style={styles.buttonItem}>
-                      <RocketLaunchOutlined color="#000000" size="20px" />
-                    </Box>
-                  )
-                }
-              })()}
-            </button>
-            <button
-              title="Go Back"
-              style={styles.buttonContainer}
-              onClick={() => setSelected(false)}
-            >
-              <Box style={styles.buttonItem}>
-                <UndoOutlined color="#000000" size="20px" />
-              </Box>
-            </button>
-          </Box>
-        </div>) : (
-        <div style={styles.drawerCard}>
-          <TitleTypography value={modelData.model_name} />
-          <FormControl variant="outlined" margin="normal" fullWidth>
-            <TextField
-              variant="outlined"
-              value={modelUID}
-              label="(Optional) Model UID, model name by default"
-              onChange={(e) => setModelUID(e.target.value)}
-            />
-          </FormControl>
-          <Box style={styles.buttonsContainer}>
-            <button
-              title="Launch Embedding"
-              style={styles.buttonContainer}
-              onClick={() => launchModel(url, modelData)}
-              disabled={isCallingApi || isUpdatingModel || !modelData}
-=======
           {modelData.model_description && (
             <p style={styles.p} title={modelData.model_description}>
               {modelData.model_description}
@@ -1492,7 +886,6 @@
                   requestLimitsAlert ||
                   GPUIdxAlert)
               }
->>>>>>> 68c89ae1
             >
               {(() => {
                 if (isCallingApi || isUpdatingModel) {
@@ -1511,9 +904,6 @@
                       />
                     </Box>
                   )
-<<<<<<< HEAD
-                } else if (!modelData) {
-=======
                 } else if (
                   !(
                     modelFormat &&
@@ -1523,7 +913,6 @@
                       (!modelData.is_builtin && modelFormat !== 'pytorch'))
                   )
                 ) {
->>>>>>> 68c89ae1
                   return (
                     <Box
                       style={{
@@ -1544,11 +933,7 @@
               })()}
             </button>
             <button
-<<<<<<< HEAD
-              title="Launch Embedding"
-=======
               title="Go Back"
->>>>>>> 68c89ae1
               style={styles.buttonContainer}
               onClick={() => setSelected(false)}
             >
@@ -1558,22 +943,12 @@
             </button>
           </Box>
         </div>
-<<<<<<< HEAD
-        )}
-      </Drawer>
-      <Snackbar
-        anchorOrigin={{ vertical: 'top', horizontal:'center' }}
-        open={openSnackbar}
-        onClose={() => setOpenSnackbar(false)}
-        message="Please fill in the added custom parameters completely！"
-=======
       </Drawer>
       <Snackbar
         anchorOrigin={{ vertical: 'top', horizontal: 'center' }}
         open={openSnackbar}
         onClose={() => setOpenSnackbar(false)}
         message="Please fill in the added custom parameters completely!"
->>>>>>> 68c89ae1
         key={'top' + 'center'}
       />
     </Box>
