--- conflicted
+++ resolved
@@ -152,10 +152,6 @@
               url={endPoint}
               modelData={filteredRegistration}
               gpuAvailable={gpuAvailable}
-<<<<<<< HEAD
-              isLLM={true}
-=======
->>>>>>> 68c89ae1
               modelType={'LLM'}
             />
           ))}
