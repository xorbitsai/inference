--- conflicted
+++ resolved
@@ -551,7 +551,6 @@
         coro = self._supervisor_ref.terminate_model(model_uid)
         return self._isolation.call(coro)
 
-<<<<<<< HEAD
     def list_models(self) -> List[Tuple[str, "ModelSpec"]]:
         """
         Retrieve the model specifications from the Server.
@@ -562,15 +561,11 @@
             The collection of model specifications with their names on the server.
 
         """
-
-=======
-    def list_models(self) -> Dict[str, Dict[str, Any]]:
->>>>>>> 0a6e90c9
+      
         coro = self._supervisor_ref.list_models()
         return self._isolation.call(coro)
 
     def get_model(self, model_uid: str) -> "ModelHandle":
-<<<<<<< HEAD
         """
         Launch the Model based on the parameters on the server.
 
@@ -590,9 +585,6 @@
         """
 
         model_spec: "ModelSpec" = self._isolation.call(
-=======
-        desc: Dict[str, Any] = self._isolation.call(
->>>>>>> 0a6e90c9
             self._supervisor_ref.describe_model(model_uid)
         )
         model_ref = self._isolation.call(self._supervisor_ref.get_model(model_uid))
