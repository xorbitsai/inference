# Copyright 2022-2023 XProbe Inc.
#
# Licensed under the Apache License, Version 2.0 (the "License");
# you may not use this file except in compliance with the License.
# You may obtain a copy of the License at
#
#      http://www.apache.org/licenses/LICENSE-2.0
#
# Unless required by applicable law or agreed to in writing, software
# distributed under the License is distributed on an "AS IS" BASIS,
# WITHOUT WARRANTIES OR CONDITIONS OF ANY KIND, either express or implied.
# See the License for the specific language governing permissions and
# limitations under the License.
import json
import typing
from typing import TYPE_CHECKING, Any, Dict, Iterator, List, Optional, Union

import requests

from ..common import streaming_response_iterator

if TYPE_CHECKING:
    from ...types import (
        ChatCompletion,
        ChatCompletionChunk,
        ChatCompletionMessage,
        ChatglmCppGenerateConfig,
        Completion,
        CompletionChunk,
        Embedding,
        ImageList,
        LlamaCppGenerateConfig,
        PytorchGenerateConfig,
    )


def convert_float_to_int_or_str(model_size: float) -> Union[int, str]:
    """convert float to int or string

    if float can be presented as int, convert it to int, otherwise convert it to string
    """
    if int(model_size) == model_size:
        return int(model_size)
    else:
        return str(model_size)


def _get_error_string(response: requests.Response) -> str:
    try:
        if response.content:
            return response.json()["detail"]
    except Exception:
        pass
    try:
        response.raise_for_status()
    except requests.HTTPError as e:
        return str(e)
    return "Unknown error"


@typing.no_type_check
def handle_system_prompts(
    chat_history: List["ChatCompletionMessage"], system_prompt: Optional[str]
) -> List["ChatCompletionMessage"]:
    history_system_prompts = [
        ch["content"] for ch in chat_history if ch["role"] == "system"
    ]
    if system_prompt is not None:
        history_system_prompts.append(system_prompt)

    # remove all the system prompt in the chat_history
    chat_history = list(filter(lambda x: x["role"] != "system", chat_history))
    # insert all system prompts at the beginning
    chat_history.insert(
        0, {"role": "system", "content": ". ".join(history_system_prompts)}
    )
    return chat_history


class RESTfulModelHandle:
    """
    A sync model interface (for RESTful client) which provides type hints that makes it much easier to use xinference
    programmatically.
    """

    def __init__(self, model_uid: str, base_url: str, auth_headers: Dict):
        self._model_uid = model_uid
        self._base_url = base_url
        self.auth_headers = auth_headers


class RESTfulEmbeddingModelHandle(RESTfulModelHandle):
    def create_embedding(self, input: Union[str, List[str]], **kwargs) -> "Embedding":
        """
        Create an Embedding from user input via RESTful APIs.

        Parameters
        ----------
        input: Union[str, List[str]]
            Input text to embed, encoded as a string or array of tokens.
            To embed multiple inputs in a single request, pass an array of strings or array of token arrays.

        Returns
        -------
        Embedding
           The resulted Embedding vector that can be easily consumed by machine learning models and algorithms.

        Raises
        ------
        RuntimeError
            Report the failure of embeddings and provide the error message.

        """
        url = f"{self._base_url}/v1/embeddings"
        request_body = {
            "model": self._model_uid,
            "input": input,
        }
        request_body.update(kwargs)
        response = requests.post(url, json=request_body, headers=self.auth_headers)
        if response.status_code != 200:
            raise RuntimeError(
                f"Failed to create the embeddings, detail: {_get_error_string(response)}"
            )

        response_data = response.json()
        return response_data


class RESTfulRerankModelHandle(RESTfulModelHandle):
    def rerank(
        self,
        documents: List[str],
        query: str,
        top_n: Optional[int] = None,
        max_chunks_per_doc: Optional[int] = None,
        return_documents: Optional[bool] = None,
        return_len: Optional[bool] = None,
        **kwargs,
    ):
        """
        Returns an ordered list of documents ordered by their relevance to the provided query.

        Parameters
        ----------
        query: str
            The search query
        documents: List[str]
            The documents to rerank
        top_n: int
            The number of results to return, defaults to returning all results
        max_chunks_per_doc: int
            The maximum number of chunks derived from a document
        return_documents: bool
            if return documents
        return_len: bool
            if return tokens len
        Returns
        -------
        Scores
           The scores of documents ordered by their relevance to the provided query

        Raises
        ------
        RuntimeError
            Report the failure of rerank and provide the error message.
        """
        url = f"{self._base_url}/v1/rerank"
        request_body = {
            "model": self._model_uid,
            "documents": documents,
            "query": query,
            "top_n": top_n,
            "max_chunks_per_doc": max_chunks_per_doc,
            "return_documents": return_documents,
            "return_len": return_len,
        }
        request_body.update(kwargs)
        response = requests.post(url, json=request_body, headers=self.auth_headers)
        if response.status_code != 200:
            raise RuntimeError(
                f"Failed to rerank documents, detail: {response.json()['detail']}"
            )
        response_data = response.json()
        return response_data


class RESTfulImageModelHandle(RESTfulModelHandle):
    def text_to_image(
        self,
        prompt: str,
        n: int = 1,
        size: str = "1024*1024",
        response_format: str = "url",
        **kwargs,
    ) -> "ImageList":
        """
        Creates an image by the input text.

        Parameters
        ----------
        prompt: `str` or `List[str]`
            The prompt or prompts to guide image generation. If not defined, you need to pass `prompt_embeds`.
        n: `int`, defaults to 1
            The number of images to generate per prompt. Must be between 1 and 10.
        size: `str`, defaults to `1024*1024`
            The width*height in pixels of the generated image. Must be one of 256x256, 512x512, or 1024x1024.
        response_format: `str`, defaults to `url`
            The format in which the generated images are returned. Must be one of url or b64_json.
        Returns
        -------
        ImageList
            A list of image objects.
        """
        url = f"{self._base_url}/v1/images/generations"
        request_body = {
            "model": self._model_uid,
            "prompt": prompt,
            "n": n,
            "size": size,
            "response_format": response_format,
            "kwargs": json.dumps(kwargs),
        }
        response = requests.post(url, json=request_body, headers=self.auth_headers)
        if response.status_code != 200:
            raise RuntimeError(
                f"Failed to create the images, detail: {_get_error_string(response)}"
            )

        response_data = response.json()
        return response_data

    def image_to_image(
        self,
        image: Union[str, bytes],
        prompt: str,
        negative_prompt: str,
        n: int = 1,
        size: str = "1024*1024",
        response_format: str = "url",
        **kwargs,
    ) -> "ImageList":
        """
        Creates an image by the input text.

        Parameters
        ----------
        image: `Union[str, bytes]`
            The ControlNet input condition to provide guidance to the `unet` for generation. If the type is
            specified as `torch.FloatTensor`, it is passed to ControlNet as is. `PIL.Image.Image` can also be
            accepted as an image. The dimensions of the output image defaults to `image`'s dimensions. If height
            and/or width are passed, `image` is resized accordingly. If multiple ControlNets are specified in
            `init`, images must be passed as a list such that each element of the list can be correctly batched for
            input to a single ControlNet.
        prompt: `str` or `List[str]`
            The prompt or prompts to guide image generation. If not defined, you need to pass `prompt_embeds`.
        negative_prompt (`str` or `List[str]`, *optional*):
            The prompt or prompts not to guide the image generation. If not defined, one has to pass
            `negative_prompt_embeds` instead. Ignored when not using guidance (i.e., ignored if `guidance_scale` is
            less than `1`).
        n: `int`, defaults to 1
            The number of images to generate per prompt. Must be between 1 and 10.
        size: `str`, defaults to `1024*1024`
            The width*height in pixels of the generated image. Must be one of 256x256, 512x512, or 1024x1024.
        response_format: `str`, defaults to `url`
            The format in which the generated images are returned. Must be one of url or b64_json.
        Returns
        -------
        ImageList
            A list of image objects.
            :param prompt:
            :param image:
        """
        url = f"{self._base_url}/v1/images/variations"
        params = {
            "model": self._model_uid,
            "prompt": prompt,
            "negative_prompt": negative_prompt,
            "n": n,
            "size": size,
            "response_format": response_format,
            "kwargs": json.dumps(kwargs),
        }
        files: List[Any] = []
        for key, value in params.items():
            files.append((key, (None, value)))
        files.append(("image", ("image", image, "application/octet-stream")))
        response = requests.post(url, files=files, headers=self.auth_headers)
        if response.status_code != 200:
            raise RuntimeError(
                f"Failed to variants the images, detail: {_get_error_string(response)}"
            )

        response_data = response.json()
        return response_data

    def inpainting(
        self,
        image: Union[str, bytes],
        mask_image: Union[str, bytes],
        prompt: str,
        negative_prompt: Optional[str] = None,
        n: int = 1,
        size: Optional[str] = None,
        response_format: str = "url",
        **kwargs,
    ) -> "ImageList":
        """
        Inpaint an image by the input text.

        Parameters
        ----------
        image: `Union[str, bytes]`
            an image batch to be inpainted (which parts of the image to
            be masked out with `mask_image` and repainted according to `prompt`). For both numpy array and pytorch
            tensor, the expected value range is between `[0, 1]` If it's a tensor or a list or tensors, the
            expected shape should be `(B, C, H, W)` or `(C, H, W)`. If it is a numpy array or a list of arrays, the
            expected shape should be `(B, H, W, C)` or `(H, W, C)` It can also accept image latents as `image`, but
            if passing latents directly it is not encoded again.
        mask_image: `Union[str, bytes]`
            representing an image batch to mask `image`. White pixels in the mask
            are repainted while black pixels are preserved. If `mask_image` is a PIL image, it is converted to a
            single channel (luminance) before use. If it's a numpy array or pytorch tensor, it should contain one
            color channel (L) instead of 3, so the expected shape for pytorch tensor would be `(B, 1, H, W)`, `(B,
            H, W)`, `(1, H, W)`, `(H, W)`. And for numpy array would be for `(B, H, W, 1)`, `(B, H, W)`, `(H, W,
            1)`, or `(H, W)`.
        prompt: `str` or `List[str]`
            The prompt or prompts to guide image generation. If not defined, you need to pass `prompt_embeds`.
        negative_prompt (`str` or `List[str]`, *optional*):
            The prompt or prompts not to guide the image generation. If not defined, one has to pass
            `negative_prompt_embeds` instead. Ignored when not using guidance (i.e., ignored if `guidance_scale` is
            less than `1`).
        n: `int`, defaults to 1
            The number of images to generate per prompt. Must be between 1 and 10.
        size: `str`, defaults to None
            The width*height in pixels of the generated image.
        response_format: `str`, defaults to `url`
            The format in which the generated images are returned. Must be one of url or b64_json.
        Returns
        -------
        ImageList
            A list of image objects.
            :param prompt:
            :param image:
        """
        url = f"{self._base_url}/v1/images/inpainting"
        params = {
            "model": self._model_uid,
            "prompt": prompt,
            "negative_prompt": negative_prompt,
            "n": n,
            "size": size,
            "response_format": response_format,
            "kwargs": json.dumps(kwargs),
        }
        files: List[Any] = []
        for key, value in params.items():
            files.append((key, (None, value)))
        files.append(("image", ("image", image, "application/octet-stream")))
        files.append(
            ("mask_image", ("mask_image", mask_image, "application/octet-stream"))
        )
        response = requests.post(url, files=files, headers=self.auth_headers)
        if response.status_code != 200:
            raise RuntimeError(
                f"Failed to inpaint the images, detail: {_get_error_string(response)}"
            )

        response_data = response.json()
        return response_data


class RESTfulGenerateModelHandle(RESTfulModelHandle):
    def generate(
        self,
        prompt: str,
        generate_config: Optional[
            Union["LlamaCppGenerateConfig", "PytorchGenerateConfig"]
        ] = None,
    ) -> Union["Completion", Iterator["CompletionChunk"]]:
        """
        Creates a completion for the provided prompt and parameters via RESTful APIs.

        Parameters
        ----------
        prompt: str
            The user's message or user's input.
        generate_config: Optional[Union["LlamaCppGenerateConfig", "PytorchGenerateConfig"]]
            Additional configuration for the chat generation.
            "LlamaCppGenerateConfig" -> Configuration for ggml model
            "PytorchGenerateConfig" -> Configuration for pytorch model

        Returns
        -------
        Union["Completion", Iterator["CompletionChunk"]]
            Stream is a parameter in generate_config.
            When stream is set to True, the function will return Iterator["CompletionChunk"].
            When stream is set to False, the function will return "Completion".

        Raises
        ------
        RuntimeError
            Fail to generate the completion from the server. Detailed information provided in error message.

        """

        url = f"{self._base_url}/v1/completions"

        request_body: Dict[str, Any] = {"model": self._model_uid, "prompt": prompt}
        if generate_config is not None:
            for key, value in generate_config.items():
                request_body[key] = value

        stream = bool(generate_config and generate_config.get("stream"))

        response = requests.post(
            url, json=request_body, stream=stream, headers=self.auth_headers
        )
        if response.status_code != 200:
            raise RuntimeError(
                f"Failed to generate completion, detail: {_get_error_string(response)}"
            )

        if stream:
            return streaming_response_iterator(response.iter_lines())

        response_data = response.json()
        return response_data


class RESTfulChatModelHandle(RESTfulGenerateModelHandle):
    def chat(
        self,
        prompt: str,
        system_prompt: Optional[str] = None,
        chat_history: Optional[List["ChatCompletionMessage"]] = None,
        tools: Optional[List[Dict]] = None,
        generate_config: Optional[
            Union["LlamaCppGenerateConfig", "PytorchGenerateConfig"]
        ] = None,
    ) -> Union["ChatCompletion", Iterator["ChatCompletionChunk"]]:
        """
        Given a list of messages comprising a conversation, the model will return a response via RESTful APIs.

        Parameters
        ----------
        prompt: str
            The user's input.
        system_prompt: Optional[str]
            The system context provide to Model prior to any chats.
        chat_history: Optional[List["ChatCompletionMessage"]]
            A list of messages comprising the conversation so far.
        tools: Optional[List[Dict]]
            A tool list.
        generate_config: Optional[Union["LlamaCppGenerateConfig", "PytorchGenerateConfig"]]
            Additional configuration for the chat generation.
            "LlamaCppGenerateConfig" -> configuration for ggml model
            "PytorchGenerateConfig" -> configuration for pytorch model

        Returns
        -------
        Union["ChatCompletion", Iterator["ChatCompletionChunk"]]
            Stream is a parameter in generate_config.
            When stream is set to True, the function will return Iterator["ChatCompletionChunk"].
            When stream is set to False, the function will return "ChatCompletion".

        Raises
        ------
        RuntimeError
            Report the failure to generate the chat from the server. Detailed information provided in error message.

        """

        url = f"{self._base_url}/v1/chat/completions"

        if chat_history is None:
            chat_history = []

        chat_history = handle_system_prompts(chat_history, system_prompt)
        chat_history.append({"role": "user", "content": prompt})  # type: ignore

        request_body: Dict[str, Any] = {
            "model": self._model_uid,
            "messages": chat_history,
        }
        if tools is not None:
            request_body["tools"] = tools
        if generate_config is not None:
            for key, value in generate_config.items():
                request_body[key] = value

        stream = bool(generate_config and generate_config.get("stream"))
        response = requests.post(
            url, json=request_body, stream=stream, headers=self.auth_headers
        )

        if response.status_code != 200:
            raise RuntimeError(
                f"Failed to generate chat completion, detail: {_get_error_string(response)}"
            )

        if stream:
            return streaming_response_iterator(response.iter_lines())

        response_data = response.json()
        return response_data


class RESTfulChatglmCppChatModelHandle(RESTfulModelHandle):
    def chat(
        self,
        prompt: str,
        system_prompt: Optional[str] = None,
        chat_history: Optional[List["ChatCompletionMessage"]] = None,
        tools: Optional[List[Dict]] = None,
        generate_config: Optional["ChatglmCppGenerateConfig"] = None,
    ) -> Union["ChatCompletion", Iterator["ChatCompletionChunk"]]:
        """
        Given a list of messages comprising a conversation, the ChatGLM model will return a response via RESTful APIs.

        Parameters
        ----------
        prompt: str
            The user's input.
        system_prompt: Optional[str]
            The system context provide to Model prior to any chats.
        chat_history: Optional[List["ChatCompletionMessage"]]
            A list of messages comprising the conversation so far.
        tools: Optional[List[Dict]]
            A tool list.
        generate_config: Optional["ChatglmCppGenerateConfig"]
            Additional configuration for ChatGLM chat generation.

        Returns
        -------
        Union["ChatCompletion", Iterator["ChatCompletionChunk"]]
            Stream is a parameter in generate_config.
            When stream is set to True, the function will return Iterator["ChatCompletionChunk"].
            When stream is set to False, the function will return "ChatCompletion".

        Raises
        ------
        RuntimeError
            Report the failure to generate the chat from the server. Detailed information provided in error message.

        """

        url = f"{self._base_url}/v1/chat/completions"

        if chat_history is None:
            chat_history = []

        chat_history = handle_system_prompts(chat_history, system_prompt)
        chat_history.append({"role": "user", "content": prompt})  # type: ignore

        request_body: Dict[str, Any] = {
            "model": self._model_uid,
            "messages": chat_history,
        }
        if tools is not None:
            request_body["tools"] = tools
        if generate_config is not None:
            for key, value in generate_config.items():
                request_body[key] = value

        stream = bool(generate_config and generate_config.get("stream"))
        response = requests.post(
            url, json=request_body, stream=stream, headers=self.auth_headers
        )

        if response.status_code != 200:
            raise RuntimeError(
                f"Failed to generate chat completion, detail: {_get_error_string(response)}"
            )

        if stream:
            return streaming_response_iterator(response.iter_lines())

        response_data = response.json()
        return response_data


class RESTfulChatglmCppGenerateModelHandle(RESTfulChatglmCppChatModelHandle):
    def generate(
        self,
        prompt: str,
        generate_config: Optional["ChatglmCppGenerateConfig"] = None,
    ) -> Union["Completion", Iterator["CompletionChunk"]]:
        """
        Given a prompt, the ChatGLM model will generate a response via RESTful APIs.

        Parameters
        ----------
        prompt: str
            The user's input.
        generate_config: Optional["ChatglmCppGenerateConfig"]
            Additional configuration for ChatGLM chat generation.

        Returns
        -------
        Union["Completion", Iterator["CompletionChunk"]]
            Stream is a parameter in generate_config.
            When stream is set to True, the function will return Iterator["CompletionChunk"].
            When stream is set to False, the function will return "Completion".

        Raises
        ------
        RuntimeError
            Report the failure to generate the content from the server. Detailed information provided in error message.

        """

        url = f"{self._base_url}/v1/completions"

        request_body: Dict[str, Any] = {"model": self._model_uid, "prompt": prompt}
        if generate_config is not None:
            for key, value in generate_config.items():
                request_body[key] = value

        stream = bool(generate_config and generate_config.get("stream"))

        response = requests.post(
            url, json=request_body, stream=stream, headers=self.auth_headers
        )
        if response.status_code != 200:
            raise RuntimeError(
                f"Failed to generate completion, detail: {response.json()['detail']}"
            )

        if stream:
            return streaming_response_iterator(response.iter_lines())

        response_data = response.json()
        return response_data


class RESTfulAudioModelHandle(RESTfulModelHandle):
    def transcriptions(
        self,
        audio: bytes,
        language: Optional[str] = None,
        prompt: Optional[str] = None,
        response_format: Optional[str] = "json",
        temperature: Optional[float] = 0,
        timestamp_granularities: Optional[List[str]] = None,
    ):
        """
        Transcribes audio into the input language.

        Parameters
        ----------

        audio: bytes
            The audio file object (not file name) to transcribe, in one of these formats: flac, mp3, mp4, mpeg,
            mpga, m4a, ogg, wav, or webm.
        language: Optional[str]
            The language of the input audio. Supplying the input language in ISO-639-1
            (https://en.wikipedia.org/wiki/List_of_ISO_639_language_codes) format will improve accuracy and latency.
        prompt: Optional[str]
            An optional text to guide the model's style or continue a previous audio segment.
            The prompt should match the audio language.
        response_format: Optional[str], defaults to json
            The format of the transcript output, in one of these options: json, text, srt, verbose_json, or vtt.
        temperature: Optional[float], defaults to 0
            The sampling temperature, between 0 and 1. Higher values like 0.8 will make the output more random,
            while lower values like 0.2 will make it more focused and deterministic.
            If set to 0, the model will use log probability to automatically increase the temperature
            until certain thresholds are hit.
        timestamp_granularities: Optional[List[str]], default is None.
            The timestamp granularities to populate for this transcription. response_format must be set verbose_json
            to use timestamp granularities. Either or both of these options are supported: word, or segment.
            Note: There is no additional latency for segment timestamps, but generating word timestamps incurs
            additional latency.

        Returns
        -------
            The transcribed text.
        """
        url = f"{self._base_url}/v1/audio/transcriptions"
        params = {
            "model": self._model_uid,
            "language": language,
            "prompt": prompt,
            "response_format": response_format,
            "temperature": temperature,
            "timestamp_granularities[]": timestamp_granularities,
        }
        files: List[Any] = []
        files.append(("file", ("file", audio, "application/octet-stream")))
        response = requests.post(
            url, data=params, files=files, headers=self.auth_headers
        )
        if response.status_code != 200:
            raise RuntimeError(
                f"Failed to transcribe the audio, detail: {_get_error_string(response)}"
            )

        response_data = response.json()
        return response_data

    def translations(
        self,
        audio: bytes,
        language: Optional[str] = None,
        prompt: Optional[str] = None,
        response_format: Optional[str] = "json",
        temperature: Optional[float] = 0,
        timestamp_granularities: Optional[List[str]] = None,
    ):
        """
        Translates audio into English.

        Parameters
        ----------

        audio: bytes
            The audio file object (not file name) to transcribe, in one of these formats: flac, mp3, mp4, mpeg,
            mpga, m4a, ogg, wav, or webm.
        language: Optional[str]
            The language of the input audio. Supplying the input language in ISO-639-1
            (https://en.wikipedia.org/wiki/List_of_ISO_639_language_codes) format will improve accuracy and latency.
        prompt: Optional[str]
            An optional text to guide the model's style or continue a previous audio segment.
            The prompt should match the audio language.
        response_format: Optional[str], defaults to json
            The format of the transcript output, in one of these options: json, text, srt, verbose_json, or vtt.
        temperature: Optional[float], defaults to 0
            The sampling temperature, between 0 and 1. Higher values like 0.8 will make the output more random,
            while lower values like 0.2 will make it more focused and deterministic.
            If set to 0, the model will use log probability to automatically increase the temperature
            until certain thresholds are hit.
        timestamp_granularities: Optional[List[str]], default is None.
            The timestamp granularities to populate for this transcription. response_format must be set verbose_json
            to use timestamp granularities. Either or both of these options are supported: word, or segment.
            Note: There is no additional latency for segment timestamps, but generating word timestamps incurs
            additional latency.

        Returns
        -------
            The translated text.
        """
        url = f"{self._base_url}/v1/audio/translations"
        params = {
            "model": self._model_uid,
            "language": language,
            "prompt": prompt,
            "response_format": response_format,
            "temperature": temperature,
            "timestamp_granularities[]": timestamp_granularities,
        }
        files: List[Any] = []
        files.append(("file", ("file", audio, "application/octet-stream")))
        response = requests.post(
            url, data=params, files=files, headers=self.auth_headers
        )
        if response.status_code != 200:
            raise RuntimeError(
                f"Failed to translate the audio, detail: {_get_error_string(response)}"
            )

        response_data = response.json()
        return response_data

    def speech(
        self,
        input: str,
        voice: str = "",
        response_format: str = "mp3",
        speed: float = 1.0,
<<<<<<< HEAD
        stream: bool = XINFERENCE_AUDIO_SPEECH_DEFAULT_STREAM,
        prompt_speech: Optional[bytes] = None,
        **kwargs,
=======
        stream: bool = False,
>>>>>>> 880929cb
    ):
        """
        Generates audio from the input text.

        Parameters
        ----------

        input: str
            The text to generate audio for. The maximum length is 4096 characters.
        voice: str
            The voice to use when generating the audio.
        response_format: str
            The format to audio in.
        speed: str
            The speed of the generated audio.
        stream: bool
            Use stream or not.

        Returns
        -------
        bytes
            The generated audio binary.
        """
        url = f"{self._base_url}/v1/audio/speech"
        params = {
            "model": self._model_uid,
            "input": input,
            "voice": voice,
            "response_format": response_format,
            "speed": speed,
            "stream": stream,
            "kwargs": json.dumps(kwargs),
        }
        if prompt_speech:
            files: List[Any] = []
            files.append(
                (
                    "prompt_speech",
                    ("prompt_speech", prompt_speech, "application/octet-stream"),
                )
            )
            response = requests.post(
                url, data=params, files=files, headers=self.auth_headers
            )
        else:
            response = requests.post(url, json=params, headers=self.auth_headers)
        if response.status_code != 200:
            raise RuntimeError(
                f"Failed to speech the text, detail: {_get_error_string(response)}"
            )

        if stream:
            return response.iter_content(chunk_size=1024)

        return response.content


class RESTfulFlexibleModelHandle(RESTfulModelHandle):
    def infer(
        self,
        **kwargs,
    ):
        """
        Call flexible model.

        Parameters
        ----------

        kwargs: dict
            The inference arguments.


        Returns
        -------
        bytes
            The inference result.
        """
        url = f"{self._base_url}/v1/flexible/infers"
        params = {
            "model": self._model_uid,
        }
        params.update(kwargs)

        response = requests.post(url, json=params, headers=self.auth_headers)
        if response.status_code != 200:
            raise RuntimeError(
                f"Failed to predict, detail: {_get_error_string(response)}"
            )

        return response.content


class Client:
    def __init__(self, base_url, api_key: Optional[str] = None):
        self.base_url = base_url
        self._headers: Dict[str, str] = {}
        self._cluster_authed = False
        self._check_cluster_authenticated()
        if api_key is not None and self._cluster_authed:
            self._headers["Authorization"] = f"Bearer {api_key}"

    def _set_token(self, token: Optional[str]):
        if not self._cluster_authed or token is None:
            return
        self._headers["Authorization"] = f"Bearer {token}"

    def _get_token(self) -> Optional[str]:
        return (
            str(self._headers["Authorization"]).replace("Bearer ", "")
            if "Authorization" in self._headers
            else None
        )

    def _check_cluster_authenticated(self):
        url = f"{self.base_url}/v1/cluster/auth"
        response = requests.get(url)
        # compatible with old version of xinference
        if response.status_code == 404:
            self._cluster_authed = False
        else:
            if response.status_code != 200:
                raise RuntimeError(
                    f"Failed to get cluster information, detail: {response.json()['detail']}"
                )
            response_data = response.json()
            self._cluster_authed = bool(response_data["auth"])

    def vllm_models(self) -> Dict[str, Any]:
        url = f"{self.base_url}/v1/models/vllm-supported"
        response = requests.get(url, headers=self._headers)
        if response.status_code != 200:
            raise RuntimeError(
                f"Failed to fetch VLLM models. detail: {response.json()['detail']}"
            )

        try:
            return response.json()
        except Exception as e:
            raise RuntimeError(f"Error parsing JSON response: {e}")

    def login(self, username: str, password: str):
        if not self._cluster_authed:
            return
        url = f"{self.base_url}/token"

        payload = {"username": username, "password": password}

        response = requests.post(url, json=payload)
        if response.status_code != 200:
            raise RuntimeError(f"Failed to login, detail: {response.json()['detail']}")

        response_data = response.json()
        # Only bearer token for now
        access_token = response_data["access_token"]
        self._headers["Authorization"] = f"Bearer {access_token}"

    def list_models(self) -> Dict[str, Dict[str, Any]]:
        """
        Retrieve the model specifications from the Server.

        Returns
        -------
        Dict[str, Dict[str, Any]]
            The collection of model specifications with their names on the server.

        """

        url = f"{self.base_url}/v1/models"

        response = requests.get(url, headers=self._headers)
        if response.status_code != 200:
            raise RuntimeError(
                f"Failed to list model, detail: {_get_error_string(response)}"
            )

        response_data = response.json()
        model_list = response_data["data"]
        return {item["id"]: item for item in model_list}

    def launch_model(
        self,
        model_name: str,
        model_type: str = "LLM",
        model_engine: Optional[str] = None,
        model_uid: Optional[str] = None,
        model_size_in_billions: Optional[Union[int, str, float]] = None,
        model_format: Optional[str] = None,
        quantization: Optional[str] = None,
        replica: int = 1,
        n_gpu: Optional[Union[int, str]] = "auto",
        peft_model_config: Optional[Dict] = None,
        request_limits: Optional[int] = None,
        worker_ip: Optional[str] = None,
        gpu_idx: Optional[Union[int, List[int]]] = None,
        **kwargs,
    ) -> str:
        """
        Launch the model based on the parameters on the server via RESTful APIs.

        Parameters
        ----------
        model_name: str
            The name of model.
        model_type: str
            type of model.
        model_engine: Optional[str]
            Specify the inference engine of the model when launching LLM.
        model_uid: str
            UID of model, auto generate a UUID if is None.
        model_size_in_billions: Optional[Union[int, str, float]]
            The size (in billions) of the model.
        model_format: Optional[str]
            The format of the model.
        quantization: Optional[str]
            The quantization of model.
        replica: Optional[int]
            The replica of model, default is 1.
        n_gpu: Optional[Union[int, str]],
            The number of GPUs used by the model, default is "auto".
            ``n_gpu=None`` means cpu only, ``n_gpu=auto`` lets the system automatically determine the best number of GPUs to use.
        peft_model_config: Optional[Dict]
            - "lora_list": A List of PEFT (Parameter-Efficient Fine-Tuning) model and path.
            - "image_lora_load_kwargs": A Dict of lora load parameters for image model
            - "image_lora_fuse_kwargs": A Dict of lora fuse parameters for image model
        request_limits: Optional[int]
            The number of request limits for this model, default is None.
            ``request_limits=None`` means no limits for this model.
        worker_ip: Optional[str]
            Specify the worker ip where the model is located in a distributed scenario.
        gpu_idx: Optional[Union[int, List[int]]]
            Specify the GPU index where the model is located.
        **kwargs:
            Any other parameters been specified.

        Returns
        -------
        str
            The unique model_uid for the launched model.

        """

        url = f"{self.base_url}/v1/models"

        # convert float to int or string since the RESTful API does not accept float.
        if isinstance(model_size_in_billions, float):
            model_size_in_billions = convert_float_to_int_or_str(model_size_in_billions)

        payload = {
            "model_uid": model_uid,
            "model_name": model_name,
            "model_engine": model_engine,
            "peft_model_config": peft_model_config,
            "model_type": model_type,
            "model_size_in_billions": model_size_in_billions,
            "model_format": model_format,
            "quantization": quantization,
            "replica": replica,
            "n_gpu": n_gpu,
            "request_limits": request_limits,
            "worker_ip": worker_ip,
            "gpu_idx": gpu_idx,
        }

        for key, value in kwargs.items():
            payload[str(key)] = value

        response = requests.post(url, json=payload, headers=self._headers)
        if response.status_code != 200:
            raise RuntimeError(
                f"Failed to launch model, detail: {_get_error_string(response)}"
            )

        response_data = response.json()
        return response_data["model_uid"]

    def terminate_model(self, model_uid: str):
        """
        Terminate the specific model running on the server.

        Parameters
        ----------
        model_uid: str
            The unique id that identify the model we want.

        Raises
        ------
        RuntimeError
            Report failure to get the wanted model with given model_uid. Provide details of failure through error message.

        """

        url = f"{self.base_url}/v1/models/{model_uid}"

        response = requests.delete(url, headers=self._headers)
        if response.status_code != 200:
            raise RuntimeError(
                f"Failed to terminate model, detail: {_get_error_string(response)}"
            )

    def _get_supervisor_internal_address(self):
        url = f"{self.base_url}/v1/address"
        response = requests.get(url, headers=self._headers)
        if response.status_code != 200:
            raise RuntimeError(f"Failed to get supervisor internal address")
        response_data = response.json()
        return response_data

    def get_model(self, model_uid: str) -> RESTfulModelHandle:
        """
        Launch the model based on the parameters on the server via RESTful APIs.

        Parameters
        ----------
        model_uid: str
            The unique id that identify the model.

        Returns
        -------
        ModelHandle
            The corresponding Model Handler based on the Model specified in the uid:
              - :obj:`xinference.client.handlers.ChatglmCppChatModelHandle` -> provide handle to ChatGLM Model
              - :obj:`xinference.client.handlers.GenerateModelHandle` -> provide handle to basic generate Model. e.g. Baichuan.
              - :obj:`xinference.client.handlers.ChatModelHandle` -> provide handle to chat Model. e.g. Baichuan-chat.


        Raises
        ------
        RuntimeError
            Report failure to get the wanted model with given model_uid. Provide details of failure through error message.

        """

        url = f"{self.base_url}/v1/models/{model_uid}"
        response = requests.get(url, headers=self._headers)
        if response.status_code != 200:
            raise RuntimeError(
                f"Failed to get the model description, detail: {_get_error_string(response)}"
            )
        desc = response.json()

        if desc["model_type"] == "LLM":
            if desc["model_format"] == "ggmlv3" and "chatglm" in desc["model_name"]:
                return RESTfulChatglmCppGenerateModelHandle(
                    model_uid, self.base_url, auth_headers=self._headers
                )
            elif "chat" in desc["model_ability"]:
                return RESTfulChatModelHandle(
                    model_uid, self.base_url, auth_headers=self._headers
                )
            elif "generate" in desc["model_ability"]:
                return RESTfulGenerateModelHandle(
                    model_uid, self.base_url, auth_headers=self._headers
                )
            else:
                raise ValueError(f"Unrecognized model ability: {desc['model_ability']}")
        elif desc["model_type"] == "embedding":
            return RESTfulEmbeddingModelHandle(
                model_uid, self.base_url, auth_headers=self._headers
            )
        elif desc["model_type"] == "image":
            return RESTfulImageModelHandle(
                model_uid, self.base_url, auth_headers=self._headers
            )
        elif desc["model_type"] == "rerank":
            return RESTfulRerankModelHandle(
                model_uid, self.base_url, auth_headers=self._headers
            )
        elif desc["model_type"] == "audio":
            return RESTfulAudioModelHandle(
                model_uid, self.base_url, auth_headers=self._headers
            )
        elif desc["model_type"] == "flexible":
            return RESTfulFlexibleModelHandle(
                model_uid, self.base_url, auth_headers=self._headers
            )
        else:
            raise ValueError(f"Unknown model type:{desc['model_type']}")

    def describe_model(self, model_uid: str):
        """
        Get model information via RESTful APIs.

        Parameters
        ----------
        model_uid: str
            The unique id that identify the model.

        Returns
        -------
        dict
            A dictionary containing the following keys:

            - "model_type": str
               the type of the model determined by its function, e.g. "LLM" (Large Language Model)
            - "model_name": str
               the name of the specific LLM model family
            - "model_lang": List[str]
               the languages supported by the LLM model
            - "model_ability": List[str]
               the ability or capabilities of the LLM model
            - "model_description": str
               a detailed description of the LLM model
            - "model_format": str
               the format specification of the LLM model
            - "model_size_in_billions": int
               the size of the LLM model in billions
            - "quantization": str
               the quantization applied to the model
            - "revision": str
               the revision number of the LLM model specification
            - "context_length": int
               the maximum text length the LLM model can accommodate (include all input & output)

        Raises
        ------
        RuntimeError
            Report failure to get the wanted model with given model_uid. Provide details of failure through error message.

        """

        url = f"{self.base_url}/v1/models/{model_uid}"
        response = requests.get(url, headers=self._headers)
        if response.status_code != 200:
            raise RuntimeError(
                f"Failed to get the model description, detail: {_get_error_string(response)}"
            )
        return response.json()

    def register_model(
        self,
        model_type: str,
        model: str,
        persist: bool,
        worker_ip: Optional[str] = None,
    ):
        """
        Register a custom model.

        Parameters
        ----------
        model_type: str
            The type of model.
        model: str
            The model definition. (refer to: https://inference.readthedocs.io/en/latest/models/custom.html)
        worker_ip: Optional[str]
            The IP address of the worker on which the model is running.
        persist: bool


        Raises
        ------
        RuntimeError
            Report failure to register the custom model. Provide details of failure through error message.
        """
        url = f"{self.base_url}/v1/model_registrations/{model_type}"
        request_body = {"model": model, "worker_ip": worker_ip, "persist": persist}
        response = requests.post(url, json=request_body, headers=self._headers)
        if response.status_code != 200:
            raise RuntimeError(
                f"Failed to register model, detail: {_get_error_string(response)}"
            )

        response_data = response.json()
        return response_data

    def unregister_model(self, model_type: str, model_name: str):
        """
        Unregister a custom model.

        Parameters
        ----------
        model_type: str
            The type of model.
        model_name: str
            The name of the model

        Raises
        ------
        RuntimeError
            Report failure to unregister the custom model. Provide details of failure through error message.
        """
        url = f"{self.base_url}/v1/model_registrations/{model_type}/{model_name}"
        response = requests.delete(url, headers=self._headers)
        if response.status_code != 200:
            raise RuntimeError(
                f"Failed to register model, detail: {_get_error_string(response)}"
            )

        response_data = response.json()
        return response_data

    def list_model_registrations(self, model_type: str) -> List[Dict[str, Any]]:
        """
        List models registered on the server.

        Parameters
        ----------
        model_type: str
            The type of the model.

        Returns
        -------
        List[Dict[str, Any]]
            The collection of registered models on the server.

        Raises
        ------
        RuntimeError
            Report failure to list model registration. Provide details of failure through error message.

        """
        url = f"{self.base_url}/v1/model_registrations/{model_type}"
        response = requests.get(url, headers=self._headers)
        if response.status_code != 200:
            raise RuntimeError(
                f"Failed to list model registration, detail: {_get_error_string(response)}"
            )

        response_data = response.json()
        return response_data

    def list_cached_models(
        self, model_name: Optional[str] = None, worker_ip: Optional[str] = None
    ) -> List[Dict[Any, Any]]:
        """
        Get a list of cached models.
        Parameters
        ----------
        model_name: Optional[str]
            The name of model.
        worker_ip: Optional[str]
            Specify the worker ip where the model is located in a distributed scenario.

        Returns
        -------
        List[Dict[Any, Any]]
            The collection of cached models on the server.

        Raises
        ------
        RuntimeError
            Raised when the request fails, including the reason for the failure.
        """

        url = f"{self.base_url}/v1/cache/models"
        params = {
            "model_name": model_name,
            "worker_ip": worker_ip,
        }
        response = requests.get(url, headers=self._headers, params=params)
        if response.status_code != 200:
            raise RuntimeError(
                f"Failed to list cached model, detail: {_get_error_string(response)}"
            )

        response_data = response.json()
        response_data = response_data.get("list")
        return response_data

    def list_deletable_models(
        self, model_version: str, worker_ip: Optional[str] = None
    ) -> Dict[str, Any]:
        """
        Get the cached models with the model path cached on the server.
        Parameters
        ----------
        model_version: str
            The version of the model.
        worker_ip: Optional[str]
            Specify the worker ip where the model is located in a distributed scenario.
        Returns
        -------
        Dict[str, Dict[str,str]]]
            Dictionary with keys "model_name" and values model_file_location.
        """
        url = f"{self.base_url}/v1/cache/models/files"
        params = {
            "model_version": model_version,
            "worker_ip": worker_ip,
        }
        response = requests.get(url, headers=self._headers, params=params)
        if response.status_code != 200:
            raise RuntimeError(
                f"Failed to get paths by model name, detail: {_get_error_string(response)}"
            )

        response_data = response.json()
        return response_data

    def confirm_and_remove_model(
        self, model_version: str, worker_ip: Optional[str] = None
    ) -> bool:
        """
        Remove the cached models with the model name cached on the server.
        Parameters
        ----------
        model_version: str
            The version of the model.
        worker_ip: Optional[str]
            Specify the worker ip where the model is located in a distributed scenario.
        Returns
        -------
        str
            The response of the server.
        """
        url = f"{self.base_url}/v1/cache/models"
        params = {
            "model_version": model_version,
            "worker_ip": worker_ip,
        }
        response = requests.delete(url, headers=self._headers, params=params)
        if response.status_code != 200:
            raise RuntimeError(
                f"Failed to remove cached models, detail: {_get_error_string(response)}"
            )

        response_data = response.json()
        return response_data.get("result", False)

    def get_model_registration(
        self, model_type: str, model_name: str
    ) -> Dict[str, Any]:
        """
        Get the model with the model type and model name registered on the server.

        Parameters
        ----------
        model_type: str
            The type of the model.

        model_name: str
            The name of the model.
        Returns
        -------
        List[Dict[str, Any]]
            The collection of registered models on the server.
        """
        url = f"{self.base_url}/v1/model_registrations/{model_type}/{model_name}"
        response = requests.get(url, headers=self._headers)
        if response.status_code != 200:
            raise RuntimeError(
                f"Failed to list model registration, detail: {_get_error_string(response)}"
            )

        response_data = response.json()
        return response_data

    def query_engine_by_model_name(self, model_name: str):
        """
        Get the engine parameters with the model name registered on the server.

        Parameters
        ----------
        model_name: str
            The name of the model.
        Returns
        -------
        Dict[str, List[Dict[str, Any]]]
            The supported engine parameters of registered models on the server.
        """
        url = f"{self.base_url}/v1/engines/{model_name}"
        response = requests.get(url, headers=self._headers)
        if response.status_code != 200:
            raise RuntimeError(
                f"Failed to query engine parameters by model name, detail: {_get_error_string(response)}"
            )

        response_data = response.json()
        return response_data

    def abort_request(self, model_uid: str, request_id: str):
        """
        Abort a request.
        Abort a submitted request. If the request is finished or not found, this method will be a no-op.
        Currently, this interface is only supported when batching is enabled for models on transformers backend.

        Parameters
        ----------
        model_uid: str
            Model uid.
        request_id: str
            Request id.
        Returns
        -------
        Dict
            Return empty dict.
        """
        url = f"{self.base_url}/v1/models/{model_uid}/requests/{request_id}/abort"
        response = requests.post(url, headers=self._headers)
        if response.status_code != 200:
            raise RuntimeError(
                f"Failed to abort request, detail: {_get_error_string(response)}"
            )

        response_data = response.json()
        return response_data

    def get_workers_info(self):
        url = f"{self.base_url}/v1/workers"
        response = requests.get(url, headers=self._headers)
        if response.status_code != 200:
            raise RuntimeError(
                f"Failed to get workers info, detail: {_get_error_string(response)}"
            )
        response_data = response.json()
        return response_data

    def get_supervisor_info(self):
        url = f"{self.base_url}/v1/supervisor"
        response = requests.get(url, headers=self._headers)
        if response.status_code != 200:
            raise RuntimeError(
                f"Failed to get supervisor info, detail: {_get_error_string(response)}"
            )
        response_json = response.json()
        return response_json

    def abort_cluster(self):
        url = f"{self.base_url}/v1/clusters"
        response = requests.delete(url, headers=self._headers)
        if response.status_code != 200:
            raise RuntimeError(
                f"Failed to abort cluster, detail: {_get_error_string(response)}"
            )
        response_json = response.json()
        return response_json<|MERGE_RESOLUTION|>--- conflicted
+++ resolved
@@ -767,13 +767,9 @@
         voice: str = "",
         response_format: str = "mp3",
         speed: float = 1.0,
-<<<<<<< HEAD
-        stream: bool = XINFERENCE_AUDIO_SPEECH_DEFAULT_STREAM,
+        stream: bool = False,
         prompt_speech: Optional[bytes] = None,
         **kwargs,
-=======
-        stream: bool = False,
->>>>>>> 880929cb
     ):
         """
         Generates audio from the input text.
