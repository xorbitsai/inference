# Copyright 2022-2023 XProbe Inc.
#
# Licensed under the Apache License, Version 2.0 (the "License");
# you may not use this file except in compliance with the License.
# You may obtain a copy of the License at
#
#      http://www.apache.org/licenses/LICENSE-2.0
#
# Unless required by applicable law or agreed to in writing, software
# distributed under the License is distributed on an "AS IS" BASIS,
# WITHOUT WARRANTIES OR CONDITIONS OF ANY KIND, either express or implied.
# See the License for the specific language governing permissions and
# limitations under the License.
import json
import typing
import warnings
from typing import TYPE_CHECKING, Any, Dict, Iterator, List, Optional, Union

import requests

<<<<<<< HEAD
from ...types import LoRA, PeftModelConfig
=======
from ...model.utils import convert_float_to_int_or_str
>>>>>>> fdef389c
from ..common import streaming_response_iterator

if TYPE_CHECKING:
    from ...types import (
        ChatCompletion,
        ChatCompletionChunk,
        ChatCompletionMessage,
        ChatglmCppGenerateConfig,
        Completion,
        CompletionChunk,
        Embedding,
        ImageList,
        LlamaCppGenerateConfig,
        PytorchGenerateConfig,
    )


def _get_error_string(response: requests.Response) -> str:
    try:
        if response.content:
            return response.json()["detail"]
    except Exception:
        pass
    try:
        response.raise_for_status()
    except requests.HTTPError as e:
        return str(e)
    return "Unknown error"


@typing.no_type_check
def handle_system_prompts(
    chat_history: List["ChatCompletionMessage"], system_prompt: Optional[str]
) -> List["ChatCompletionMessage"]:
    history_system_prompts = [
        ch["content"] for ch in chat_history if ch["role"] == "system"
    ]
    if system_prompt is not None:
        history_system_prompts.append(system_prompt)

    # remove all the system prompt in the chat_history
    chat_history = list(filter(lambda x: x["role"] != "system", chat_history))
    # insert all system prompts at the beginning
    chat_history.insert(
        0, {"role": "system", "content": ". ".join(history_system_prompts)}
    )
    return chat_history


class RESTfulModelHandle:
    """
    A sync model interface (for RESTful client) which provides type hints that makes it much easier to use xinference
    programmatically.
    """

    def __init__(self, model_uid: str, base_url: str, auth_headers: Dict):
        self._model_uid = model_uid
        self._base_url = base_url
        self.auth_headers = auth_headers


class RESTfulEmbeddingModelHandle(RESTfulModelHandle):
    def create_embedding(self, input: Union[str, List[str]], **kwargs) -> "Embedding":
        """
        Create an Embedding from user input via RESTful APIs.

        Parameters
        ----------
        input: Union[str, List[str]]
            Input text to embed, encoded as a string or array of tokens.
            To embed multiple inputs in a single request, pass an array of strings or array of token arrays.

        Returns
        -------
        Embedding
           The resulted Embedding vector that can be easily consumed by machine learning models and algorithms.

        Raises
        ------
        RuntimeError
            Report the failure of embeddings and provide the error message.

        """
        url = f"{self._base_url}/v1/embeddings"
        request_body = {
            "model": self._model_uid,
            "input": input,
        }
        request_body.update(kwargs)
        response = requests.post(url, json=request_body, headers=self.auth_headers)
        if response.status_code != 200:
            raise RuntimeError(
                f"Failed to create the embeddings, detail: {_get_error_string(response)}"
            )

        response_data = response.json()
        return response_data


class RESTfulRerankModelHandle(RESTfulModelHandle):
    def rerank(
        self,
        documents: List[str],
        query: str,
        top_n: Optional[int] = None,
        max_chunks_per_doc: Optional[int] = None,
        return_documents: Optional[bool] = None,
        **kwargs,
    ):
        """
        Returns an ordered list of documents ordered by their relevance to the provided query.

        Parameters
        ----------
        query: str
            The search query
        documents: List[str]
            The documents to rerank
        top_n: int
            The number of results to return, defaults to returning all results
        max_chunks_per_doc: int
            The maximum number of chunks derived from a document
        return_documents: bool
            if return documents
        Returns
        -------
        Scores
           The scores of documents ordered by their relevance to the provided query

        Raises
        ------
        RuntimeError
            Report the failure of rerank and provide the error message.
        """
        url = f"{self._base_url}/v1/rerank"
        request_body = {
            "model": self._model_uid,
            "documents": documents,
            "query": query,
            "top_n": top_n,
            "max_chunks_per_doc": max_chunks_per_doc,
            "return_documents": return_documents,
        }
        request_body.update(kwargs)
        response = requests.post(url, json=request_body, headers=self.auth_headers)
        if response.status_code != 200:
            raise RuntimeError(
                f"Failed to rerank documents, detail: {response.json()['detail']}"
            )
        response_data = response.json()
        for r in response_data["results"]:
            r["document"] = documents[r["index"]]
        return response_data


class RESTfulImageModelHandle(RESTfulModelHandle):
    def text_to_image(
        self,
        prompt: str,
        n: int = 1,
        size: str = "1024*1024",
        response_format: str = "url",
        **kwargs,
    ) -> "ImageList":
        """
        Creates an image by the input text.

        Parameters
        ----------
        prompt: `str` or `List[str]`
            The prompt or prompts to guide image generation. If not defined, you need to pass `prompt_embeds`.
        n: `int`, defaults to 1
            The number of images to generate per prompt. Must be between 1 and 10.
        size: `str`, defaults to `1024*1024`
            The width*height in pixels of the generated image. Must be one of 256x256, 512x512, or 1024x1024.
        response_format: `str`, defaults to `url`
            The format in which the generated images are returned. Must be one of url or b64_json.
        Returns
        -------
        ImageList
            A list of image objects.
        """
        url = f"{self._base_url}/v1/images/generations"
        request_body = {
            "model": self._model_uid,
            "prompt": prompt,
            "n": n,
            "size": size,
            "response_format": response_format,
            "kwargs": json.dumps(kwargs),
        }
        response = requests.post(url, json=request_body, headers=self.auth_headers)
        if response.status_code != 200:
            raise RuntimeError(
                f"Failed to create the images, detail: {_get_error_string(response)}"
            )

        response_data = response.json()
        return response_data

    def image_to_image(
        self,
        image: Union[str, bytes],
        prompt: str,
        negative_prompt: str,
        n: int = 1,
        size: str = "1024*1024",
        response_format: str = "url",
        **kwargs,
    ) -> "ImageList":
        """
        Creates an image by the input text.

        Parameters
        ----------
        image: `Union[str, bytes]`
            The ControlNet input condition to provide guidance to the `unet` for generation. If the type is
            specified as `torch.FloatTensor`, it is passed to ControlNet as is. `PIL.Image.Image` can also be
            accepted as an image. The dimensions of the output image defaults to `image`'s dimensions. If height
            and/or width are passed, `image` is resized accordingly. If multiple ControlNets are specified in
            `init`, images must be passed as a list such that each element of the list can be correctly batched for
            input to a single ControlNet.
        prompt: `str` or `List[str]`
            The prompt or prompts to guide image generation. If not defined, you need to pass `prompt_embeds`.
        negative_prompt (`str` or `List[str]`, *optional*):
            The prompt or prompts not to guide the image generation. If not defined, one has to pass
            `negative_prompt_embeds` instead. Ignored when not using guidance (i.e., ignored if `guidance_scale` is
            less than `1`).
        n: `int`, defaults to 1
            The number of images to generate per prompt. Must be between 1 and 10.
        size: `str`, defaults to `1024*1024`
            The width*height in pixels of the generated image. Must be one of 256x256, 512x512, or 1024x1024.
        response_format: `str`, defaults to `url`
            The format in which the generated images are returned. Must be one of url or b64_json.
        Returns
        -------
        ImageList
            A list of image objects.
            :param prompt:
            :param image:
        """
        url = f"{self._base_url}/v1/images/variations"
        params = {
            "model": self._model_uid,
            "prompt": prompt,
            "negative_prompt": negative_prompt,
            "n": n,
            "size": size,
            "response_format": response_format,
            "kwargs": json.dumps(kwargs),
        }
        files: List[Any] = []
        for key, value in params.items():
            files.append((key, (None, value)))
        files.append(("image", ("image", image, "application/octet-stream")))
        response = requests.post(url, files=files, headers=self.auth_headers)
        if response.status_code != 200:
            raise RuntimeError(
                f"Failed to variants the images, detail: {_get_error_string(response)}"
            )

        response_data = response.json()
        return response_data


class RESTfulGenerateModelHandle(RESTfulModelHandle):
    def generate(
        self,
        prompt: str,
        generate_config: Optional[
            Union["LlamaCppGenerateConfig", "PytorchGenerateConfig"]
        ] = None,
    ) -> Union["Completion", Iterator["CompletionChunk"]]:
        """
        Creates a completion for the provided prompt and parameters via RESTful APIs.

        Parameters
        ----------
        prompt: str
            The user's message or user's input.
        generate_config: Optional[Union["LlamaCppGenerateConfig", "PytorchGenerateConfig"]]
            Additional configuration for the chat generation.
            "LlamaCppGenerateConfig" -> Configuration for ggml model
            "PytorchGenerateConfig" -> Configuration for pytorch model

        Returns
        -------
        Union["Completion", Iterator["CompletionChunk"]]
            Stream is a parameter in generate_config.
            When stream is set to True, the function will return Iterator["CompletionChunk"].
            When stream is set to False, the function will return "Completion".

        Raises
        ------
        RuntimeError
            Fail to generate the completion from the server. Detailed information provided in error message.

        """

        url = f"{self._base_url}/v1/completions"

        request_body: Dict[str, Any] = {"model": self._model_uid, "prompt": prompt}
        if generate_config is not None:
            for key, value in generate_config.items():
                request_body[key] = value

        stream = bool(generate_config and generate_config.get("stream"))

        response = requests.post(
            url, json=request_body, stream=stream, headers=self.auth_headers
        )
        if response.status_code != 200:
            raise RuntimeError(
                f"Failed to generate completion, detail: {_get_error_string(response)}"
            )

        if stream:
            return streaming_response_iterator(response.iter_lines())

        response_data = response.json()
        return response_data


class RESTfulChatModelHandle(RESTfulGenerateModelHandle):
    def chat(
        self,
        prompt: str,
        system_prompt: Optional[str] = None,
        chat_history: Optional[List["ChatCompletionMessage"]] = None,
        tools: Optional[List[Dict]] = None,
        generate_config: Optional[
            Union["LlamaCppGenerateConfig", "PytorchGenerateConfig"]
        ] = None,
    ) -> Union["ChatCompletion", Iterator["ChatCompletionChunk"]]:
        """
        Given a list of messages comprising a conversation, the model will return a response via RESTful APIs.

        Parameters
        ----------
        prompt: str
            The user's input.
        system_prompt: Optional[str]
            The system context provide to Model prior to any chats.
        chat_history: Optional[List["ChatCompletionMessage"]]
            A list of messages comprising the conversation so far.
        tools: Optional[List[Dict]]
            A tool list.
        generate_config: Optional[Union["LlamaCppGenerateConfig", "PytorchGenerateConfig"]]
            Additional configuration for the chat generation.
            "LlamaCppGenerateConfig" -> configuration for ggml model
            "PytorchGenerateConfig" -> configuration for pytorch model

        Returns
        -------
        Union["ChatCompletion", Iterator["ChatCompletionChunk"]]
            Stream is a parameter in generate_config.
            When stream is set to True, the function will return Iterator["ChatCompletionChunk"].
            When stream is set to False, the function will return "ChatCompletion".

        Raises
        ------
        RuntimeError
            Report the failure to generate the chat from the server. Detailed information provided in error message.

        """

        url = f"{self._base_url}/v1/chat/completions"

        if chat_history is None:
            chat_history = []

        chat_history = handle_system_prompts(chat_history, system_prompt)
        chat_history.append({"role": "user", "content": prompt})  # type: ignore

        request_body: Dict[str, Any] = {
            "model": self._model_uid,
            "messages": chat_history,
        }
        if tools is not None:
            request_body["tools"] = tools
        if generate_config is not None:
            for key, value in generate_config.items():
                request_body[key] = value

        stream = bool(generate_config and generate_config.get("stream"))
        response = requests.post(
            url, json=request_body, stream=stream, headers=self.auth_headers
        )

        if response.status_code != 200:
            raise RuntimeError(
                f"Failed to generate chat completion, detail: {_get_error_string(response)}"
            )

        if stream:
            return streaming_response_iterator(response.iter_lines())

        response_data = response.json()
        return response_data


class RESTfulChatglmCppChatModelHandle(RESTfulModelHandle):
    def chat(
        self,
        prompt: str,
        system_prompt: Optional[str] = None,
        chat_history: Optional[List["ChatCompletionMessage"]] = None,
        tools: Optional[List[Dict]] = None,
        generate_config: Optional["ChatglmCppGenerateConfig"] = None,
    ) -> Union["ChatCompletion", Iterator["ChatCompletionChunk"]]:
        """
        Given a list of messages comprising a conversation, the ChatGLM model will return a response via RESTful APIs.

        Parameters
        ----------
        prompt: str
            The user's input.
        system_prompt: Optional[str]
            The system context provide to Model prior to any chats.
        chat_history: Optional[List["ChatCompletionMessage"]]
            A list of messages comprising the conversation so far.
        tools: Optional[List[Dict]]
            A tool list.
        generate_config: Optional["ChatglmCppGenerateConfig"]
            Additional configuration for ChatGLM chat generation.

        Returns
        -------
        Union["ChatCompletion", Iterator["ChatCompletionChunk"]]
            Stream is a parameter in generate_config.
            When stream is set to True, the function will return Iterator["ChatCompletionChunk"].
            When stream is set to False, the function will return "ChatCompletion".

        Raises
        ------
        RuntimeError
            Report the failure to generate the chat from the server. Detailed information provided in error message.

        """

        url = f"{self._base_url}/v1/chat/completions"

        if chat_history is None:
            chat_history = []

        chat_history = handle_system_prompts(chat_history, system_prompt)
        chat_history.append({"role": "user", "content": prompt})  # type: ignore

        request_body: Dict[str, Any] = {
            "model": self._model_uid,
            "messages": chat_history,
        }
        if tools is not None:
            request_body["tools"] = tools
        if generate_config is not None:
            for key, value in generate_config.items():
                request_body[key] = value

        stream = bool(generate_config and generate_config.get("stream"))
        response = requests.post(
            url, json=request_body, stream=stream, headers=self.auth_headers
        )

        if response.status_code != 200:
            raise RuntimeError(
                f"Failed to generate chat completion, detail: {_get_error_string(response)}"
            )

        if stream:
            return streaming_response_iterator(response.iter_lines())

        response_data = response.json()
        return response_data


class RESTfulChatglmCppGenerateModelHandle(RESTfulChatglmCppChatModelHandle):
    def generate(
        self,
        prompt: str,
        generate_config: Optional["ChatglmCppGenerateConfig"] = None,
    ) -> Union["Completion", Iterator["CompletionChunk"]]:
        """
        Given a prompt, the ChatGLM model will generate a response via RESTful APIs.

        Parameters
        ----------
        prompt: str
            The user's input.
        generate_config: Optional["ChatglmCppGenerateConfig"]
            Additional configuration for ChatGLM chat generation.

        Returns
        -------
        Union["Completion", Iterator["CompletionChunk"]]
            Stream is a parameter in generate_config.
            When stream is set to True, the function will return Iterator["CompletionChunk"].
            When stream is set to False, the function will return "Completion".

        Raises
        ------
        RuntimeError
            Report the failure to generate the content from the server. Detailed information provided in error message.

        """

        url = f"{self._base_url}/v1/completions"

        request_body: Dict[str, Any] = {"model": self._model_uid, "prompt": prompt}
        if generate_config is not None:
            for key, value in generate_config.items():
                request_body[key] = value

        stream = bool(generate_config and generate_config.get("stream"))

        response = requests.post(
            url, json=request_body, stream=stream, headers=self.auth_headers
        )
        if response.status_code != 200:
            raise RuntimeError(
                f"Failed to generate completion, detail: {response.json()['detail']}"
            )

        if stream:
            return streaming_response_iterator(response.iter_lines())

        response_data = response.json()
        return response_data


class RESTfulAudioModelHandle(RESTfulModelHandle):
    def transcriptions(
        self,
        audio: bytes,
        language: Optional[str] = None,
        prompt: Optional[str] = None,
        response_format: Optional[str] = "json",
        temperature: Optional[float] = 0,
    ):
        """
        Transcribes audio into the input language.

        Parameters
        ----------

        audio: bytes
            The audio file object (not file name) to transcribe, in one of these formats: flac, mp3, mp4, mpeg,
            mpga, m4a, ogg, wav, or webm.
        language: Optional[str]
            The language of the input audio. Supplying the input language in ISO-639-1
            (https://en.wikipedia.org/wiki/List_of_ISO_639_language_codes) format will improve accuracy and latency.
        prompt: Optional[str]
            An optional text to guide the model's style or continue a previous audio segment.
            The prompt should match the audio language.
        response_format: Optional[str], defaults to json
            The format of the transcript output, in one of these options: json, text, srt, verbose_json, or vtt.
        temperature: Optional[float], defaults to 0
            The sampling temperature, between 0 and 1. Higher values like 0.8 will make the output more random,
            while lower values like 0.2 will make it more focused and deterministic.
            If set to 0, the model will use log probability to automatically increase the temperature
            until certain thresholds are hit.

        Returns
        -------
            The transcribed text.
        """
        url = f"{self._base_url}/v1/audio/transcriptions"
        params = {
            "model": self._model_uid,
            "language": language,
            "prompt": prompt,
            "response_format": response_format,
            "temperature": temperature,
        }
        files: List[Any] = []
        for key, value in params.items():
            files.append((key, (None, value)))
        files.append(("file", ("file", audio, "application/octet-stream")))
        response = requests.post(url, files=files, headers=self.auth_headers)
        if response.status_code != 200:
            raise RuntimeError(
                f"Failed to transcribe the audio, detail: {_get_error_string(response)}"
            )

        response_data = response.json()
        return response_data

    def translations(
        self,
        audio: bytes,
        prompt: Optional[str] = None,
        response_format: Optional[str] = "json",
        temperature: Optional[float] = 0,
    ):
        """
        Translates audio into English.

        Parameters
        ----------

        audio: bytes
            The audio file object (not file name) to transcribe, in one of these formats: flac, mp3, mp4, mpeg,
            mpga, m4a, ogg, wav, or webm.
        prompt: Optional[str]
            An optional text to guide the model's style or continue a previous audio segment.
            The prompt should match the audio language.
        response_format: Optional[str], defaults to json
            The format of the transcript output, in one of these options: json, text, srt, verbose_json, or vtt.
        temperature: Optional[float], defaults to 0
            The sampling temperature, between 0 and 1. Higher values like 0.8 will make the output more random,
            while lower values like 0.2 will make it more focused and deterministic.
            If set to 0, the model will use log probability to automatically increase the temperature
            until certain thresholds are hit.

        Returns
        -------
            The translated text.
        """
        url = f"{self._base_url}/v1/audio/translations"
        params = {
            "model": self._model_uid,
            "prompt": prompt,
            "response_format": response_format,
            "temperature": temperature,
        }
        files: List[Any] = []
        for key, value in params.items():
            files.append((key, (None, value)))
        files.append(("file", ("file", audio, "application/octet-stream")))
        response = requests.post(url, files=files, headers=self.auth_headers)
        if response.status_code != 200:
            raise RuntimeError(
                f"Failed to translate the audio, detail: {_get_error_string(response)}"
            )

        response_data = response.json()
        return response_data


class Client:
    def __init__(self, base_url, api_key: Optional[str] = None):
        self.base_url = base_url
        self._headers: Dict[str, str] = {}
        self._cluster_authed = False
        self._check_cluster_authenticated()
        if api_key is not None and self._cluster_authed:
            self._headers["Authorization"] = f"Bearer {api_key}"

    def _set_token(self, token: Optional[str]):
        if not self._cluster_authed or token is None:
            return
        self._headers["Authorization"] = f"Bearer {token}"

    def _get_token(self) -> Optional[str]:
        return (
            str(self._headers["Authorization"]).replace("Bearer ", "")
            if "Authorization" in self._headers
            else None
        )

    def _check_cluster_authenticated(self):
        url = f"{self.base_url}/v1/cluster/auth"
        response = requests.get(url)
        # compatible with old version of xinference
        if response.status_code == 404:
            self._cluster_authed = False
        else:
            if response.status_code != 200:
                raise RuntimeError(
                    f"Failed to get cluster information, detail: {response.json()['detail']}"
                )
            response_data = response.json()
            self._cluster_authed = bool(response_data["auth"])

    def vllm_models(self) -> Dict[str, Any]:
        url = f"{self.base_url}/v1/models/vllm-supported"
        response = requests.get(url, headers=self._headers)
        if response.status_code != 200:
            raise RuntimeError(
                f"Failed to fetch VLLM models. detail: {response.json()['detail']}"
            )

        try:
            return response.json()
        except Exception as e:
            raise RuntimeError(f"Error parsing JSON response: {e}")

    def login(self, username: str, password: str):
        if not self._cluster_authed:
            return
        url = f"{self.base_url}/token"

        payload = {"username": username, "password": password}

        response = requests.post(url, json=payload)
        if response.status_code != 200:
            raise RuntimeError(f"Failed to login, detail: {response.json()['detail']}")

        response_data = response.json()
        # Only bearer token for now
        access_token = response_data["access_token"]
        self._headers["Authorization"] = f"Bearer {access_token}"

    def list_models(self) -> Dict[str, Dict[str, Any]]:
        """
        Retrieve the model specifications from the Server.

        Returns
        -------
        Dict[str, Dict[str, Any]]
            The collection of model specifications with their names on the server.

        """

        url = f"{self.base_url}/v1/models"

        response = requests.get(url, headers=self._headers)
        if response.status_code != 200:
            raise RuntimeError(
                f"Failed to list model, detail: {_get_error_string(response)}"
            )

        response_data = response.json()
        model_list = response_data["data"]
        return {item["id"]: item for item in model_list}

    def launch_speculative_llm(
        self,
        model_name: str,
        model_size_in_billions: Optional[Union[int, str, float]],
        quantization: Optional[str],
        draft_model_name: str,
        draft_model_size_in_billions: Optional[int],
        draft_quantization: Optional[str],
        n_gpu: Optional[Union[int, str]] = "auto",
    ):
        """
        Launch the LLM along with a draft model based on the parameters on the server via RESTful APIs. This is an
        experimental feature and the API may change in the future.

        Returns
        -------
        str
            The unique model_uid for the launched model.

        """
        warnings.warn(
            "`launch_speculative_llm` is an experimental feature and the API may change in the future."
        )

        # convert float to int or string since the RESTful API does not accept float.
        if isinstance(model_size_in_billions, float):
            model_size_in_billions = convert_float_to_int_or_str(model_size_in_billions)

        payload = {
            "model_uid": None,
            "model_name": model_name,
            "model_size_in_billions": model_size_in_billions,
            "quantization": quantization,
            "draft_model_name": draft_model_name,
            "draft_model_size_in_billions": draft_model_size_in_billions,
            "draft_quantization": draft_quantization,
            "n_gpu": n_gpu,
        }

        url = f"{self.base_url}/experimental/speculative_llms"
        response = requests.post(url, json=payload, headers=self._headers)
        if response.status_code != 200:
            raise RuntimeError(
                f"Failed to launch model, detail: {_get_error_string(response)}"
            )

        response_data = response.json()
        model_uid = response_data["model_uid"]
        return model_uid

    def launch_model(
        self,
        model_name: str,
        model_type: str = "LLM",
        model_uid: Optional[str] = None,
        model_size_in_billions: Optional[Union[int, str, float]] = None,
        model_format: Optional[str] = None,
        quantization: Optional[str] = None,
        replica: int = 1,
        n_gpu: Optional[Union[int, str]] = "auto",
        peft_model_config: Optional[Dict] = None,
        request_limits: Optional[int] = None,
        worker_ip: Optional[str] = None,
        gpu_idx: Optional[Union[int, List[int]]] = None,
        **kwargs,
    ) -> str:
        """
        Launch the model based on the parameters on the server via RESTful APIs.

        Parameters
        ----------
        model_name: str
            The name of model.
        model_type: str
            type of model.
        model_uid: str
            UID of model, auto generate a UUID if is None.
        model_size_in_billions: Optional[Union[int, str, float]]
            The size (in billions) of the model.
        model_format: Optional[str]
            The format of the model.
        quantization: Optional[str]
            The quantization of model.
        replica: Optional[int]
            The replica of model, default is 1.
        n_gpu: Optional[Union[int, str]],
            The number of GPUs used by the model, default is "auto".
            ``n_gpu=None`` means cpu only, ``n_gpu=auto`` lets the system automatically determine the best number of GPUs to use.
        peft_model_config: Optional[Dict]
            - "lora_list": A List of PEFT (Parameter-Efficient Fine-Tuning) model and path.
            - "image_lora_load_kwargs": A Dict of lora load parameters for image model
            - "image_lora_fuse_kwargs": A Dict of lora fuse parameters for image model
        request_limits: Optional[int]
            The number of request limits for this model, default is None.
            ``request_limits=None`` means no limits for this model.
        worker_ip: Optional[str]
            Specify the worker ip where the model is located in a distributed scenario.
        gpu_idx: Optional[Union[int, List[int]]]
            Specify the GPU index where the model is located.
        **kwargs:
            Any other parameters been specified.

        Returns
        -------
        str
            The unique model_uid for the launched model.

        """

        url = f"{self.base_url}/v1/models"

<<<<<<< HEAD
        if peft_model_config is not None:
            lora_list = [
                LoRA.from_dict(model) for model in peft_model_config["lora_list"]
            ]
            peft_model = PeftModelConfig(
                lora_list,
                peft_model_config["image_lora_load_kwargs"],
                peft_model_config["image_lora_fuse_kwargs"],
            )
        else:
            peft_model = None
=======
        # convert float to int or string since the RESTful API does not accept float.
        if isinstance(model_size_in_billions, float):
            model_size_in_billions = convert_float_to_int_or_str(model_size_in_billions)
>>>>>>> fdef389c

        payload = {
            "model_uid": model_uid,
            "model_name": model_name,
            "peft_model_config": peft_model.to_dict() if peft_model else None,
            "model_type": model_type,
            "model_size_in_billions": model_size_in_billions,
            "model_format": model_format,
            "quantization": quantization,
            "replica": replica,
            "n_gpu": n_gpu,
            "request_limits": request_limits,
            "worker_ip": worker_ip,
            "gpu_idx": gpu_idx,
        }

        for key, value in kwargs.items():
            payload[str(key)] = value

        response = requests.post(url, json=payload, headers=self._headers)
        if response.status_code != 200:
            raise RuntimeError(
                f"Failed to launch model, detail: {_get_error_string(response)}"
            )

        response_data = response.json()
        return response_data["model_uid"]

    def terminate_model(self, model_uid: str):
        """
        Terminate the specific model running on the server.

        Parameters
        ----------
        model_uid: str
            The unique id that identify the model we want.

        Raises
        ------
        RuntimeError
            Report failure to get the wanted model with given model_uid. Provide details of failure through error message.

        """

        url = f"{self.base_url}/v1/models/{model_uid}"

        response = requests.delete(url, headers=self._headers)
        if response.status_code != 200:
            raise RuntimeError(
                f"Failed to terminate model, detail: {_get_error_string(response)}"
            )

    def _get_supervisor_internal_address(self):
        url = f"{self.base_url}/v1/address"
        response = requests.get(url, headers=self._headers)
        if response.status_code != 200:
            raise RuntimeError(f"Failed to get supervisor internal address")
        response_data = response.json()
        return response_data

    def get_model(self, model_uid: str) -> RESTfulModelHandle:
        """
        Launch the model based on the parameters on the server via RESTful APIs.

        Parameters
        ----------
        model_uid: str
            The unique id that identify the model.

        Returns
        -------
        ModelHandle
            The corresponding Model Handler based on the Model specified in the uid:
              - :obj:`xinference.client.handlers.ChatglmCppChatModelHandle` -> provide handle to ChatGLM Model
              - :obj:`xinference.client.handlers.GenerateModelHandle` -> provide handle to basic generate Model. e.g. Baichuan.
              - :obj:`xinference.client.handlers.ChatModelHandle` -> provide handle to chat Model. e.g. Baichuan-chat.


        Raises
        ------
        RuntimeError
            Report failure to get the wanted model with given model_uid. Provide details of failure through error message.

        """

        url = f"{self.base_url}/v1/models/{model_uid}"
        response = requests.get(url, headers=self._headers)
        if response.status_code != 200:
            raise RuntimeError(
                f"Failed to get the model description, detail: {_get_error_string(response)}"
            )
        desc = response.json()

        if desc["model_type"] == "LLM":
            if desc["model_format"] == "ggmlv3" and "chatglm" in desc["model_name"]:
                return RESTfulChatglmCppGenerateModelHandle(
                    model_uid, self.base_url, auth_headers=self._headers
                )
            elif "chat" in desc["model_ability"]:
                return RESTfulChatModelHandle(
                    model_uid, self.base_url, auth_headers=self._headers
                )
            elif "generate" in desc["model_ability"]:
                return RESTfulGenerateModelHandle(
                    model_uid, self.base_url, auth_headers=self._headers
                )
            else:
                raise ValueError(f"Unrecognized model ability: {desc['model_ability']}")
        elif desc["model_type"] == "embedding":
            return RESTfulEmbeddingModelHandle(
                model_uid, self.base_url, auth_headers=self._headers
            )
        elif desc["model_type"] == "image":
            return RESTfulImageModelHandle(
                model_uid, self.base_url, auth_headers=self._headers
            )
        elif desc["model_type"] == "rerank":
            return RESTfulRerankModelHandle(
                model_uid, self.base_url, auth_headers=self._headers
            )
        elif desc["model_type"] == "audio":
            return RESTfulAudioModelHandle(
                model_uid, self.base_url, auth_headers=self._headers
            )
        else:
            raise ValueError(f"Unknown model type:{desc['model_type']}")

    def describe_model(self, model_uid: str):
        """
        Get model information via RESTful APIs.

        Parameters
        ----------
        model_uid: str
            The unique id that identify the model.

        Returns
        -------
        dict
            A dictionary containing the following keys:

            - "model_type": str
               the type of the model determined by its function, e.g. "LLM" (Large Language Model)
            - "model_name": str
               the name of the specific LLM model family
            - "model_lang": List[str]
               the languages supported by the LLM model
            - "model_ability": List[str]
               the ability or capabilities of the LLM model
            - "model_description": str
               a detailed description of the LLM model
            - "model_format": str
               the format specification of the LLM model
            - "model_size_in_billions": int
               the size of the LLM model in billions
            - "quantization": str
               the quantization applied to the model
            - "revision": str
               the revision number of the LLM model specification
            - "context_length": int
               the maximum text length the LLM model can accommodate (include all input & output)

        Raises
        ------
        RuntimeError
            Report failure to get the wanted model with given model_uid. Provide details of failure through error message.

        """

        url = f"{self.base_url}/v1/models/{model_uid}"
        response = requests.get(url, headers=self._headers)
        if response.status_code != 200:
            raise RuntimeError(
                f"Failed to get the model description, detail: {_get_error_string(response)}"
            )
        return response.json()

    def register_model(self, model_type: str, model: str, persist: bool):
        """
        Register a custom model.

        Parameters
        ----------
        model_type: str
            The type of model.
        model: str
            The model definition. (refer to: https://inference.readthedocs.io/en/latest/models/custom.html)
        persist: bool


        Raises
        ------
        RuntimeError
            Report failure to register the custom model. Provide details of failure through error message.
        """
        url = f"{self.base_url}/v1/model_registrations/{model_type}"
        request_body = {"model": model, "persist": persist}
        response = requests.post(url, json=request_body, headers=self._headers)
        if response.status_code != 200:
            raise RuntimeError(
                f"Failed to register model, detail: {_get_error_string(response)}"
            )

        response_data = response.json()
        return response_data

    def unregister_model(self, model_type: str, model_name: str):
        """
        Unregister a custom model.

        Parameters
        ----------
        model_type: str
            The type of model.
        model_name: str
            The name of the model

        Raises
        ------
        RuntimeError
            Report failure to unregister the custom model. Provide details of failure through error message.
        """
        url = f"{self.base_url}/v1/model_registrations/{model_type}/{model_name}"
        response = requests.delete(url, headers=self._headers)
        if response.status_code != 200:
            raise RuntimeError(
                f"Failed to register model, detail: {_get_error_string(response)}"
            )

        response_data = response.json()
        return response_data

    def list_model_registrations(self, model_type: str) -> List[Dict[str, Any]]:
        """
        List models registered on the server.

        Parameters
        ----------
        model_type: str
            The type of the model.

        Returns
        -------
        List[Dict[str, Any]]
            The collection of registered models on the server.

        Raises
        ------
        RuntimeError
            Report failure to list model registration. Provide details of failure through error message.

        """
        url = f"{self.base_url}/v1/model_registrations/{model_type}"
        response = requests.get(url, headers=self._headers)
        if response.status_code != 200:
            raise RuntimeError(
                f"Failed to list model registration, detail: {_get_error_string(response)}"
            )

        response_data = response.json()
        return response_data

    def get_model_registration(
        self, model_type: str, model_name: str
    ) -> Dict[str, Any]:
        """
        Get the model with the model type and model name registered on the server.

        Parameters
        ----------
        model_type: str
            The type of the model.

        model_name: str
            The name of the model.
        Returns
        -------
        List[Dict[str, Any]]
            The collection of registered models on the server.
        """
        url = f"{self.base_url}/v1/model_registrations/{model_type}/{model_name}"
        response = requests.get(url, headers=self._headers)
        if response.status_code != 200:
            raise RuntimeError(
                f"Failed to list model registration, detail: {_get_error_string(response)}"
            )

        response_data = response.json()
        return response_data<|MERGE_RESOLUTION|>--- conflicted
+++ resolved
@@ -18,11 +18,8 @@
 
 import requests
 
-<<<<<<< HEAD
+from ...model.utils import convert_float_to_int_or_str
 from ...types import LoRA, PeftModelConfig
-=======
-from ...model.utils import convert_float_to_int_or_str
->>>>>>> fdef389c
 from ..common import streaming_response_iterator
 
 if TYPE_CHECKING:
@@ -859,7 +856,6 @@
 
         url = f"{self.base_url}/v1/models"
 
-<<<<<<< HEAD
         if peft_model_config is not None:
             lora_list = [
                 LoRA.from_dict(model) for model in peft_model_config["lora_list"]
@@ -871,11 +867,10 @@
             )
         else:
             peft_model = None
-=======
+
         # convert float to int or string since the RESTful API does not accept float.
         if isinstance(model_size_in_billions, float):
             model_size_in_billions = convert_float_to_int_or_str(model_size_in_billions)
->>>>>>> fdef389c
 
         payload = {
             "model_uid": model_uid,
