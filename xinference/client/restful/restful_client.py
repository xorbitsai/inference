# Copyright 2022-2023 XProbe Inc.
#
# Licensed under the Apache License, Version 2.0 (the "License");
# you may not use this file except in compliance with the License.
# You may obtain a copy of the License at
#
#      http://www.apache.org/licenses/LICENSE-2.0
#
# Unless required by applicable law or agreed to in writing, software
# distributed under the License is distributed on an "AS IS" BASIS,
# WITHOUT WARRANTIES OR CONDITIONS OF ANY KIND, either express or implied.
# See the License for the specific language governing permissions and
# limitations under the License.
import json
import typing
from typing import TYPE_CHECKING, Any, Dict, Iterator, List, Optional, Union

import requests

from ..common import streaming_response_iterator

if TYPE_CHECKING:
    from ...types import (
        ChatCompletion,
        ChatCompletionChunk,
        ChatCompletionMessage,
        ChatglmCppGenerateConfig,
        CodeGenerateMode,
        Completion,
        CompletionChunk,
        Embedding,
        ImageList,
        LlamaCppGenerateConfig,
        PytorchGenerateConfig,
    )


def convert_float_to_int_or_str(model_size: float) -> Union[int, str]:
    """convert float to int or string

    if float can be presented as int, convert it to int, otherwise convert it to string
    """
    if int(model_size) == model_size:
        return int(model_size)
    else:
        return str(model_size)


def _get_error_string(response: requests.Response) -> str:
    try:
        if response.content:
            return response.json()["detail"]
    except Exception:
        pass
    try:
        response.raise_for_status()
    except requests.HTTPError as e:
        return str(e)
    return "Unknown error"


@typing.no_type_check
def handle_system_prompts(
    chat_history: List["ChatCompletionMessage"], system_prompt: Optional[str]
) -> List["ChatCompletionMessage"]:
    history_system_prompts = [
        ch["content"] for ch in chat_history if ch["role"] == "system"
    ]
    if system_prompt is not None:
        history_system_prompts.append(system_prompt)

    # remove all the system prompt in the chat_history
    chat_history = list(filter(lambda x: x["role"] != "system", chat_history))
    # insert all system prompts at the beginning
    chat_history.insert(
        0, {"role": "system", "content": ". ".join(history_system_prompts)}
    )
    return chat_history


class RESTfulModelHandle:
    """
    A sync model interface (for RESTful client) which provides type hints that makes it much easier to use xinference
    programmatically.
    """

    def __init__(self, model_uid: str, base_url: str, auth_headers: Dict):
        self._model_uid = model_uid
        self._base_url = base_url
        self.auth_headers = auth_headers


class RESTfulEmbeddingModelHandle(RESTfulModelHandle):
    def create_embedding(self, input: Union[str, List[str]], **kwargs) -> "Embedding":
        """
        Create an Embedding from user input via RESTful APIs.

        Parameters
        ----------
        input: Union[str, List[str]]
            Input text to embed, encoded as a string or array of tokens.
            To embed multiple inputs in a single request, pass an array of strings or array of token arrays.

        Returns
        -------
        Embedding
           The resulted Embedding vector that can be easily consumed by machine learning models and algorithms.

        Raises
        ------
        RuntimeError
            Report the failure of embeddings and provide the error message.

        """
        url = f"{self._base_url}/v1/embeddings"
        request_body = {
            "model": self._model_uid,
            "input": input,
        }
        request_body.update(kwargs)
        response = requests.post(url, json=request_body, headers=self.auth_headers)
        if response.status_code != 200:
            raise RuntimeError(
                f"Failed to create the embeddings, detail: {_get_error_string(response)}"
            )

        response_data = response.json()
        return response_data


class RESTfulRerankModelHandle(RESTfulModelHandle):
    def rerank(
        self,
        documents: List[str],
        query: str,
        top_n: Optional[int] = None,
        max_chunks_per_doc: Optional[int] = None,
        return_documents: Optional[bool] = None,
        return_len: Optional[bool] = None,
        **kwargs,
    ):
        """
        Returns an ordered list of documents ordered by their relevance to the provided query.

        Parameters
        ----------
        query: str
            The search query
        documents: List[str]
            The documents to rerank
        top_n: int
            The number of results to return, defaults to returning all results
        max_chunks_per_doc: int
            The maximum number of chunks derived from a document
        return_documents: bool
            if return documents
        return_len: bool
            if return tokens len
        Returns
        -------
        Scores
           The scores of documents ordered by their relevance to the provided query

        Raises
        ------
        RuntimeError
            Report the failure of rerank and provide the error message.
        """
        url = f"{self._base_url}/v1/rerank"
        request_body = {
            "model": self._model_uid,
            "documents": documents,
            "query": query,
            "top_n": top_n,
            "max_chunks_per_doc": max_chunks_per_doc,
            "return_documents": return_documents,
            "return_len": return_len,
        }
        request_body.update(kwargs)
        response = requests.post(url, json=request_body, headers=self.auth_headers)
        if response.status_code != 200:
            raise RuntimeError(
                f"Failed to rerank documents, detail: {response.json()['detail']}"
            )
        response_data = response.json()
        for r in response_data["results"]:
            r["document"] = documents[r["index"]]
        return response_data


class RESTfulImageModelHandle(RESTfulModelHandle):
    def text_to_image(
        self,
        prompt: str,
        n: int = 1,
        size: str = "1024*1024",
        response_format: str = "url",
        **kwargs,
    ) -> "ImageList":
        """
        Creates an image by the input text.

        Parameters
        ----------
        prompt: `str` or `List[str]`
            The prompt or prompts to guide image generation. If not defined, you need to pass `prompt_embeds`.
        n: `int`, defaults to 1
            The number of images to generate per prompt. Must be between 1 and 10.
        size: `str`, defaults to `1024*1024`
            The width*height in pixels of the generated image. Must be one of 256x256, 512x512, or 1024x1024.
        response_format: `str`, defaults to `url`
            The format in which the generated images are returned. Must be one of url or b64_json.
        Returns
        -------
        ImageList
            A list of image objects.
        """
        url = f"{self._base_url}/v1/images/generations"
        request_body = {
            "model": self._model_uid,
            "prompt": prompt,
            "n": n,
            "size": size,
            "response_format": response_format,
            "kwargs": json.dumps(kwargs),
        }
        response = requests.post(url, json=request_body, headers=self.auth_headers)
        if response.status_code != 200:
            raise RuntimeError(
                f"Failed to create the images, detail: {_get_error_string(response)}"
            )

        response_data = response.json()
        return response_data

    def image_to_image(
        self,
        image: Union[str, bytes],
        prompt: str,
        negative_prompt: str,
        n: int = 1,
        size: str = "1024*1024",
        response_format: str = "url",
        **kwargs,
    ) -> "ImageList":
        """
        Creates an image by the input text.

        Parameters
        ----------
        image: `Union[str, bytes]`
            The ControlNet input condition to provide guidance to the `unet` for generation. If the type is
            specified as `torch.FloatTensor`, it is passed to ControlNet as is. `PIL.Image.Image` can also be
            accepted as an image. The dimensions of the output image defaults to `image`'s dimensions. If height
            and/or width are passed, `image` is resized accordingly. If multiple ControlNets are specified in
            `init`, images must be passed as a list such that each element of the list can be correctly batched for
            input to a single ControlNet.
        prompt: `str` or `List[str]`
            The prompt or prompts to guide image generation. If not defined, you need to pass `prompt_embeds`.
        negative_prompt (`str` or `List[str]`, *optional*):
            The prompt or prompts not to guide the image generation. If not defined, one has to pass
            `negative_prompt_embeds` instead. Ignored when not using guidance (i.e., ignored if `guidance_scale` is
            less than `1`).
        n: `int`, defaults to 1
            The number of images to generate per prompt. Must be between 1 and 10.
        size: `str`, defaults to `1024*1024`
            The width*height in pixels of the generated image. Must be one of 256x256, 512x512, or 1024x1024.
        response_format: `str`, defaults to `url`
            The format in which the generated images are returned. Must be one of url or b64_json.
        Returns
        -------
        ImageList
            A list of image objects.
            :param prompt:
            :param image:
        """
        url = f"{self._base_url}/v1/images/variations"
        params = {
            "model": self._model_uid,
            "prompt": prompt,
            "negative_prompt": negative_prompt,
            "n": n,
            "size": size,
            "response_format": response_format,
            "kwargs": json.dumps(kwargs),
        }
        files: List[Any] = []
        for key, value in params.items():
            files.append((key, (None, value)))
        files.append(("image", ("image", image, "application/octet-stream")))
        response = requests.post(url, files=files, headers=self.auth_headers)
        if response.status_code != 200:
            raise RuntimeError(
                f"Failed to variants the images, detail: {_get_error_string(response)}"
            )

        response_data = response.json()
        return response_data


class RESTfulGenerateModelHandle(RESTfulModelHandle):
    def generate(
        self,
        prompt: str,
        generate_config: Optional[
            Union["LlamaCppGenerateConfig", "PytorchGenerateConfig"]
        ] = None,
    ) -> Union["Completion", Iterator["CompletionChunk"]]:
        """
        Creates a completion for the provided prompt and parameters via RESTful APIs.

        Parameters
        ----------
        prompt: str
            The user's message or user's input.
        generate_config: Optional[Union["LlamaCppGenerateConfig", "PytorchGenerateConfig"]]
            Additional configuration for the chat generation.
            "LlamaCppGenerateConfig" -> Configuration for ggml model
            "PytorchGenerateConfig" -> Configuration for pytorch model

        Returns
        -------
        Union["Completion", Iterator["CompletionChunk"]]
            Stream is a parameter in generate_config.
            When stream is set to True, the function will return Iterator["CompletionChunk"].
            When stream is set to False, the function will return "Completion".

        Raises
        ------
        RuntimeError
            Fail to generate the completion from the server. Detailed information provided in error message.

        """

        url = f"{self._base_url}/v1/completions"

        request_body: Dict[str, Any] = {"model": self._model_uid, "prompt": prompt}
        if generate_config is not None:
            for key, value in generate_config.items():
                request_body[key] = value

        stream = bool(generate_config and generate_config.get("stream"))

        response = requests.post(
            url, json=request_body, stream=stream, headers=self.auth_headers
        )
        if response.status_code != 200:
            raise RuntimeError(
                f"Failed to generate completion, detail: {_get_error_string(response)}"
            )

        if stream:
            return streaming_response_iterator(response.iter_lines())

        response_data = response.json()
        return response_data


class RESTfulChatModelHandle(RESTfulGenerateModelHandle):
    def chat(
        self,
        prompt: str,
        system_prompt: Optional[str] = None,
        chat_history: Optional[List["ChatCompletionMessage"]] = None,
        tools: Optional[List[Dict]] = None,
        generate_config: Optional[
            Union["LlamaCppGenerateConfig", "PytorchGenerateConfig"]
        ] = None,
    ) -> Union["ChatCompletion", Iterator["ChatCompletionChunk"]]:
        """
        Given a list of messages comprising a conversation, the model will return a response via RESTful APIs.

        Parameters
        ----------
        prompt: str
            The user's input.
        system_prompt: Optional[str]
            The system context provide to Model prior to any chats.
        chat_history: Optional[List["ChatCompletionMessage"]]
            A list of messages comprising the conversation so far.
        tools: Optional[List[Dict]]
            A tool list.
        generate_config: Optional[Union["LlamaCppGenerateConfig", "PytorchGenerateConfig"]]
            Additional configuration for the chat generation.
            "LlamaCppGenerateConfig" -> configuration for ggml model
            "PytorchGenerateConfig" -> configuration for pytorch model

        Returns
        -------
        Union["ChatCompletion", Iterator["ChatCompletionChunk"]]
            Stream is a parameter in generate_config.
            When stream is set to True, the function will return Iterator["ChatCompletionChunk"].
            When stream is set to False, the function will return "ChatCompletion".

        Raises
        ------
        RuntimeError
            Report the failure to generate the chat from the server. Detailed information provided in error message.

        """

        url = f"{self._base_url}/v1/chat/completions"

        if chat_history is None:
            chat_history = []

        chat_history = handle_system_prompts(chat_history, system_prompt)
        chat_history.append({"role": "user", "content": prompt})  # type: ignore

        request_body: Dict[str, Any] = {
            "model": self._model_uid,
            "messages": chat_history,
        }
        if tools is not None:
            request_body["tools"] = tools
        if generate_config is not None:
            for key, value in generate_config.items():
                request_body[key] = value

        stream = bool(generate_config and generate_config.get("stream"))
        response = requests.post(
            url, json=request_body, stream=stream, headers=self.auth_headers
        )

        if response.status_code != 200:
            raise RuntimeError(
                f"Failed to generate chat completion, detail: {_get_error_string(response)}"
            )

        if stream:
            return streaming_response_iterator(response.iter_lines())

        response_data = response.json()
        return response_data


class RESTfulCodeModelHandle(RESTfulGenerateModelHandle):
    def code_generate(
        self,
        mode: "CodeGenerateMode",
        prompt: str,
        file_path: Optional[str] = None,
        suffix: Optional[str] = None,
        repo_name: Optional[str] = None,
        files: Optional[typing.Mapping] = None,
        generate_config: Optional[
            Union["LlamaCppGenerateConfig", "PytorchGenerateConfig"]
        ] = None,
    ) -> "Completion":
        """
        Given code generation hint to complete the code, the model will return a response via RESTful APIs.

        Parameters
        ----------
        mode: Literal["completion", "infill"]
            Code Generation mode
            Completion includes code fragment completion and repository level code completion
            Infill is fill in middle completion, complete the code according provided prefix and suffix content.
        prompt: str
            The user's input, it presents prefix content in infill mode.
        file_path: Optional[str]
            The file path for prompt content file.
        suffix: Optional[str]
            The suffix content in infill mode.
        repo_name: Optional[str]
            The repository name in repository level code completion mode.
        files: Optional[Mapping]
            The file name/path and its content key values in repository level code completion mode
        generate_config: Optional[Union["LlamaCppGenerateConfig", "PytorchGenerateConfig"]]
            Additional configuration for the chat generation.
            "LlamaCppGenerateConfig" -> configuration for ggml model
            "PytorchGenerateConfig" -> configuration for pytorch model

        Returns
        -------
        "Completion"

        Raises
        ------
        RuntimeError
            Report the failure to generate the code from the server. Detailed information provided in error message.

        """

        url = f"{self._base_url}/v1/code/completions"

        request_body: Dict[str, Any] = {
            "model": self._model_uid,
            "mode": mode,
            "prompt": prompt,
            "file_path": file_path,
            "suffix": suffix,
            "repo_name": repo_name,
            "files": files,
        }

        if generate_config is not None:
            for key, value in generate_config.items():
                request_body[key] = value

        response = requests.post(url, json=request_body, headers=self.auth_headers)

        if response.status_code != 200:
            raise RuntimeError(
                f"Failed to generate code completion, detail: {_get_error_string(response)}"
            )

        response_data = response.json()
        return response_data

    def get_code_prompt(
        self,
        mode: "CodeGenerateMode",
        prompt: str,
        file_path: Optional[str] = None,
        suffix: Optional[str] = None,
        repo_name: Optional[str] = None,
        files: Optional[typing.Mapping] = None,
    ) -> str:
        """
        Given code generating prompt which can be used to complete the code, the model will return a response via
        RESTful APIs.

        Parameters
        ----------
        mode: Literal["completion", "infill"]
            Code Generation mode
            Completion includes code fragment completion and repository level code completion
            Infill is fill in middle completion, complete the code according provided prefix and suffix content.
        prompt: str
            The user's input, it presents prefix content in infill mode.
        file_path: Optional[str]
            The file path for prompt
        suffix: Optional[str]
            The suffix content in infill mode.
        repo_name: Optional[str]
            The repository name in repository level code completion mode.
        files: Optional[Mapping]
            The file name/path and its content key values in repository level code completion mode

        Returns
        -------
        {"prompt": "generated prompt"}

        Raises
        ------
        RuntimeError
            Report the failure to generate the code prompt from the server.
            Detailed information provided in error message.

        """

        url = f"{self._base_url}/v1/code/prompt"

        request_body: Dict[str, Any] = {
            "model": self._model_uid,
            "mode": mode,
            "prompt": prompt,
            "file_path": file_path,
            "suffix": suffix,
            "repo_name": repo_name,
            "files": files,
        }

        response = requests.post(url, json=request_body, headers=self.auth_headers)

        if response.status_code != 200:
            raise RuntimeError(
                f"Failed to generate code prompt generating, detail: {_get_error_string(response)}"
            )

        return response.json()


class RESTfulChatglmCppChatModelHandle(RESTfulModelHandle):
    def chat(
        self,
        prompt: str,
        system_prompt: Optional[str] = None,
        chat_history: Optional[List["ChatCompletionMessage"]] = None,
        tools: Optional[List[Dict]] = None,
        generate_config: Optional["ChatglmCppGenerateConfig"] = None,
    ) -> Union["ChatCompletion", Iterator["ChatCompletionChunk"]]:
        """
        Given a list of messages comprising a conversation, the ChatGLM model will return a response via RESTful APIs.

        Parameters
        ----------
        prompt: str
            The user's input.
        system_prompt: Optional[str]
            The system context provide to Model prior to any chats.
        chat_history: Optional[List["ChatCompletionMessage"]]
            A list of messages comprising the conversation so far.
        tools: Optional[List[Dict]]
            A tool list.
        generate_config: Optional["ChatglmCppGenerateConfig"]
            Additional configuration for ChatGLM chat generation.

        Returns
        -------
        Union["ChatCompletion", Iterator["ChatCompletionChunk"]]
            Stream is a parameter in generate_config.
            When stream is set to True, the function will return Iterator["ChatCompletionChunk"].
            When stream is set to False, the function will return "ChatCompletion".

        Raises
        ------
        RuntimeError
            Report the failure to generate the chat from the server. Detailed information provided in error message.

        """

        url = f"{self._base_url}/v1/chat/completions"

        if chat_history is None:
            chat_history = []

        chat_history = handle_system_prompts(chat_history, system_prompt)
        chat_history.append({"role": "user", "content": prompt})  # type: ignore

        request_body: Dict[str, Any] = {
            "model": self._model_uid,
            "messages": chat_history,
        }
        if tools is not None:
            request_body["tools"] = tools
        if generate_config is not None:
            for key, value in generate_config.items():
                request_body[key] = value

        stream = bool(generate_config and generate_config.get("stream"))
        response = requests.post(
            url, json=request_body, stream=stream, headers=self.auth_headers
        )

        if response.status_code != 200:
            raise RuntimeError(
                f"Failed to generate chat completion, detail: {_get_error_string(response)}"
            )

        if stream:
            return streaming_response_iterator(response.iter_lines())

        response_data = response.json()
        return response_data


class RESTfulChatglmCppGenerateModelHandle(RESTfulChatglmCppChatModelHandle):
    def generate(
        self,
        prompt: str,
        generate_config: Optional["ChatglmCppGenerateConfig"] = None,
    ) -> Union["Completion", Iterator["CompletionChunk"]]:
        """
        Given a prompt, the ChatGLM model will generate a response via RESTful APIs.

        Parameters
        ----------
        prompt: str
            The user's input.
        generate_config: Optional["ChatglmCppGenerateConfig"]
            Additional configuration for ChatGLM chat generation.

        Returns
        -------
        Union["Completion", Iterator["CompletionChunk"]]
            Stream is a parameter in generate_config.
            When stream is set to True, the function will return Iterator["CompletionChunk"].
            When stream is set to False, the function will return "Completion".

        Raises
        ------
        RuntimeError
            Report the failure to generate the content from the server. Detailed information provided in error message.

        """

        url = f"{self._base_url}/v1/completions"

        request_body: Dict[str, Any] = {"model": self._model_uid, "prompt": prompt}
        if generate_config is not None:
            for key, value in generate_config.items():
                request_body[key] = value

        stream = bool(generate_config and generate_config.get("stream"))

        response = requests.post(
            url, json=request_body, stream=stream, headers=self.auth_headers
        )
        if response.status_code != 200:
            raise RuntimeError(
                f"Failed to generate completion, detail: {response.json()['detail']}"
            )

        if stream:
            return streaming_response_iterator(response.iter_lines())

        response_data = response.json()
        return response_data


class RESTfulAudioModelHandle(RESTfulModelHandle):
    def transcriptions(
        self,
        audio: bytes,
        language: Optional[str] = None,
        prompt: Optional[str] = None,
        response_format: Optional[str] = "json",
        temperature: Optional[float] = 0,
        timestamp_granularities: Optional[List[str]] = None,
    ):
        """
        Transcribes audio into the input language.

        Parameters
        ----------

        audio: bytes
            The audio file object (not file name) to transcribe, in one of these formats: flac, mp3, mp4, mpeg,
            mpga, m4a, ogg, wav, or webm.
        language: Optional[str]
            The language of the input audio. Supplying the input language in ISO-639-1
            (https://en.wikipedia.org/wiki/List_of_ISO_639_language_codes) format will improve accuracy and latency.
        prompt: Optional[str]
            An optional text to guide the model's style or continue a previous audio segment.
            The prompt should match the audio language.
        response_format: Optional[str], defaults to json
            The format of the transcript output, in one of these options: json, text, srt, verbose_json, or vtt.
        temperature: Optional[float], defaults to 0
            The sampling temperature, between 0 and 1. Higher values like 0.8 will make the output more random,
            while lower values like 0.2 will make it more focused and deterministic.
            If set to 0, the model will use log probability to automatically increase the temperature
            until certain thresholds are hit.
        timestamp_granularities: Optional[List[str]], default is None.
            The timestamp granularities to populate for this transcription. response_format must be set verbose_json
            to use timestamp granularities. Either or both of these options are supported: word, or segment.
            Note: There is no additional latency for segment timestamps, but generating word timestamps incurs
            additional latency.

        Returns
        -------
            The transcribed text.
        """
        url = f"{self._base_url}/v1/audio/transcriptions"
        params = {
            "model": self._model_uid,
            "language": language,
            "prompt": prompt,
            "response_format": response_format,
            "temperature": temperature,
            "timestamp_granularities[]": timestamp_granularities,
        }
        files: List[Any] = []
        files.append(("file", ("file", audio, "application/octet-stream")))
        response = requests.post(
            url, data=params, files=files, headers=self.auth_headers
        )
        if response.status_code != 200:
            raise RuntimeError(
                f"Failed to transcribe the audio, detail: {_get_error_string(response)}"
            )

        response_data = response.json()
        return response_data

    def translations(
        self,
        audio: bytes,
        language: Optional[str] = None,
        prompt: Optional[str] = None,
        response_format: Optional[str] = "json",
        temperature: Optional[float] = 0,
        timestamp_granularities: Optional[List[str]] = None,
    ):
        """
        Translates audio into English.

        Parameters
        ----------

        audio: bytes
            The audio file object (not file name) to transcribe, in one of these formats: flac, mp3, mp4, mpeg,
            mpga, m4a, ogg, wav, or webm.
        language: Optional[str]
            The language of the input audio. Supplying the input language in ISO-639-1
            (https://en.wikipedia.org/wiki/List_of_ISO_639_language_codes) format will improve accuracy and latency.
        prompt: Optional[str]
            An optional text to guide the model's style or continue a previous audio segment.
            The prompt should match the audio language.
        response_format: Optional[str], defaults to json
            The format of the transcript output, in one of these options: json, text, srt, verbose_json, or vtt.
        temperature: Optional[float], defaults to 0
            The sampling temperature, between 0 and 1. Higher values like 0.8 will make the output more random,
            while lower values like 0.2 will make it more focused and deterministic.
            If set to 0, the model will use log probability to automatically increase the temperature
            until certain thresholds are hit.
        timestamp_granularities: Optional[List[str]], default is None.
            The timestamp granularities to populate for this transcription. response_format must be set verbose_json
            to use timestamp granularities. Either or both of these options are supported: word, or segment.
            Note: There is no additional latency for segment timestamps, but generating word timestamps incurs
            additional latency.

        Returns
        -------
            The translated text.
        """
        url = f"{self._base_url}/v1/audio/translations"
        params = {
            "model": self._model_uid,
            "language": language,
            "prompt": prompt,
            "response_format": response_format,
            "temperature": temperature,
            "timestamp_granularities[]": timestamp_granularities,
        }
        files: List[Any] = []
        files.append(("file", ("file", audio, "application/octet-stream")))
        response = requests.post(
            url, data=params, files=files, headers=self.auth_headers
        )
        if response.status_code != 200:
            raise RuntimeError(
                f"Failed to translate the audio, detail: {_get_error_string(response)}"
            )

        response_data = response.json()
        return response_data

    def speech(
        self,
        input: str,
        voice: str = "",
        response_format: str = "mp3",
        speed: float = 1.0,
    ):
        """
        Generates audio from the input text.

        Parameters
        ----------

        input: str
            The text to generate audio for. The maximum length is 4096 characters.
        voice: str
            The voice to use when generating the audio.
        response_format: str
            The format to audio in.
        speed: str
            The speed of the generated audio.

        Returns
        -------
        bytes
            The generated audio binary.
        """
        url = f"{self._base_url}/v1/audio/speech"
        params = {
            "model": self._model_uid,
            "input": input,
            "voice": voice,
            "response_format": response_format,
            "speed": speed,
        }
        response = requests.post(url, json=params, headers=self.auth_headers)
        if response.status_code != 200:
            raise RuntimeError(
                f"Failed to speech the text, detail: {_get_error_string(response)}"
            )

        return response.content


class Client:
    def __init__(self, base_url, api_key: Optional[str] = None):
        self.base_url = base_url
        self._headers: Dict[str, str] = {}
        self._cluster_authed = False
        self._check_cluster_authenticated()
        if api_key is not None and self._cluster_authed:
            self._headers["Authorization"] = f"Bearer {api_key}"

    def _set_token(self, token: Optional[str]):
        if not self._cluster_authed or token is None:
            return
        self._headers["Authorization"] = f"Bearer {token}"

    def _get_token(self) -> Optional[str]:
        return (
            str(self._headers["Authorization"]).replace("Bearer ", "")
            if "Authorization" in self._headers
            else None
        )

    def _check_cluster_authenticated(self):
        url = f"{self.base_url}/v1/cluster/auth"
        response = requests.get(url)
        # compatible with old version of xinference
        if response.status_code == 404:
            self._cluster_authed = False
        else:
            if response.status_code != 200:
                raise RuntimeError(
                    f"Failed to get cluster information, detail: {response.json()['detail']}"
                )
            response_data = response.json()
            self._cluster_authed = bool(response_data["auth"])

    def vllm_models(self) -> Dict[str, Any]:
        url = f"{self.base_url}/v1/models/vllm-supported"
        response = requests.get(url, headers=self._headers)
        if response.status_code != 200:
            raise RuntimeError(
                f"Failed to fetch VLLM models. detail: {response.json()['detail']}"
            )

        try:
            return response.json()
        except Exception as e:
            raise RuntimeError(f"Error parsing JSON response: {e}")

    def login(self, username: str, password: str):
        if not self._cluster_authed:
            return
        url = f"{self.base_url}/token"

        payload = {"username": username, "password": password}

        response = requests.post(url, json=payload)
        if response.status_code != 200:
            raise RuntimeError(f"Failed to login, detail: {response.json()['detail']}")

        response_data = response.json()
        # Only bearer token for now
        access_token = response_data["access_token"]
        self._headers["Authorization"] = f"Bearer {access_token}"

    def list_models(self) -> Dict[str, Dict[str, Any]]:
        """
        Retrieve the model specifications from the Server.

        Returns
        -------
        Dict[str, Dict[str, Any]]
            The collection of model specifications with their names on the server.

        """

        url = f"{self.base_url}/v1/models"

        response = requests.get(url, headers=self._headers)
        if response.status_code != 200:
            raise RuntimeError(
                f"Failed to list model, detail: {_get_error_string(response)}"
            )

        response_data = response.json()
        model_list = response_data["data"]
        return {item["id"]: item for item in model_list}

    def launch_model(
        self,
        model_name: str,
        model_type: str = "LLM",
        model_engine: Optional[str] = None,
        model_uid: Optional[str] = None,
        model_size_in_billions: Optional[Union[int, str, float]] = None,
        model_format: Optional[str] = None,
        quantization: Optional[str] = None,
        replica: int = 1,
        n_gpu: Optional[Union[int, str]] = "auto",
        peft_model_config: Optional[Dict] = None,
        request_limits: Optional[int] = None,
        worker_ip: Optional[str] = None,
        gpu_idx: Optional[Union[int, List[int]]] = None,
        **kwargs,
    ) -> str:
        """
        Launch the model based on the parameters on the server via RESTful APIs.

        Parameters
        ----------
        model_name: str
            The name of model.
        model_type: str
            type of model.
        model_engine: Optional[str]
            Specify the inference engine of the model when launching LLM.
        model_uid: str
            UID of model, auto generate a UUID if is None.
        model_size_in_billions: Optional[Union[int, str, float]]
            The size (in billions) of the model.
        model_format: Optional[str]
            The format of the model.
        quantization: Optional[str]
            The quantization of model.
        replica: Optional[int]
            The replica of model, default is 1.
        n_gpu: Optional[Union[int, str]],
            The number of GPUs used by the model, default is "auto".
            ``n_gpu=None`` means cpu only, ``n_gpu=auto`` lets the system automatically determine the best number of GPUs to use.
        peft_model_config: Optional[Dict]
            - "lora_list": A List of PEFT (Parameter-Efficient Fine-Tuning) model and path.
            - "image_lora_load_kwargs": A Dict of lora load parameters for image model
            - "image_lora_fuse_kwargs": A Dict of lora fuse parameters for image model
        request_limits: Optional[int]
            The number of request limits for this model, default is None.
            ``request_limits=None`` means no limits for this model.
        worker_ip: Optional[str]
            Specify the worker ip where the model is located in a distributed scenario.
        gpu_idx: Optional[Union[int, List[int]]]
            Specify the GPU index where the model is located.
        **kwargs:
            Any other parameters been specified.

        Returns
        -------
        str
            The unique model_uid for the launched model.

        """

        url = f"{self.base_url}/v1/models"

        # convert float to int or string since the RESTful API does not accept float.
        if isinstance(model_size_in_billions, float):
            model_size_in_billions = convert_float_to_int_or_str(model_size_in_billions)

        payload = {
            "model_uid": model_uid,
            "model_name": model_name,
            "model_engine": model_engine,
            "peft_model_config": peft_model_config,
            "model_type": model_type,
            "model_size_in_billions": model_size_in_billions,
            "model_format": model_format,
            "quantization": quantization,
            "replica": replica,
            "n_gpu": n_gpu,
            "request_limits": request_limits,
            "worker_ip": worker_ip,
            "gpu_idx": gpu_idx,
        }

        for key, value in kwargs.items():
            payload[str(key)] = value

        response = requests.post(url, json=payload, headers=self._headers)
        if response.status_code != 200:
            raise RuntimeError(
                f"Failed to launch model, detail: {_get_error_string(response)}"
            )

        response_data = response.json()
        return response_data["model_uid"]

    def terminate_model(self, model_uid: str):
        """
        Terminate the specific model running on the server.

        Parameters
        ----------
        model_uid: str
            The unique id that identify the model we want.

        Raises
        ------
        RuntimeError
            Report failure to get the wanted model with given model_uid. Provide details of failure through error message.

        """

        url = f"{self.base_url}/v1/models/{model_uid}"

        response = requests.delete(url, headers=self._headers)
        if response.status_code != 200:
            raise RuntimeError(
                f"Failed to terminate model, detail: {_get_error_string(response)}"
            )

    def _get_supervisor_internal_address(self):
        url = f"{self.base_url}/v1/address"
        response = requests.get(url, headers=self._headers)
        if response.status_code != 200:
            raise RuntimeError(f"Failed to get supervisor internal address")
        response_data = response.json()
        return response_data

    def get_model(self, model_uid: str) -> RESTfulModelHandle:
        """
        Launch the model based on the parameters on the server via RESTful APIs.

        Parameters
        ----------
        model_uid: str
            The unique id that identify the model.

        Returns
        -------
        ModelHandle
            The corresponding Model Handler based on the Model specified in the uid:
              - :obj:`xinference.client.handlers.ChatglmCppChatModelHandle` -> provide handle to ChatGLM Model
              - :obj:`xinference.client.handlers.GenerateModelHandle` -> provide handle to basic generate Model. e.g. Baichuan.
              - :obj:`xinference.client.handlers.ChatModelHandle` -> provide handle to chat Model. e.g. Baichuan-chat.


        Raises
        ------
        RuntimeError
            Report failure to get the wanted model with given model_uid. Provide details of failure through error message.

        """

        url = f"{self.base_url}/v1/models/{model_uid}"
        response = requests.get(url, headers=self._headers)
        if response.status_code != 200:
            raise RuntimeError(
                f"Failed to get the model description, detail: {_get_error_string(response)}"
            )
        desc = response.json()

        if desc["model_type"] == "LLM":
            if desc["model_format"] == "ggmlv3" and "chatglm" in desc["model_name"]:
                return RESTfulChatglmCppGenerateModelHandle(
                    model_uid, self.base_url, auth_headers=self._headers
                )
            elif "chat" in desc["model_ability"]:
                return RESTfulChatModelHandle(
                    model_uid, self.base_url, auth_headers=self._headers
                )
            elif "code" in desc["model_ability"]:
                return RESTfulCodeModelHandle(
                    model_uid, self.base_url, auth_headers=self._headers
                )
            elif "generate" in desc["model_ability"]:
                return RESTfulGenerateModelHandle(
                    model_uid, self.base_url, auth_headers=self._headers
                )
            else:
                raise ValueError(f"Unrecognized model ability: {desc['model_ability']}")
        elif desc["model_type"] == "embedding":
            return RESTfulEmbeddingModelHandle(
                model_uid, self.base_url, auth_headers=self._headers
            )
        elif desc["model_type"] == "image":
            return RESTfulImageModelHandle(
                model_uid, self.base_url, auth_headers=self._headers
            )
        elif desc["model_type"] == "rerank":
            return RESTfulRerankModelHandle(
                model_uid, self.base_url, auth_headers=self._headers
            )
        elif desc["model_type"] == "audio":
            return RESTfulAudioModelHandle(
                model_uid, self.base_url, auth_headers=self._headers
            )
        else:
            raise ValueError(f"Unknown model type:{desc['model_type']}")

    def describe_model(self, model_uid: str):
        """
        Get model information via RESTful APIs.

        Parameters
        ----------
        model_uid: str
            The unique id that identify the model.

        Returns
        -------
        dict
            A dictionary containing the following keys:

            - "model_type": str
               the type of the model determined by its function, e.g. "LLM" (Large Language Model)
            - "model_name": str
               the name of the specific LLM model family
            - "model_lang": List[str]
               the languages supported by the LLM model
            - "model_ability": List[str]
               the ability or capabilities of the LLM model
            - "model_description": str
               a detailed description of the LLM model
            - "model_format": str
               the format specification of the LLM model
            - "model_size_in_billions": int
               the size of the LLM model in billions
            - "quantization": str
               the quantization applied to the model
            - "revision": str
               the revision number of the LLM model specification
            - "context_length": int
               the maximum text length the LLM model can accommodate (include all input & output)

        Raises
        ------
        RuntimeError
            Report failure to get the wanted model with given model_uid. Provide details of failure through error message.

        """

        url = f"{self.base_url}/v1/models/{model_uid}"
        response = requests.get(url, headers=self._headers)
        if response.status_code != 200:
            raise RuntimeError(
                f"Failed to get the model description, detail: {_get_error_string(response)}"
            )
        return response.json()

    def register_model(self, model_type: str, model: str, persist: bool):
        """
        Register a custom model.

        Parameters
        ----------
        model_type: str
            The type of model.
        model: str
            The model definition. (refer to: https://inference.readthedocs.io/en/latest/models/custom.html)
        persist: bool


        Raises
        ------
        RuntimeError
            Report failure to register the custom model. Provide details of failure through error message.
        """
        url = f"{self.base_url}/v1/model_registrations/{model_type}"
        request_body = {"model": model, "persist": persist}
        response = requests.post(url, json=request_body, headers=self._headers)
        if response.status_code != 200:
            raise RuntimeError(
                f"Failed to register model, detail: {_get_error_string(response)}"
            )

        response_data = response.json()
        return response_data

    def unregister_model(self, model_type: str, model_name: str):
        """
        Unregister a custom model.

        Parameters
        ----------
        model_type: str
            The type of model.
        model_name: str
            The name of the model

        Raises
        ------
        RuntimeError
            Report failure to unregister the custom model. Provide details of failure through error message.
        """
        url = f"{self.base_url}/v1/model_registrations/{model_type}/{model_name}"
        response = requests.delete(url, headers=self._headers)
        if response.status_code != 200:
            raise RuntimeError(
                f"Failed to register model, detail: {_get_error_string(response)}"
            )

        response_data = response.json()
        return response_data

    def list_model_registrations(self, model_type: str) -> List[Dict[str, Any]]:
        """
        List models registered on the server.

        Parameters
        ----------
        model_type: str
            The type of the model.

        Returns
        -------
        List[Dict[str, Any]]
            The collection of registered models on the server.

        Raises
        ------
        RuntimeError
            Report failure to list model registration. Provide details of failure through error message.

        """
        url = f"{self.base_url}/v1/model_registrations/{model_type}"
        response = requests.get(url, headers=self._headers)
        if response.status_code != 200:
            raise RuntimeError(
                f"Failed to list model registration, detail: {_get_error_string(response)}"
            )

        response_data = response.json()
        return response_data

    def list_cached_models(
        self, model_name: Optional[str] = None, worker_ip: Optional[str] = None
    ) -> List[Dict[Any, Any]]:
        """
        Get a list of cached models.
        Parameters
        ----------
        model_name: Optional[str]
            The name of model.
        worker_ip: Optional[str]
            Specify the worker ip where the model is located in a distributed scenario.

        Returns
        -------
        List[Dict[Any, Any]]
            The collection of cached models on the server.

        Raises
        ------
        RuntimeError
            Raised when the request fails, including the reason for the failure.
        """

        url = f"{self.base_url}/v1/cache/models"
        params = {
            "model_name": model_name,
            "worker_ip": worker_ip,
        }
        response = requests.get(url, headers=self._headers, params=params)
        if response.status_code != 200:
            raise RuntimeError(
                f"Failed to list cached model, detail: {_get_error_string(response)}"
            )

        response_data = response.json()
        response_data = response_data.get("list")
        return response_data

    def list_deletable_models(
        self, model_version: str, worker_ip: Optional[str] = None
    ) -> Dict[str, Any]:
        """
        Get the cached models with the model path cached on the server.
        Parameters
        ----------
        model_version: str
            The version of the model.
        worker_ip: Optional[str]
            Specify the worker ip where the model is located in a distributed scenario.
        Returns
        -------
        Dict[str, Dict[str,str]]]
            Dictionary with keys "model_name" and values model_file_location.
        """
        url = f"{self.base_url}/v1/cache/models/files"
        params = {
            "model_version": model_version,
            "worker_ip": worker_ip,
        }
        response = requests.get(url, headers=self._headers, params=params)
        if response.status_code != 200:
            raise RuntimeError(
                f"Failed to get paths by model name, detail: {_get_error_string(response)}"
            )

        response_data = response.json()
        return response_data

    def confirm_and_remove_model(
        self, model_version: str, worker_ip: Optional[str] = None
    ) -> bool:
        """
        Remove the cached models with the model name cached on the server.
        Parameters
        ----------
        model_version: str
            The version of the model.
        worker_ip: Optional[str]
            Specify the worker ip where the model is located in a distributed scenario.
        Returns
        -------
        str
            The response of the server.
        """
        url = f"{self.base_url}/v1/cache/models"
        params = {
            "model_version": model_version,
            "worker_ip": worker_ip,
        }
        response = requests.delete(url, headers=self._headers, params=params)
        if response.status_code != 200:
            raise RuntimeError(
                f"Failed to remove cached models, detail: {_get_error_string(response)}"
            )

        response_data = response.json()
        return response_data.get("result", False)

    def get_model_registration(
        self, model_type: str, model_name: str
    ) -> Dict[str, Any]:
        """
        Get the model with the model type and model name registered on the server.

        Parameters
        ----------
        model_type: str
            The type of the model.

        model_name: str
            The name of the model.
        Returns
        -------
        List[Dict[str, Any]]
            The collection of registered models on the server.
        """
        url = f"{self.base_url}/v1/model_registrations/{model_type}/{model_name}"
        response = requests.get(url, headers=self._headers)
        if response.status_code != 200:
            raise RuntimeError(
                f"Failed to list model registration, detail: {_get_error_string(response)}"
            )

        response_data = response.json()
        return response_data

    def query_engine_by_model_name(self, model_name: str):
        """
        Get the engine parameters with the model name registered on the server.

        Parameters
        ----------
        model_name: str
            The name of the model.
        Returns
        -------
        Dict[str, List[Dict[str, Any]]]
            The supported engine parameters of registered models on the server.
        """
        url = f"{self.base_url}/v1/engines/{model_name}"
        response = requests.get(url, headers=self._headers)
        if response.status_code != 200:
            raise RuntimeError(
                f"Failed to query engine parameters by model name, detail: {_get_error_string(response)}"
            )

        response_data = response.json()
        return response_data

    def abort_request(self, model_uid: str, request_id: str):
        """
        Abort a request.
        Abort a submitted request. If the request is finished or not found, this method will be a no-op.
        Currently, this interface is only supported when batching is enabled for models on transformers backend.

        Parameters
        ----------
        model_uid: str
            Model uid.
        request_id: str
            Request id.
        Returns
        -------
        Dict
            Return empty dict.
        """
        url = f"{self.base_url}/v1/models/{model_uid}/requests/{request_id}/abort"
        response = requests.post(url, headers=self._headers)
        if response.status_code != 200:
            raise RuntimeError(
                f"Failed to abort request, detail: {_get_error_string(response)}"
            )

        response_data = response.json()
        return response_data

<<<<<<< HEAD
    def list_builtin_prompts(self):
        """
        Get the builtin prompts
        :return: List[Dict[str, Any]]
          The builtin prompts
        """
        url = f"{self.base_url}/v1/models/prompts"
        response = requests.get(url, headers=self._headers)
        if response.status_code != 200:
            raise RuntimeError(
                f"Failed to get builtin prompts, details: {_get_error_string(response)}"
=======
    def get_workers_info(self):
        url = f"{self.base_url}/v1/workers"
        response = requests.get(url, headers=self._headers)
        if response.status_code != 200:
            raise RuntimeError(
                f"Failed to get workers info, detail: {_get_error_string(response)}"
>>>>>>> 3d9c261a
            )
        response_data = response.json()
        return response_data

<<<<<<< HEAD
    def list_builtin_code_prompts(self):
        """
        Get the builtin code prompts
        :return: List[Dict[str, Any]]
          The builtin code prompts
        """
        url = f"{self.base_url}/v1/models/code_prompts"
        response = requests.get(url, headers=self._headers)
        if response.status_code != 200:
            raise RuntimeError(
                f"Failed to get builtin code prompts, details: {_get_error_string(response)}"
            )
        response_data = response.json()
        return response_data
=======
    def get_supervisor_info(self):
        url = f"{self.base_url}/v1/supervisor"
        response = requests.get(url, headers=self._headers)
        if response.status_code != 200:
            raise RuntimeError(
                f"Failed to get supervisor info, detail: {_get_error_string(response)}"
            )
        response_json = response.json()
        return response_json

    def abort_cluster(self):
        url = f"{self.base_url}/v1/clusters"
        response = requests.delete(url, headers=self._headers)
        if response.status_code != 200:
            raise RuntimeError(
                f"Failed to abort cluster, detail: {_get_error_string(response)}"
            )
        response_json = response.json()
        return response_json
>>>>>>> 3d9c261a
<|MERGE_RESOLUTION|>--- conflicted
+++ resolved
@@ -1468,7 +1468,6 @@
         response_data = response.json()
         return response_data
 
-<<<<<<< HEAD
     def list_builtin_prompts(self):
         """
         Get the builtin prompts
@@ -1480,34 +1479,35 @@
         if response.status_code != 200:
             raise RuntimeError(
                 f"Failed to get builtin prompts, details: {_get_error_string(response)}"
-=======
+            )
+        response_data = response.json()
+        return response_data
+
+    def list_builtin_code_prompts(self):
+        """
+        Get the builtin code prompts
+        :return: List[Dict[str, Any]]
+          The builtin code prompts
+        """
+        url = f"{self.base_url}/v1/models/code_prompts"
+        response = requests.get(url, headers=self._headers)
+        if response.status_code != 200:
+            raise RuntimeError(
+                f"Failed to get builtin code prompts, details: {_get_error_string(response)}"
+            )
+        response_data = response.json()
+        return response_data
+
     def get_workers_info(self):
         url = f"{self.base_url}/v1/workers"
         response = requests.get(url, headers=self._headers)
         if response.status_code != 200:
             raise RuntimeError(
                 f"Failed to get workers info, detail: {_get_error_string(response)}"
->>>>>>> 3d9c261a
-            )
-        response_data = response.json()
-        return response_data
-
-<<<<<<< HEAD
-    def list_builtin_code_prompts(self):
-        """
-        Get the builtin code prompts
-        :return: List[Dict[str, Any]]
-          The builtin code prompts
-        """
-        url = f"{self.base_url}/v1/models/code_prompts"
-        response = requests.get(url, headers=self._headers)
-        if response.status_code != 200:
-            raise RuntimeError(
-                f"Failed to get builtin code prompts, details: {_get_error_string(response)}"
-            )
-        response_data = response.json()
-        return response_data
-=======
+            )
+        response_data = response.json()
+        return response_data
+
     def get_supervisor_info(self):
         url = f"{self.base_url}/v1/supervisor"
         response = requests.get(url, headers=self._headers)
@@ -1526,5 +1526,4 @@
                 f"Failed to abort cluster, detail: {_get_error_string(response)}"
             )
         response_json = response.json()
-        return response_json
->>>>>>> 3d9c261a
+        return response_json