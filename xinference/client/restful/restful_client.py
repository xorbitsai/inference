--- conflicted
+++ resolved
@@ -1368,35 +1368,6 @@
         response_data = response.json()
         return response_data
 
-<<<<<<< HEAD
-    def list_builtin_prompts(self):
-        """
-        Get the builtin prompts
-        :return: List[Dict[str, Any]]
-          The builtin prompts
-        """
-        url = f"{self.base_url}/v1/models/prompts"
-        response = requests.get(url, headers=self._headers)
-        if response.status_code != 200:
-            raise RuntimeError(
-                f"Failed to get builtin prompts, details: {_get_error_string(response)}"
-            )
-        response_data = response.json()
-        return response_data
-
-    def list_builtin_code_prompts(self):
-        """
-        Get the builtin code prompts
-        :return: List[Dict[str, Any]]
-          The builtin code prompts
-        """
-        url = f"{self.base_url}/v1/models/code_prompts"
-        response = requests.get(url, headers=self._headers)
-        if response.status_code != 200:
-            raise RuntimeError(
-                f"Failed to get builtin code prompts, details: {_get_error_string(response)}"
-            )
-=======
     def abort_request(self, model_uid: str, request_id: str):
         """
         Abort a request.
@@ -1421,6 +1392,35 @@
                 f"Failed to abort request, detail: {_get_error_string(response)}"
             )
 
->>>>>>> f1d0a307
+        response_data = response.json()
+        return response_data
+
+    def list_builtin_prompts(self):
+        """
+        Get the builtin prompts
+        :return: List[Dict[str, Any]]
+          The builtin prompts
+        """
+        url = f"{self.base_url}/v1/models/prompts"
+        response = requests.get(url, headers=self._headers)
+        if response.status_code != 200:
+            raise RuntimeError(
+                f"Failed to get builtin prompts, details: {_get_error_string(response)}"
+            )
+        response_data = response.json()
+        return response_data
+
+    def list_builtin_code_prompts(self):
+        """
+        Get the builtin code prompts
+        :return: List[Dict[str, Any]]
+          The builtin code prompts
+        """
+        url = f"{self.base_url}/v1/models/code_prompts"
+        response = requests.get(url, headers=self._headers)
+        if response.status_code != 200:
+            raise RuntimeError(
+                f"Failed to get builtin code prompts, details: {_get_error_string(response)}"
+            )
         response_data = response.json()
         return response_data