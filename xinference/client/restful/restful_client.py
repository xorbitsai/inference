# Copyright 2022-2023 XProbe Inc.
#
# Licensed under the Apache License, Version 2.0 (the "License");
# you may not use this file except in compliance with the License.
# You may obtain a copy of the License at
#
#      http://www.apache.org/licenses/LICENSE-2.0
#
# Unless required by applicable law or agreed to in writing, software
# distributed under the License is distributed on an "AS IS" BASIS,
# WITHOUT WARRANTIES OR CONDITIONS OF ANY KIND, either express or implied.
# See the License for the specific language governing permissions and
# limitations under the License.
import json
import typing
import warnings
from typing import TYPE_CHECKING, Any, Dict, Iterator, List, Optional, Union

import requests

from ..common import streaming_response_iterator

if TYPE_CHECKING:
    from ...types import (
        ChatCompletion,
        ChatCompletionChunk,
        ChatCompletionMessage,
<<<<<<< HEAD
        ChatglmCppGenerateConfig,
        CodeGenerateMode,
=======
>>>>>>> 7c891a46
        Completion,
        CompletionChunk,
        Embedding,
        ImageList,
        LlamaCppGenerateConfig,
        PytorchGenerateConfig,
        VideoList,
    )


def convert_float_to_int_or_str(model_size: float) -> Union[int, str]:
    """convert float to int or string

    if float can be presented as int, convert it to int, otherwise convert it to string
    """
    if int(model_size) == model_size:
        return int(model_size)
    else:
        return str(model_size)


def _get_error_string(response: requests.Response) -> str:
    try:
        if response.content:
            return response.json()["detail"]
    except Exception:
        pass
    try:
        response.raise_for_status()
    except requests.HTTPError as e:
        return str(e)
    return "Unknown error"


@typing.no_type_check
def handle_system_prompts(
    chat_history: List["ChatCompletionMessage"], system_prompt: Optional[str]
) -> List["ChatCompletionMessage"]:
    history_system_prompts = [
        ch["content"] for ch in chat_history if ch["role"] == "system"
    ]
    if system_prompt is not None:
        history_system_prompts.append(system_prompt)

    # remove all the system prompt in the chat_history
    chat_history = list(filter(lambda x: x["role"] != "system", chat_history))
    # insert all system prompts at the beginning
    chat_history.insert(
        0, {"role": "system", "content": ". ".join(history_system_prompts)}
    )
    return chat_history


class RESTfulModelHandle:
    """
    A sync model interface (for RESTful client) which provides type hints that makes it much easier to use xinference
    programmatically.
    """

    def __init__(self, model_uid: str, base_url: str, auth_headers: Dict):
        self._model_uid = model_uid
        self._base_url = base_url
        self.auth_headers = auth_headers


class RESTfulEmbeddingModelHandle(RESTfulModelHandle):
    def create_embedding(self, input: Union[str, List[str]], **kwargs) -> "Embedding":
        """
        Create an Embedding from user input via RESTful APIs.

        Parameters
        ----------
        input: Union[str, List[str]]
            Input text to embed, encoded as a string or array of tokens.
            To embed multiple inputs in a single request, pass an array of strings or array of token arrays.

        Returns
        -------
        Embedding
           The resulted Embedding vector that can be easily consumed by machine learning models and algorithms.

        Raises
        ------
        RuntimeError
            Report the failure of embeddings and provide the error message.

        """
        url = f"{self._base_url}/v1/embeddings"
        request_body = {
            "model": self._model_uid,
            "input": input,
        }
        request_body.update(kwargs)
        response = requests.post(url, json=request_body, headers=self.auth_headers)
        if response.status_code != 200:
            raise RuntimeError(
                f"Failed to create the embeddings, detail: {_get_error_string(response)}"
            )

        response_data = response.json()
        return response_data


class RESTfulRerankModelHandle(RESTfulModelHandle):
    def rerank(
        self,
        documents: List[str],
        query: str,
        top_n: Optional[int] = None,
        max_chunks_per_doc: Optional[int] = None,
        return_documents: Optional[bool] = None,
        return_len: Optional[bool] = None,
        **kwargs,
    ):
        """
        Returns an ordered list of documents ordered by their relevance to the provided query.

        Parameters
        ----------
        query: str
            The search query
        documents: List[str]
            The documents to rerank
        top_n: int
            The number of results to return, defaults to returning all results
        max_chunks_per_doc: int
            The maximum number of chunks derived from a document
        return_documents: bool
            if return documents
        return_len: bool
            if return tokens len
        Returns
        -------
        Scores
           The scores of documents ordered by their relevance to the provided query

        Raises
        ------
        RuntimeError
            Report the failure of rerank and provide the error message.
        """
        url = f"{self._base_url}/v1/rerank"
        request_body = {
            "model": self._model_uid,
            "documents": documents,
            "query": query,
            "top_n": top_n,
            "max_chunks_per_doc": max_chunks_per_doc,
            "return_documents": return_documents,
            "return_len": return_len,
        }
        request_body.update(kwargs)
        response = requests.post(url, json=request_body, headers=self.auth_headers)
        if response.status_code != 200:
            raise RuntimeError(
                f"Failed to rerank documents, detail: {response.json()['detail']}"
            )
        response_data = response.json()
        return response_data


class RESTfulImageModelHandle(RESTfulModelHandle):
    def text_to_image(
        self,
        prompt: str,
        n: int = 1,
        size: str = "1024*1024",
        response_format: str = "url",
        **kwargs,
    ) -> "ImageList":
        """
        Creates an image by the input text.

        Parameters
        ----------
        prompt: `str` or `List[str]`
            The prompt or prompts to guide image generation. If not defined, you need to pass `prompt_embeds`.
        n: `int`, defaults to 1
            The number of images to generate per prompt. Must be between 1 and 10.
        size: `str`, defaults to `1024*1024`
            The width*height in pixels of the generated image. Must be one of 256x256, 512x512, or 1024x1024.
        response_format: `str`, defaults to `url`
            The format in which the generated images are returned. Must be one of url or b64_json.
        Returns
        -------
        ImageList
            A list of image objects.
        """
        url = f"{self._base_url}/v1/images/generations"
        request_body = {
            "model": self._model_uid,
            "prompt": prompt,
            "n": n,
            "size": size,
            "response_format": response_format,
            "kwargs": json.dumps(kwargs),
        }
        response = requests.post(url, json=request_body, headers=self.auth_headers)
        if response.status_code != 200:
            raise RuntimeError(
                f"Failed to create the images, detail: {_get_error_string(response)}"
            )

        response_data = response.json()
        return response_data

    def image_to_image(
        self,
        image: Union[str, bytes],
        prompt: str,
        negative_prompt: Optional[str] = None,
        n: int = 1,
        size: Optional[str] = None,
        response_format: str = "url",
        **kwargs,
    ) -> "ImageList":
        """
        Creates an image by the input text.

        Parameters
        ----------
        image: `Union[str, bytes]`
            The ControlNet input condition to provide guidance to the `unet` for generation. If the type is
            specified as `torch.FloatTensor`, it is passed to ControlNet as is. `PIL.Image.Image` can also be
            accepted as an image. The dimensions of the output image defaults to `image`'s dimensions. If height
            and/or width are passed, `image` is resized accordingly. If multiple ControlNets are specified in
            `init`, images must be passed as a list such that each element of the list can be correctly batched for
            input to a single ControlNet.
        prompt: `str` or `List[str]`
            The prompt or prompts to guide image generation. If not defined, you need to pass `prompt_embeds`.
        negative_prompt (`str` or `List[str]`, *optional*):
            The prompt or prompts not to guide the image generation. If not defined, one has to pass
            `negative_prompt_embeds` instead. Ignored when not using guidance (i.e., ignored if `guidance_scale` is
            less than `1`).
        n: `int`, defaults to 1
            The number of images to generate per prompt. Must be between 1 and 10.
        size: `str`, defaults to `1024*1024`
            The width*height in pixels of the generated image. Must be one of 256x256, 512x512, or 1024x1024.
        response_format: `str`, defaults to `url`
            The format in which the generated images are returned. Must be one of url or b64_json.
        Returns
        -------
        ImageList
            A list of image objects.
            :param prompt:
            :param image:
        """
        url = f"{self._base_url}/v1/images/variations"
        params = {
            "model": self._model_uid,
            "prompt": prompt,
            "negative_prompt": negative_prompt,
            "n": n,
            "size": size,
            "response_format": response_format,
            "kwargs": json.dumps(kwargs),
        }
        files: List[Any] = []
        for key, value in params.items():
            files.append((key, (None, value)))
        files.append(("image", ("image", image, "application/octet-stream")))
        response = requests.post(url, files=files, headers=self.auth_headers)
        if response.status_code != 200:
            raise RuntimeError(
                f"Failed to variants the images, detail: {_get_error_string(response)}"
            )

        response_data = response.json()
        return response_data

    def inpainting(
        self,
        image: Union[str, bytes],
        mask_image: Union[str, bytes],
        prompt: str,
        negative_prompt: Optional[str] = None,
        n: int = 1,
        size: Optional[str] = None,
        response_format: str = "url",
        **kwargs,
    ) -> "ImageList":
        """
        Inpaint an image by the input text.

        Parameters
        ----------
        image: `Union[str, bytes]`
            an image batch to be inpainted (which parts of the image to
            be masked out with `mask_image` and repainted according to `prompt`). For both numpy array and pytorch
            tensor, the expected value range is between `[0, 1]` If it's a tensor or a list or tensors, the
            expected shape should be `(B, C, H, W)` or `(C, H, W)`. If it is a numpy array or a list of arrays, the
            expected shape should be `(B, H, W, C)` or `(H, W, C)` It can also accept image latents as `image`, but
            if passing latents directly it is not encoded again.
        mask_image: `Union[str, bytes]`
            representing an image batch to mask `image`. White pixels in the mask
            are repainted while black pixels are preserved. If `mask_image` is a PIL image, it is converted to a
            single channel (luminance) before use. If it's a numpy array or pytorch tensor, it should contain one
            color channel (L) instead of 3, so the expected shape for pytorch tensor would be `(B, 1, H, W)`, `(B,
            H, W)`, `(1, H, W)`, `(H, W)`. And for numpy array would be for `(B, H, W, 1)`, `(B, H, W)`, `(H, W,
            1)`, or `(H, W)`.
        prompt: `str` or `List[str]`
            The prompt or prompts to guide image generation. If not defined, you need to pass `prompt_embeds`.
        negative_prompt (`str` or `List[str]`, *optional*):
            The prompt or prompts not to guide the image generation. If not defined, one has to pass
            `negative_prompt_embeds` instead. Ignored when not using guidance (i.e., ignored if `guidance_scale` is
            less than `1`).
        n: `int`, defaults to 1
            The number of images to generate per prompt. Must be between 1 and 10.
        size: `str`, defaults to None
            The width*height in pixels of the generated image.
        response_format: `str`, defaults to `url`
            The format in which the generated images are returned. Must be one of url or b64_json.
        Returns
        -------
        ImageList
            A list of image objects.
            :param prompt:
            :param image:
        """
        url = f"{self._base_url}/v1/images/inpainting"
        params = {
            "model": self._model_uid,
            "prompt": prompt,
            "negative_prompt": negative_prompt,
            "n": n,
            "size": size,
            "response_format": response_format,
            "kwargs": json.dumps(kwargs),
        }
        files: List[Any] = []
        for key, value in params.items():
            files.append((key, (None, value)))
        files.append(("image", ("image", image, "application/octet-stream")))
        files.append(
            ("mask_image", ("mask_image", mask_image, "application/octet-stream"))
        )
        response = requests.post(url, files=files, headers=self.auth_headers)
        if response.status_code != 200:
            raise RuntimeError(
                f"Failed to inpaint the images, detail: {_get_error_string(response)}"
            )

        response_data = response.json()
        return response_data


class RESTfulVideoModelHandle(RESTfulModelHandle):
    def text_to_video(
        self,
        prompt: str,
        n: int = 1,
        **kwargs,
    ) -> "VideoList":
        """
        Creates a video by the input text.

        Parameters
        ----------
        prompt: `str` or `List[str]`
            The prompt or prompts to guide video generation. If not defined, you need to pass `prompt_embeds`.
        n: `int`, defaults to 1
            The number of videos to generate per prompt. Must be between 1 and 10.
        Returns
        -------
        VideoList
            A list of video objects.
        """
        url = f"{self._base_url}/v1/video/generations"
        request_body = {
            "model": self._model_uid,
            "prompt": prompt,
            "n": n,
            "kwargs": json.dumps(kwargs),
        }
        response = requests.post(url, json=request_body, headers=self.auth_headers)
        if response.status_code != 200:
            raise RuntimeError(
                f"Failed to create the video, detail: {_get_error_string(response)}"
            )

        response_data = response.json()
        return response_data


class RESTfulGenerateModelHandle(RESTfulModelHandle):
    def generate(
        self,
        prompt: str,
        generate_config: Optional[
            Union["LlamaCppGenerateConfig", "PytorchGenerateConfig"]
        ] = None,
    ) -> Union["Completion", Iterator["CompletionChunk"]]:
        """
        Creates a completion for the provided prompt and parameters via RESTful APIs.

        Parameters
        ----------
        prompt: str
            The user's message or user's input.
        generate_config: Optional[Union["LlamaCppGenerateConfig", "PytorchGenerateConfig"]]
            Additional configuration for the chat generation.
            "LlamaCppGenerateConfig" -> Configuration for llama-cpp-python model
            "PytorchGenerateConfig" -> Configuration for pytorch model

        Returns
        -------
        Union["Completion", Iterator["CompletionChunk"]]
            Stream is a parameter in generate_config.
            When stream is set to True, the function will return Iterator["CompletionChunk"].
            When stream is set to False, the function will return "Completion".

        Raises
        ------
        RuntimeError
            Fail to generate the completion from the server. Detailed information provided in error message.

        """

        url = f"{self._base_url}/v1/completions"

        request_body: Dict[str, Any] = {"model": self._model_uid, "prompt": prompt}
        if generate_config is not None:
            for key, value in generate_config.items():
                request_body[key] = value

        stream = bool(generate_config and generate_config.get("stream"))

        response = requests.post(
            url, json=request_body, stream=stream, headers=self.auth_headers
        )
        if response.status_code != 200:
            raise RuntimeError(
                f"Failed to generate completion, detail: {_get_error_string(response)}"
            )

        if stream:
            return streaming_response_iterator(response.iter_lines())

        response_data = response.json()
        return response_data


class RESTfulChatModelHandle(RESTfulGenerateModelHandle):
    def chat(
        self,
        prompt: str,
        system_prompt: Optional[str] = None,
        chat_history: Optional[List["ChatCompletionMessage"]] = None,
        tools: Optional[List[Dict]] = None,
        generate_config: Optional[
            Union["LlamaCppGenerateConfig", "PytorchGenerateConfig"]
        ] = None,
    ) -> Union["ChatCompletion", Iterator["ChatCompletionChunk"]]:
        """
        Given a list of messages comprising a conversation, the model will return a response via RESTful APIs.

        Parameters
        ----------
        prompt: str
            The user's input.
        system_prompt: Optional[str]
            The system context provide to Model prior to any chats.
        chat_history: Optional[List["ChatCompletionMessage"]]
            A list of messages comprising the conversation so far.
        tools: Optional[List[Dict]]
            A tool list.
        generate_config: Optional[Union["LlamaCppGenerateConfig", "PytorchGenerateConfig"]]
            Additional configuration for the chat generation.
            "LlamaCppGenerateConfig" -> configuration for llama-cpp-python model
            "PytorchGenerateConfig" -> configuration for pytorch model

        Returns
        -------
        Union["ChatCompletion", Iterator["ChatCompletionChunk"]]
            Stream is a parameter in generate_config.
            When stream is set to True, the function will return Iterator["ChatCompletionChunk"].
            When stream is set to False, the function will return "ChatCompletion".

        Raises
        ------
        RuntimeError
            Report the failure to generate the chat from the server. Detailed information provided in error message.

        """
        warnings.warn(
            "The parameters `prompt`, `system_prompt` and `chat_history` will be deprecated in version v0.15.0, "
            "and will be replaced by the parameter `messages`, "
            "similar to the OpenAI API: https://platform.openai.com/docs/guides/chat-completions/getting-started",
            category=DeprecationWarning,
            stacklevel=2,
        )

<<<<<<< HEAD
        if response.status_code != 200:
            raise RuntimeError(
                f"Failed to generate chat completion, detail: {_get_error_string(response)}"
            )

        if stream:
            return streaming_response_iterator(response.iter_lines())

        response_data = response.json()
        return response_data


class RESTfulCodeModelHandle(RESTfulGenerateModelHandle):
    def code_generate(
        self,
        mode: "CodeGenerateMode",
        prompt: str,
        file_path: Optional[str] = None,
        suffix: Optional[str] = None,
        repo_name: Optional[str] = None,
        files: Optional[typing.Mapping] = None,
        generate_config: Optional[
            Union["LlamaCppGenerateConfig", "PytorchGenerateConfig"]
        ] = None,
    ) -> "Completion":
        """
        Given code generation hint to complete the code, the model will return a response via RESTful APIs.

        Parameters
        ----------
        mode: Literal["completion", "infill"]
            Code Generation mode
            Completion includes code fragment completion and repository level code completion
            Infill is fill in middle completion, complete the code according provided prefix and suffix content.
        prompt: str
            The user's input, it presents prefix content in infill mode.
        file_path: Optional[str]
            The file path for prompt content file.
        suffix: Optional[str]
            The suffix content in infill mode.
        repo_name: Optional[str]
            The repository name in repository level code completion mode.
        files: Optional[Mapping]
            The file name/path and its content key values in repository level code completion mode
        generate_config: Optional[Union["LlamaCppGenerateConfig", "PytorchGenerateConfig"]]
            Additional configuration for the chat generation.
            "LlamaCppGenerateConfig" -> configuration for ggml model
            "PytorchGenerateConfig" -> configuration for pytorch model

        Returns
        -------
        "Completion"

        Raises
        ------
        RuntimeError
            Report the failure to generate the code from the server. Detailed information provided in error message.

        """

        url = f"{self._base_url}/v1/code/completions"

        request_body: Dict[str, Any] = {
            "model": self._model_uid,
            "mode": mode,
            "prompt": prompt,
            "file_path": file_path,
            "suffix": suffix,
            "repo_name": repo_name,
            "files": files,
        }

        if generate_config is not None:
            for key, value in generate_config.items():
                request_body[key] = value

        response = requests.post(url, json=request_body, headers=self.auth_headers)

        if response.status_code != 200:
            raise RuntimeError(
                f"Failed to generate code completion, detail: {_get_error_string(response)}"
            )

        response_data = response.json()
        return response_data

    def get_code_prompt(
        self,
        mode: "CodeGenerateMode",
        prompt: str,
        file_path: Optional[str] = None,
        suffix: Optional[str] = None,
        repo_name: Optional[str] = None,
        files: Optional[typing.Mapping] = None,
    ) -> str:
        """
        Given code generating prompt which can be used to complete the code, the model will return a response via
        RESTful APIs.

        Parameters
        ----------
        mode: Literal["completion", "infill"]
            Code Generation mode
            Completion includes code fragment completion and repository level code completion
            Infill is fill in middle completion, complete the code according provided prefix and suffix content.
        prompt: str
            The user's input, it presents prefix content in infill mode.
        file_path: Optional[str]
            The file path for prompt
        suffix: Optional[str]
            The suffix content in infill mode.
        repo_name: Optional[str]
            The repository name in repository level code completion mode.
        files: Optional[Mapping]
            The file name/path and its content key values in repository level code completion mode

        Returns
        -------
        {"prompt": "generated prompt"}

        Raises
        ------
        RuntimeError
            Report the failure to generate the code prompt from the server.
            Detailed information provided in error message.

        """

        url = f"{self._base_url}/v1/code/prompt"

        request_body: Dict[str, Any] = {
            "model": self._model_uid,
            "mode": mode,
            "prompt": prompt,
            "file_path": file_path,
            "suffix": suffix,
            "repo_name": repo_name,
            "files": files,
        }

        response = requests.post(url, json=request_body, headers=self.auth_headers)

        if response.status_code != 200:
            raise RuntimeError(
                f"Failed to generate code prompt generating, detail: {_get_error_string(response)}"
            )

        return response.json()


class RESTfulChatglmCppChatModelHandle(RESTfulModelHandle):
    def chat(
        self,
        prompt: str,
        system_prompt: Optional[str] = None,
        chat_history: Optional[List["ChatCompletionMessage"]] = None,
        tools: Optional[List[Dict]] = None,
        generate_config: Optional["ChatglmCppGenerateConfig"] = None,
    ) -> Union["ChatCompletion", Iterator["ChatCompletionChunk"]]:
        """
        Given a list of messages comprising a conversation, the ChatGLM model will return a response via RESTful APIs.

        Parameters
        ----------
        prompt: str
            The user's input.
        system_prompt: Optional[str]
            The system context provide to Model prior to any chats.
        chat_history: Optional[List["ChatCompletionMessage"]]
            A list of messages comprising the conversation so far.
        tools: Optional[List[Dict]]
            A tool list.
        generate_config: Optional["ChatglmCppGenerateConfig"]
            Additional configuration for ChatGLM chat generation.

        Returns
        -------
        Union["ChatCompletion", Iterator["ChatCompletionChunk"]]
            Stream is a parameter in generate_config.
            When stream is set to True, the function will return Iterator["ChatCompletionChunk"].
            When stream is set to False, the function will return "ChatCompletion".

        Raises
        ------
        RuntimeError
            Report the failure to generate the chat from the server. Detailed information provided in error message.

        """

=======
>>>>>>> 7c891a46
        url = f"{self._base_url}/v1/chat/completions"

        if chat_history is None:
            chat_history = []

        chat_history = handle_system_prompts(chat_history, system_prompt)
        chat_history.append({"role": "user", "content": prompt})  # type: ignore

        request_body: Dict[str, Any] = {
            "model": self._model_uid,
            "messages": chat_history,
        }
        if tools is not None:
            request_body["tools"] = tools
        if generate_config is not None:
            for key, value in generate_config.items():
                request_body[key] = value

        stream = bool(generate_config and generate_config.get("stream"))
        response = requests.post(
            url, json=request_body, stream=stream, headers=self.auth_headers
        )

        if response.status_code != 200:
            raise RuntimeError(
                f"Failed to generate chat completion, detail: {_get_error_string(response)}"
            )

        if stream:
            return streaming_response_iterator(response.iter_lines())

        response_data = response.json()
        return response_data


class RESTfulAudioModelHandle(RESTfulModelHandle):
    def transcriptions(
        self,
        audio: bytes,
        language: Optional[str] = None,
        prompt: Optional[str] = None,
        response_format: Optional[str] = "json",
        temperature: Optional[float] = 0,
        timestamp_granularities: Optional[List[str]] = None,
    ):
        """
        Transcribes audio into the input language.

        Parameters
        ----------

        audio: bytes
            The audio file object (not file name) to transcribe, in one of these formats: flac, mp3, mp4, mpeg,
            mpga, m4a, ogg, wav, or webm.
        language: Optional[str]
            The language of the input audio. Supplying the input language in ISO-639-1
            (https://en.wikipedia.org/wiki/List_of_ISO_639_language_codes) format will improve accuracy and latency.
        prompt: Optional[str]
            An optional text to guide the model's style or continue a previous audio segment.
            The prompt should match the audio language.
        response_format: Optional[str], defaults to json
            The format of the transcript output, in one of these options: json, text, srt, verbose_json, or vtt.
        temperature: Optional[float], defaults to 0
            The sampling temperature, between 0 and 1. Higher values like 0.8 will make the output more random,
            while lower values like 0.2 will make it more focused and deterministic.
            If set to 0, the model will use log probability to automatically increase the temperature
            until certain thresholds are hit.
        timestamp_granularities: Optional[List[str]], default is None.
            The timestamp granularities to populate for this transcription. response_format must be set verbose_json
            to use timestamp granularities. Either or both of these options are supported: word, or segment.
            Note: There is no additional latency for segment timestamps, but generating word timestamps incurs
            additional latency.

        Returns
        -------
            The transcribed text.
        """
        url = f"{self._base_url}/v1/audio/transcriptions"
        params = {
            "model": self._model_uid,
            "language": language,
            "prompt": prompt,
            "response_format": response_format,
            "temperature": temperature,
            "timestamp_granularities[]": timestamp_granularities,
        }
        files: List[Any] = []
        files.append(("file", ("file", audio, "application/octet-stream")))
        response = requests.post(
            url, data=params, files=files, headers=self.auth_headers
        )
        if response.status_code != 200:
            raise RuntimeError(
                f"Failed to transcribe the audio, detail: {_get_error_string(response)}"
            )

        response_data = response.json()
        return response_data

    def translations(
        self,
        audio: bytes,
        language: Optional[str] = None,
        prompt: Optional[str] = None,
        response_format: Optional[str] = "json",
        temperature: Optional[float] = 0,
        timestamp_granularities: Optional[List[str]] = None,
    ):
        """
        Translates audio into English.

        Parameters
        ----------

        audio: bytes
            The audio file object (not file name) to transcribe, in one of these formats: flac, mp3, mp4, mpeg,
            mpga, m4a, ogg, wav, or webm.
        language: Optional[str]
            The language of the input audio. Supplying the input language in ISO-639-1
            (https://en.wikipedia.org/wiki/List_of_ISO_639_language_codes) format will improve accuracy and latency.
        prompt: Optional[str]
            An optional text to guide the model's style or continue a previous audio segment.
            The prompt should match the audio language.
        response_format: Optional[str], defaults to json
            The format of the transcript output, in one of these options: json, text, srt, verbose_json, or vtt.
        temperature: Optional[float], defaults to 0
            The sampling temperature, between 0 and 1. Higher values like 0.8 will make the output more random,
            while lower values like 0.2 will make it more focused and deterministic.
            If set to 0, the model will use log probability to automatically increase the temperature
            until certain thresholds are hit.
        timestamp_granularities: Optional[List[str]], default is None.
            The timestamp granularities to populate for this transcription. response_format must be set verbose_json
            to use timestamp granularities. Either or both of these options are supported: word, or segment.
            Note: There is no additional latency for segment timestamps, but generating word timestamps incurs
            additional latency.

        Returns
        -------
            The translated text.
        """
        url = f"{self._base_url}/v1/audio/translations"
        params = {
            "model": self._model_uid,
            "language": language,
            "prompt": prompt,
            "response_format": response_format,
            "temperature": temperature,
            "timestamp_granularities[]": timestamp_granularities,
        }
        files: List[Any] = []
        files.append(("file", ("file", audio, "application/octet-stream")))
        response = requests.post(
            url, data=params, files=files, headers=self.auth_headers
        )
        if response.status_code != 200:
            raise RuntimeError(
                f"Failed to translate the audio, detail: {_get_error_string(response)}"
            )

        response_data = response.json()
        return response_data

    def speech(
        self,
        input: str,
        voice: str = "",
        response_format: str = "mp3",
        speed: float = 1.0,
        stream: bool = False,
        prompt_speech: Optional[bytes] = None,
        **kwargs,
    ):
        """
        Generates audio from the input text.

        Parameters
        ----------

        input: str
            The text to generate audio for. The maximum length is 4096 characters.
        voice: str
            The voice to use when generating the audio.
        response_format: str
            The format to audio in.
        speed: str
            The speed of the generated audio.
        stream: bool
            Use stream or not.

        Returns
        -------
        bytes
            The generated audio binary.
        """
        url = f"{self._base_url}/v1/audio/speech"
        params = {
            "model": self._model_uid,
            "input": input,
            "voice": voice,
            "response_format": response_format,
            "speed": speed,
            "stream": stream,
            "kwargs": json.dumps(kwargs),
        }
        if prompt_speech:
            files: List[Any] = []
            files.append(
                (
                    "prompt_speech",
                    ("prompt_speech", prompt_speech, "application/octet-stream"),
                )
            )
            response = requests.post(
                url, data=params, files=files, headers=self.auth_headers
            )
        else:
            response = requests.post(url, json=params, headers=self.auth_headers)
        if response.status_code != 200:
            raise RuntimeError(
                f"Failed to speech the text, detail: {_get_error_string(response)}"
            )

        if stream:
            return response.iter_content(chunk_size=1024)

        return response.content


class RESTfulFlexibleModelHandle(RESTfulModelHandle):
    def infer(
        self,
        **kwargs,
    ):
        """
        Call flexible model.

        Parameters
        ----------

        kwargs: dict
            The inference arguments.


        Returns
        -------
        bytes
            The inference result.
        """
        url = f"{self._base_url}/v1/flexible/infers"
        params = {
            "model": self._model_uid,
        }
        params.update(kwargs)

        response = requests.post(url, json=params, headers=self.auth_headers)
        if response.status_code != 200:
            raise RuntimeError(
                f"Failed to predict, detail: {_get_error_string(response)}"
            )

        return response.content


class Client:
    def __init__(self, base_url, api_key: Optional[str] = None):
        self.base_url = base_url
        self._headers: Dict[str, str] = {}
        self._cluster_authed = False
        self._check_cluster_authenticated()
        if api_key is not None and self._cluster_authed:
            self._headers["Authorization"] = f"Bearer {api_key}"

    def _set_token(self, token: Optional[str]):
        if not self._cluster_authed or token is None:
            return
        self._headers["Authorization"] = f"Bearer {token}"

    def _get_token(self) -> Optional[str]:
        return (
            str(self._headers["Authorization"]).replace("Bearer ", "")
            if "Authorization" in self._headers
            else None
        )

    def _check_cluster_authenticated(self):
        url = f"{self.base_url}/v1/cluster/auth"
        response = requests.get(url)
        # compatible with old version of xinference
        if response.status_code == 404:
            self._cluster_authed = False
        else:
            if response.status_code != 200:
                raise RuntimeError(
                    f"Failed to get cluster information, detail: {response.json()['detail']}"
                )
            response_data = response.json()
            self._cluster_authed = bool(response_data["auth"])

    def vllm_models(self) -> Dict[str, Any]:
        url = f"{self.base_url}/v1/models/vllm-supported"
        response = requests.get(url, headers=self._headers)
        if response.status_code != 200:
            raise RuntimeError(
                f"Failed to fetch VLLM models. detail: {response.json()['detail']}"
            )

        try:
            return response.json()
        except Exception as e:
            raise RuntimeError(f"Error parsing JSON response: {e}")

    def login(self, username: str, password: str):
        if not self._cluster_authed:
            return
        url = f"{self.base_url}/token"

        payload = {"username": username, "password": password}

        response = requests.post(url, json=payload)
        if response.status_code != 200:
            raise RuntimeError(f"Failed to login, detail: {response.json()['detail']}")

        response_data = response.json()
        # Only bearer token for now
        access_token = response_data["access_token"]
        self._headers["Authorization"] = f"Bearer {access_token}"

    def list_models(self) -> Dict[str, Dict[str, Any]]:
        """
        Retrieve the model specifications from the Server.

        Returns
        -------
        Dict[str, Dict[str, Any]]
            The collection of model specifications with their names on the server.

        """

        url = f"{self.base_url}/v1/models"

        response = requests.get(url, headers=self._headers)
        if response.status_code != 200:
            raise RuntimeError(
                f"Failed to list model, detail: {_get_error_string(response)}"
            )

        response_data = response.json()
        model_list = response_data["data"]
        return {item["id"]: item for item in model_list}

    def launch_model(
        self,
        model_name: str,
        model_type: str = "LLM",
        model_engine: Optional[str] = None,
        model_uid: Optional[str] = None,
        model_size_in_billions: Optional[Union[int, str, float]] = None,
        model_format: Optional[str] = None,
        quantization: Optional[str] = None,
        replica: int = 1,
        n_gpu: Optional[Union[int, str]] = "auto",
        peft_model_config: Optional[Dict] = None,
        request_limits: Optional[int] = None,
        worker_ip: Optional[str] = None,
        gpu_idx: Optional[Union[int, List[int]]] = None,
        **kwargs,
    ) -> str:
        """
        Launch the model based on the parameters on the server via RESTful APIs.

        Parameters
        ----------
        model_name: str
            The name of model.
        model_type: str
            type of model.
        model_engine: Optional[str]
            Specify the inference engine of the model when launching LLM.
        model_uid: str
            UID of model, auto generate a UUID if is None.
        model_size_in_billions: Optional[Union[int, str, float]]
            The size (in billions) of the model.
        model_format: Optional[str]
            The format of the model.
        quantization: Optional[str]
            The quantization of model.
        replica: Optional[int]
            The replica of model, default is 1.
        n_gpu: Optional[Union[int, str]],
            The number of GPUs used by the model, default is "auto".
            ``n_gpu=None`` means cpu only, ``n_gpu=auto`` lets the system automatically determine the best number of GPUs to use.
        peft_model_config: Optional[Dict]
            - "lora_list": A List of PEFT (Parameter-Efficient Fine-Tuning) model and path.
            - "image_lora_load_kwargs": A Dict of lora load parameters for image model
            - "image_lora_fuse_kwargs": A Dict of lora fuse parameters for image model
        request_limits: Optional[int]
            The number of request limits for this model, default is None.
            ``request_limits=None`` means no limits for this model.
        worker_ip: Optional[str]
            Specify the worker ip where the model is located in a distributed scenario.
        gpu_idx: Optional[Union[int, List[int]]]
            Specify the GPU index where the model is located.
        **kwargs:
            Any other parameters been specified.

        Returns
        -------
        str
            The unique model_uid for the launched model.

        """

        url = f"{self.base_url}/v1/models"

        # convert float to int or string since the RESTful API does not accept float.
        if isinstance(model_size_in_billions, float):
            model_size_in_billions = convert_float_to_int_or_str(model_size_in_billions)

        payload = {
            "model_uid": model_uid,
            "model_name": model_name,
            "model_engine": model_engine,
            "peft_model_config": peft_model_config,
            "model_type": model_type,
            "model_size_in_billions": model_size_in_billions,
            "model_format": model_format,
            "quantization": quantization,
            "replica": replica,
            "n_gpu": n_gpu,
            "request_limits": request_limits,
            "worker_ip": worker_ip,
            "gpu_idx": gpu_idx,
        }

        for key, value in kwargs.items():
            payload[str(key)] = value

        response = requests.post(url, json=payload, headers=self._headers)
        if response.status_code != 200:
            raise RuntimeError(
                f"Failed to launch model, detail: {_get_error_string(response)}"
            )

        response_data = response.json()
        return response_data["model_uid"]

    def terminate_model(self, model_uid: str):
        """
        Terminate the specific model running on the server.

        Parameters
        ----------
        model_uid: str
            The unique id that identify the model we want.

        Raises
        ------
        RuntimeError
            Report failure to get the wanted model with given model_uid. Provide details of failure through error message.

        """

        url = f"{self.base_url}/v1/models/{model_uid}"

        response = requests.delete(url, headers=self._headers)
        if response.status_code != 200:
            raise RuntimeError(
                f"Failed to terminate model, detail: {_get_error_string(response)}"
            )

    def _get_supervisor_internal_address(self):
        url = f"{self.base_url}/v1/address"
        response = requests.get(url, headers=self._headers)
        if response.status_code != 200:
            raise RuntimeError(f"Failed to get supervisor internal address")
        response_data = response.json()
        return response_data

    def get_model(self, model_uid: str) -> RESTfulModelHandle:
        """
        Launch the model based on the parameters on the server via RESTful APIs.

        Parameters
        ----------
        model_uid: str
            The unique id that identify the model.

        Returns
        -------
        ModelHandle
            The corresponding Model Handler based on the Model specified in the uid:
              - :obj:`xinference.client.handlers.GenerateModelHandle` -> provide handle to basic generate Model. e.g. Baichuan.
              - :obj:`xinference.client.handlers.ChatModelHandle` -> provide handle to chat Model. e.g. Baichuan-chat.


        Raises
        ------
        RuntimeError
            Report failure to get the wanted model with given model_uid. Provide details of failure through error message.

        """

        url = f"{self.base_url}/v1/models/{model_uid}"
        response = requests.get(url, headers=self._headers)
        if response.status_code != 200:
            raise RuntimeError(
                f"Failed to get the model description, detail: {_get_error_string(response)}"
            )
        desc = response.json()

        if desc["model_type"] == "LLM":
            if "chat" in desc["model_ability"]:
                return RESTfulChatModelHandle(
                    model_uid, self.base_url, auth_headers=self._headers
                )
            elif "code" in desc["model_ability"]:
                return RESTfulCodeModelHandle(
                    model_uid, self.base_url, auth_headers=self._headers
                )
            elif "generate" in desc["model_ability"]:
                return RESTfulGenerateModelHandle(
                    model_uid, self.base_url, auth_headers=self._headers
                )
            else:
                raise ValueError(f"Unrecognized model ability: {desc['model_ability']}")
        elif desc["model_type"] == "embedding":
            return RESTfulEmbeddingModelHandle(
                model_uid, self.base_url, auth_headers=self._headers
            )
        elif desc["model_type"] == "image":
            return RESTfulImageModelHandle(
                model_uid, self.base_url, auth_headers=self._headers
            )
        elif desc["model_type"] == "rerank":
            return RESTfulRerankModelHandle(
                model_uid, self.base_url, auth_headers=self._headers
            )
        elif desc["model_type"] == "audio":
            return RESTfulAudioModelHandle(
                model_uid, self.base_url, auth_headers=self._headers
            )
        elif desc["model_type"] == "video":
            return RESTfulVideoModelHandle(
                model_uid, self.base_url, auth_headers=self._headers
            )
        elif desc["model_type"] == "flexible":
            return RESTfulFlexibleModelHandle(
                model_uid, self.base_url, auth_headers=self._headers
            )
        else:
            raise ValueError(f"Unknown model type:{desc['model_type']}")

    def describe_model(self, model_uid: str):
        """
        Get model information via RESTful APIs.

        Parameters
        ----------
        model_uid: str
            The unique id that identify the model.

        Returns
        -------
        dict
            A dictionary containing the following keys:

            - "model_type": str
               the type of the model determined by its function, e.g. "LLM" (Large Language Model)
            - "model_name": str
               the name of the specific LLM model family
            - "model_lang": List[str]
               the languages supported by the LLM model
            - "model_ability": List[str]
               the ability or capabilities of the LLM model
            - "model_description": str
               a detailed description of the LLM model
            - "model_format": str
               the format specification of the LLM model
            - "model_size_in_billions": int
               the size of the LLM model in billions
            - "quantization": str
               the quantization applied to the model
            - "revision": str
               the revision number of the LLM model specification
            - "context_length": int
               the maximum text length the LLM model can accommodate (include all input & output)

        Raises
        ------
        RuntimeError
            Report failure to get the wanted model with given model_uid. Provide details of failure through error message.

        """

        url = f"{self.base_url}/v1/models/{model_uid}"
        response = requests.get(url, headers=self._headers)
        if response.status_code != 200:
            raise RuntimeError(
                f"Failed to get the model description, detail: {_get_error_string(response)}"
            )
        return response.json()

    def register_model(
        self,
        model_type: str,
        model: str,
        persist: bool,
        worker_ip: Optional[str] = None,
    ):
        """
        Register a custom model.

        Parameters
        ----------
        model_type: str
            The type of model.
        model: str
            The model definition. (refer to: https://inference.readthedocs.io/en/latest/models/custom.html)
        worker_ip: Optional[str]
            The IP address of the worker on which the model is running.
        persist: bool


        Raises
        ------
        RuntimeError
            Report failure to register the custom model. Provide details of failure through error message.
        """
        url = f"{self.base_url}/v1/model_registrations/{model_type}"
        request_body = {"model": model, "worker_ip": worker_ip, "persist": persist}
        response = requests.post(url, json=request_body, headers=self._headers)
        if response.status_code != 200:
            raise RuntimeError(
                f"Failed to register model, detail: {_get_error_string(response)}"
            )

        response_data = response.json()
        return response_data

    def unregister_model(self, model_type: str, model_name: str):
        """
        Unregister a custom model.

        Parameters
        ----------
        model_type: str
            The type of model.
        model_name: str
            The name of the model

        Raises
        ------
        RuntimeError
            Report failure to unregister the custom model. Provide details of failure through error message.
        """
        url = f"{self.base_url}/v1/model_registrations/{model_type}/{model_name}"
        response = requests.delete(url, headers=self._headers)
        if response.status_code != 200:
            raise RuntimeError(
                f"Failed to register model, detail: {_get_error_string(response)}"
            )

        response_data = response.json()
        return response_data

    def list_model_registrations(self, model_type: str) -> List[Dict[str, Any]]:
        """
        List models registered on the server.

        Parameters
        ----------
        model_type: str
            The type of the model.

        Returns
        -------
        List[Dict[str, Any]]
            The collection of registered models on the server.

        Raises
        ------
        RuntimeError
            Report failure to list model registration. Provide details of failure through error message.

        """
        url = f"{self.base_url}/v1/model_registrations/{model_type}"
        response = requests.get(url, headers=self._headers)
        if response.status_code != 200:
            raise RuntimeError(
                f"Failed to list model registration, detail: {_get_error_string(response)}"
            )

        response_data = response.json()
        return response_data

    def list_cached_models(
        self, model_name: Optional[str] = None, worker_ip: Optional[str] = None
    ) -> List[Dict[Any, Any]]:
        """
        Get a list of cached models.
        Parameters
        ----------
        model_name: Optional[str]
            The name of model.
        worker_ip: Optional[str]
            Specify the worker ip where the model is located in a distributed scenario.

        Returns
        -------
        List[Dict[Any, Any]]
            The collection of cached models on the server.

        Raises
        ------
        RuntimeError
            Raised when the request fails, including the reason for the failure.
        """

        url = f"{self.base_url}/v1/cache/models"
        params = {
            "model_name": model_name,
            "worker_ip": worker_ip,
        }
        response = requests.get(url, headers=self._headers, params=params)
        if response.status_code != 200:
            raise RuntimeError(
                f"Failed to list cached model, detail: {_get_error_string(response)}"
            )

        response_data = response.json()
        response_data = response_data.get("list")
        return response_data

    def list_deletable_models(
        self, model_version: str, worker_ip: Optional[str] = None
    ) -> Dict[str, Any]:
        """
        Get the cached models with the model path cached on the server.
        Parameters
        ----------
        model_version: str
            The version of the model.
        worker_ip: Optional[str]
            Specify the worker ip where the model is located in a distributed scenario.
        Returns
        -------
        Dict[str, Dict[str,str]]]
            Dictionary with keys "model_name" and values model_file_location.
        """
        url = f"{self.base_url}/v1/cache/models/files"
        params = {
            "model_version": model_version,
            "worker_ip": worker_ip,
        }
        response = requests.get(url, headers=self._headers, params=params)
        if response.status_code != 200:
            raise RuntimeError(
                f"Failed to get paths by model name, detail: {_get_error_string(response)}"
            )

        response_data = response.json()
        return response_data

    def confirm_and_remove_model(
        self, model_version: str, worker_ip: Optional[str] = None
    ) -> bool:
        """
        Remove the cached models with the model name cached on the server.
        Parameters
        ----------
        model_version: str
            The version of the model.
        worker_ip: Optional[str]
            Specify the worker ip where the model is located in a distributed scenario.
        Returns
        -------
        str
            The response of the server.
        """
        url = f"{self.base_url}/v1/cache/models"
        params = {
            "model_version": model_version,
            "worker_ip": worker_ip,
        }
        response = requests.delete(url, headers=self._headers, params=params)
        if response.status_code != 200:
            raise RuntimeError(
                f"Failed to remove cached models, detail: {_get_error_string(response)}"
            )

        response_data = response.json()
        return response_data.get("result", False)

    def get_model_registration(
        self, model_type: str, model_name: str
    ) -> Dict[str, Any]:
        """
        Get the model with the model type and model name registered on the server.

        Parameters
        ----------
        model_type: str
            The type of the model.

        model_name: str
            The name of the model.
        Returns
        -------
        List[Dict[str, Any]]
            The collection of registered models on the server.
        """
        url = f"{self.base_url}/v1/model_registrations/{model_type}/{model_name}"
        response = requests.get(url, headers=self._headers)
        if response.status_code != 200:
            raise RuntimeError(
                f"Failed to list model registration, detail: {_get_error_string(response)}"
            )

        response_data = response.json()
        return response_data

    def query_engine_by_model_name(self, model_name: str):
        """
        Get the engine parameters with the model name registered on the server.

        Parameters
        ----------
        model_name: str
            The name of the model.
        Returns
        -------
        Dict[str, List[Dict[str, Any]]]
            The supported engine parameters of registered models on the server.
        """
        url = f"{self.base_url}/v1/engines/{model_name}"
        response = requests.get(url, headers=self._headers)
        if response.status_code != 200:
            raise RuntimeError(
                f"Failed to query engine parameters by model name, detail: {_get_error_string(response)}"
            )

        response_data = response.json()
        return response_data

    def abort_request(self, model_uid: str, request_id: str):
        """
        Abort a request.
        Abort a submitted request. If the request is finished or not found, this method will be a no-op.
        Currently, this interface is only supported when batching is enabled for models on transformers backend.

        Parameters
        ----------
        model_uid: str
            Model uid.
        request_id: str
            Request id.
        Returns
        -------
        Dict
            Return empty dict.
        """
        url = f"{self.base_url}/v1/models/{model_uid}/requests/{request_id}/abort"
        response = requests.post(url, headers=self._headers)
        if response.status_code != 200:
            raise RuntimeError(
                f"Failed to abort request, detail: {_get_error_string(response)}"
            )

        response_data = response.json()
        return response_data

    def list_builtin_prompts(self):
        """
        Get the builtin prompts
        :return: List[Dict[str, Any]]
          The builtin prompts
        """
        url = f"{self.base_url}/v1/models/prompts"
        response = requests.get(url, headers=self._headers)
        if response.status_code != 200:
            raise RuntimeError(
                f"Failed to get builtin prompts, details: {_get_error_string(response)}"
            )
        response_data = response.json()
        return response_data

    def list_builtin_code_prompts(self):
        """
        Get the builtin code prompts
        :return: List[Dict[str, Any]]
          The builtin code prompts
        """
        url = f"{self.base_url}/v1/models/code_prompts"
        response = requests.get(url, headers=self._headers)
        if response.status_code != 200:
            raise RuntimeError(
                f"Failed to get builtin code prompts, details: {_get_error_string(response)}"
            )
        response_data = response.json()
        return response_data

    def get_workers_info(self):
        url = f"{self.base_url}/v1/workers"
        response = requests.get(url, headers=self._headers)
        if response.status_code != 200:
            raise RuntimeError(
                f"Failed to get workers info, detail: {_get_error_string(response)}"
            )
        response_data = response.json()
        return response_data

    def get_supervisor_info(self):
        url = f"{self.base_url}/v1/supervisor"
        response = requests.get(url, headers=self._headers)
        if response.status_code != 200:
            raise RuntimeError(
                f"Failed to get supervisor info, detail: {_get_error_string(response)}"
            )
        response_json = response.json()
        return response_json

    def abort_cluster(self):
        url = f"{self.base_url}/v1/clusters"
        response = requests.delete(url, headers=self._headers)
        if response.status_code != 200:
            raise RuntimeError(
                f"Failed to abort cluster, detail: {_get_error_string(response)}"
            )
        response_json = response.json()
        return response_json<|MERGE_RESOLUTION|>--- conflicted
+++ resolved
@@ -25,11 +25,7 @@
         ChatCompletion,
         ChatCompletionChunk,
         ChatCompletionMessage,
-<<<<<<< HEAD
-        ChatglmCppGenerateConfig,
         CodeGenerateMode,
-=======
->>>>>>> 7c891a46
         Completion,
         CompletionChunk,
         Embedding,
@@ -522,7 +518,29 @@
             stacklevel=2,
         )
 
-<<<<<<< HEAD
+        url = f"{self._base_url}/v1/chat/completions"
+
+        if chat_history is None:
+            chat_history = []
+
+        chat_history = handle_system_prompts(chat_history, system_prompt)
+        chat_history.append({"role": "user", "content": prompt})  # type: ignore
+
+        request_body: Dict[str, Any] = {
+            "model": self._model_uid,
+            "messages": chat_history,
+        }
+        if tools is not None:
+            request_body["tools"] = tools
+        if generate_config is not None:
+            for key, value in generate_config.items():
+                request_body[key] = value
+
+        stream = bool(generate_config and generate_config.get("stream"))
+        response = requests.post(
+            url, json=request_body, stream=stream, headers=self.auth_headers
+        )
+
         if response.status_code != 200:
             raise RuntimeError(
                 f"Failed to generate chat completion, detail: {_get_error_string(response)}"
@@ -671,82 +689,6 @@
             )
 
         return response.json()
-
-
-class RESTfulChatglmCppChatModelHandle(RESTfulModelHandle):
-    def chat(
-        self,
-        prompt: str,
-        system_prompt: Optional[str] = None,
-        chat_history: Optional[List["ChatCompletionMessage"]] = None,
-        tools: Optional[List[Dict]] = None,
-        generate_config: Optional["ChatglmCppGenerateConfig"] = None,
-    ) -> Union["ChatCompletion", Iterator["ChatCompletionChunk"]]:
-        """
-        Given a list of messages comprising a conversation, the ChatGLM model will return a response via RESTful APIs.
-
-        Parameters
-        ----------
-        prompt: str
-            The user's input.
-        system_prompt: Optional[str]
-            The system context provide to Model prior to any chats.
-        chat_history: Optional[List["ChatCompletionMessage"]]
-            A list of messages comprising the conversation so far.
-        tools: Optional[List[Dict]]
-            A tool list.
-        generate_config: Optional["ChatglmCppGenerateConfig"]
-            Additional configuration for ChatGLM chat generation.
-
-        Returns
-        -------
-        Union["ChatCompletion", Iterator["ChatCompletionChunk"]]
-            Stream is a parameter in generate_config.
-            When stream is set to True, the function will return Iterator["ChatCompletionChunk"].
-            When stream is set to False, the function will return "ChatCompletion".
-
-        Raises
-        ------
-        RuntimeError
-            Report the failure to generate the chat from the server. Detailed information provided in error message.
-
-        """
-
-=======
->>>>>>> 7c891a46
-        url = f"{self._base_url}/v1/chat/completions"
-
-        if chat_history is None:
-            chat_history = []
-
-        chat_history = handle_system_prompts(chat_history, system_prompt)
-        chat_history.append({"role": "user", "content": prompt})  # type: ignore
-
-        request_body: Dict[str, Any] = {
-            "model": self._model_uid,
-            "messages": chat_history,
-        }
-        if tools is not None:
-            request_body["tools"] = tools
-        if generate_config is not None:
-            for key, value in generate_config.items():
-                request_body[key] = value
-
-        stream = bool(generate_config and generate_config.get("stream"))
-        response = requests.post(
-            url, json=request_body, stream=stream, headers=self.auth_headers
-        )
-
-        if response.status_code != 200:
-            raise RuntimeError(
-                f"Failed to generate chat completion, detail: {_get_error_string(response)}"
-            )
-
-        if stream:
-            return streaming_response_iterator(response.iter_lines())
-
-        response_data = response.json()
-        return response_data
 
 
 class RESTfulAudioModelHandle(RESTfulModelHandle):
