# Copyright 2022-2023 XProbe Inc.
#
# Licensed under the Apache License, Version 2.0 (the "License");
# you may not use this file except in compliance with the License.
# You may obtain a copy of the License at
#
#      http://www.apache.org/licenses/LICENSE-2.0
#
# Unless required by applicable law or agreed to in writing, software
# distributed under the License is distributed on an "AS IS" BASIS,
# WITHOUT WARRANTIES OR CONDITIONS OF ANY KIND, either express or implied.
# See the License for the specific language governing permissions and
# limitations under the License.
import json
import typing
from typing import TYPE_CHECKING, Any, Dict, Iterator, List, Optional, Union

import requests

from ..common import streaming_response_iterator

if TYPE_CHECKING:
    from ...types import (
        ChatCompletion,
        ChatCompletionChunk,
        ChatCompletionMessage,
        ChatglmCppGenerateConfig,
        Completion,
        CompletionChunk,
        Embedding,
        ImageList,
        LlamaCppGenerateConfig,
        PytorchGenerateConfig,
    )


def convert_float_to_int_or_str(model_size: float) -> Union[int, str]:
    """convert float to int or string

    if float can be presented as int, convert it to int, otherwise convert it to string
    """
    if int(model_size) == model_size:
        return int(model_size)
    else:
        return str(model_size)


def _get_error_string(response: requests.Response) -> str:
    try:
        if response.content:
            return response.json()["detail"]
    except Exception:
        pass
    try:
        response.raise_for_status()
    except requests.HTTPError as e:
        return str(e)
    return "Unknown error"


@typing.no_type_check
def handle_system_prompts(
    chat_history: List["ChatCompletionMessage"], system_prompt: Optional[str]
) -> List["ChatCompletionMessage"]:
    history_system_prompts = [
        ch["content"] for ch in chat_history if ch["role"] == "system"
    ]
    if system_prompt is not None:
        history_system_prompts.append(system_prompt)

    # remove all the system prompt in the chat_history
    chat_history = list(filter(lambda x: x["role"] != "system", chat_history))
    # insert all system prompts at the beginning
    chat_history.insert(
        0, {"role": "system", "content": ". ".join(history_system_prompts)}
    )
    return chat_history


class RESTfulModelHandle:
    """
    A sync model interface (for RESTful client) which provides type hints that makes it much easier to use xinference
    programmatically.
    """

    def __init__(self, model_uid: str, base_url: str, auth_headers: Dict):
        self._model_uid = model_uid
        self._base_url = base_url
        self.auth_headers = auth_headers


class RESTfulEmbeddingModelHandle(RESTfulModelHandle):
    def create_embedding(self, input: Union[str, List[str]], **kwargs) -> "Embedding":
        """
        Create an Embedding from user input via RESTful APIs.

        Parameters
        ----------
        input: Union[str, List[str]]
            Input text to embed, encoded as a string or array of tokens.
            To embed multiple inputs in a single request, pass an array of strings or array of token arrays.

        Returns
        -------
        Embedding
           The resulted Embedding vector that can be easily consumed by machine learning models and algorithms.

        Raises
        ------
        RuntimeError
            Report the failure of embeddings and provide the error message.

        """
        url = f"{self._base_url}/v1/embeddings"
        request_body = {
            "model": self._model_uid,
            "input": input,
        }
        request_body.update(kwargs)
        response = requests.post(url, json=request_body, headers=self.auth_headers)
        if response.status_code != 200:
            raise RuntimeError(
                f"Failed to create the embeddings, detail: {_get_error_string(response)}"
            )

        response_data = response.json()
        return response_data


class RESTfulRerankModelHandle(RESTfulModelHandle):
    def rerank(
        self,
        documents: List[str],
        query: str,
        top_n: Optional[int] = None,
        max_chunks_per_doc: Optional[int] = None,
        return_documents: Optional[bool] = None,
        **kwargs,
    ):
        """
        Returns an ordered list of documents ordered by their relevance to the provided query.

        Parameters
        ----------
        query: str
            The search query
        documents: List[str]
            The documents to rerank
        top_n: int
            The number of results to return, defaults to returning all results
        max_chunks_per_doc: int
            The maximum number of chunks derived from a document
        return_documents: bool
            if return documents
        Returns
        -------
        Scores
           The scores of documents ordered by their relevance to the provided query

        Raises
        ------
        RuntimeError
            Report the failure of rerank and provide the error message.
        """
        url = f"{self._base_url}/v1/rerank"
        request_body = {
            "model": self._model_uid,
            "documents": documents,
            "query": query,
            "top_n": top_n,
            "max_chunks_per_doc": max_chunks_per_doc,
            "return_documents": return_documents,
        }
        request_body.update(kwargs)
        response = requests.post(url, json=request_body, headers=self.auth_headers)
        if response.status_code != 200:
            raise RuntimeError(
                f"Failed to rerank documents, detail: {response.json()['detail']}"
            )
        response_data = response.json()
        for r in response_data["results"]:
            r["document"] = documents[r["index"]]
        return response_data


class RESTfulImageModelHandle(RESTfulModelHandle):
    def text_to_image(
        self,
        prompt: str,
        n: int = 1,
        size: str = "1024*1024",
        response_format: str = "url",
        **kwargs,
    ) -> "ImageList":
        """
        Creates an image by the input text.

        Parameters
        ----------
        prompt: `str` or `List[str]`
            The prompt or prompts to guide image generation. If not defined, you need to pass `prompt_embeds`.
        n: `int`, defaults to 1
            The number of images to generate per prompt. Must be between 1 and 10.
        size: `str`, defaults to `1024*1024`
            The width*height in pixels of the generated image. Must be one of 256x256, 512x512, or 1024x1024.
        response_format: `str`, defaults to `url`
            The format in which the generated images are returned. Must be one of url or b64_json.
        Returns
        -------
        ImageList
            A list of image objects.
        """
        url = f"{self._base_url}/v1/images/generations"
        request_body = {
            "model": self._model_uid,
            "prompt": prompt,
            "n": n,
            "size": size,
            "response_format": response_format,
            "kwargs": json.dumps(kwargs),
        }
        response = requests.post(url, json=request_body, headers=self.auth_headers)
        if response.status_code != 200:
            raise RuntimeError(
                f"Failed to create the images, detail: {_get_error_string(response)}"
            )

        response_data = response.json()
        return response_data

    def image_to_image(
        self,
        image: Union[str, bytes],
        prompt: str,
        negative_prompt: str,
        n: int = 1,
        size: str = "1024*1024",
        response_format: str = "url",
        **kwargs,
    ) -> "ImageList":
        """
        Creates an image by the input text.

        Parameters
        ----------
        image: `Union[str, bytes]`
            The ControlNet input condition to provide guidance to the `unet` for generation. If the type is
            specified as `torch.FloatTensor`, it is passed to ControlNet as is. `PIL.Image.Image` can also be
            accepted as an image. The dimensions of the output image defaults to `image`'s dimensions. If height
            and/or width are passed, `image` is resized accordingly. If multiple ControlNets are specified in
            `init`, images must be passed as a list such that each element of the list can be correctly batched for
            input to a single ControlNet.
        prompt: `str` or `List[str]`
            The prompt or prompts to guide image generation. If not defined, you need to pass `prompt_embeds`.
        negative_prompt (`str` or `List[str]`, *optional*):
            The prompt or prompts not to guide the image generation. If not defined, one has to pass
            `negative_prompt_embeds` instead. Ignored when not using guidance (i.e., ignored if `guidance_scale` is
            less than `1`).
        n: `int`, defaults to 1
            The number of images to generate per prompt. Must be between 1 and 10.
        size: `str`, defaults to `1024*1024`
            The width*height in pixels of the generated image. Must be one of 256x256, 512x512, or 1024x1024.
        response_format: `str`, defaults to `url`
            The format in which the generated images are returned. Must be one of url or b64_json.
        Returns
        -------
        ImageList
            A list of image objects.
            :param prompt:
            :param image:
        """
        url = f"{self._base_url}/v1/images/variations"
        params = {
            "model": self._model_uid,
            "prompt": prompt,
            "negative_prompt": negative_prompt,
            "n": n,
            "size": size,
            "response_format": response_format,
            "kwargs": json.dumps(kwargs),
        }
        files: List[Any] = []
        for key, value in params.items():
            files.append((key, (None, value)))
        files.append(("image", ("image", image, "application/octet-stream")))
        response = requests.post(url, files=files, headers=self.auth_headers)
        if response.status_code != 200:
            raise RuntimeError(
                f"Failed to variants the images, detail: {_get_error_string(response)}"
            )

        response_data = response.json()
        return response_data


class RESTfulGenerateModelHandle(RESTfulModelHandle):
    def generate(
        self,
        prompt: str,
        generate_config: Optional[
            Union["LlamaCppGenerateConfig", "PytorchGenerateConfig"]
        ] = None,
    ) -> Union["Completion", Iterator["CompletionChunk"]]:
        """
        Creates a completion for the provided prompt and parameters via RESTful APIs.

        Parameters
        ----------
        prompt: str
            The user's message or user's input.
        generate_config: Optional[Union["LlamaCppGenerateConfig", "PytorchGenerateConfig"]]
            Additional configuration for the chat generation.
            "LlamaCppGenerateConfig" -> Configuration for ggml model
            "PytorchGenerateConfig" -> Configuration for pytorch model

        Returns
        -------
        Union["Completion", Iterator["CompletionChunk"]]
            Stream is a parameter in generate_config.
            When stream is set to True, the function will return Iterator["CompletionChunk"].
            When stream is set to False, the function will return "Completion".

        Raises
        ------
        RuntimeError
            Fail to generate the completion from the server. Detailed information provided in error message.

        """

        url = f"{self._base_url}/v1/completions"

        request_body: Dict[str, Any] = {"model": self._model_uid, "prompt": prompt}
        if generate_config is not None:
            for key, value in generate_config.items():
                request_body[key] = value

        stream = bool(generate_config and generate_config.get("stream"))

        response = requests.post(
            url, json=request_body, stream=stream, headers=self.auth_headers
        )
        if response.status_code != 200:
            raise RuntimeError(
                f"Failed to generate completion, detail: {_get_error_string(response)}"
            )

        if stream:
            return streaming_response_iterator(response.iter_lines())

        response_data = response.json()
        return response_data


class RESTfulChatModelHandle(RESTfulGenerateModelHandle):
    def chat(
        self,
        prompt: str,
        system_prompt: Optional[str] = None,
        chat_history: Optional[List["ChatCompletionMessage"]] = None,
        tools: Optional[List[Dict]] = None,
        generate_config: Optional[
            Union["LlamaCppGenerateConfig", "PytorchGenerateConfig"]
        ] = None,
    ) -> Union["ChatCompletion", Iterator["ChatCompletionChunk"]]:
        """
        Given a list of messages comprising a conversation, the model will return a response via RESTful APIs.

        Parameters
        ----------
        prompt: str
            The user's input.
        system_prompt: Optional[str]
            The system context provide to Model prior to any chats.
        chat_history: Optional[List["ChatCompletionMessage"]]
            A list of messages comprising the conversation so far.
        tools: Optional[List[Dict]]
            A tool list.
        generate_config: Optional[Union["LlamaCppGenerateConfig", "PytorchGenerateConfig"]]
            Additional configuration for the chat generation.
            "LlamaCppGenerateConfig" -> configuration for ggml model
            "PytorchGenerateConfig" -> configuration for pytorch model

        Returns
        -------
        Union["ChatCompletion", Iterator["ChatCompletionChunk"]]
            Stream is a parameter in generate_config.
            When stream is set to True, the function will return Iterator["ChatCompletionChunk"].
            When stream is set to False, the function will return "ChatCompletion".

        Raises
        ------
        RuntimeError
            Report the failure to generate the chat from the server. Detailed information provided in error message.

        """

        url = f"{self._base_url}/v1/chat/completions"

        if chat_history is None:
            chat_history = []

        chat_history = handle_system_prompts(chat_history, system_prompt)
        chat_history.append({"role": "user", "content": prompt})  # type: ignore

        request_body: Dict[str, Any] = {
            "model": self._model_uid,
            "messages": chat_history,
        }
        if tools is not None:
            request_body["tools"] = tools
        if generate_config is not None:
            for key, value in generate_config.items():
                request_body[key] = value

        stream = bool(generate_config and generate_config.get("stream"))
        response = requests.post(
            url, json=request_body, stream=stream, headers=self.auth_headers
        )

        if response.status_code != 200:
            raise RuntimeError(
                f"Failed to generate chat completion, detail: {_get_error_string(response)}"
            )

        if stream:
            return streaming_response_iterator(response.iter_lines())

        response_data = response.json()
        return response_data


class RESTfulChatglmCppChatModelHandle(RESTfulModelHandle):
    def chat(
        self,
        prompt: str,
        system_prompt: Optional[str] = None,
        chat_history: Optional[List["ChatCompletionMessage"]] = None,
        tools: Optional[List[Dict]] = None,
        generate_config: Optional["ChatglmCppGenerateConfig"] = None,
    ) -> Union["ChatCompletion", Iterator["ChatCompletionChunk"]]:
        """
        Given a list of messages comprising a conversation, the ChatGLM model will return a response via RESTful APIs.

        Parameters
        ----------
        prompt: str
            The user's input.
        system_prompt: Optional[str]
            The system context provide to Model prior to any chats.
        chat_history: Optional[List["ChatCompletionMessage"]]
            A list of messages comprising the conversation so far.
        tools: Optional[List[Dict]]
            A tool list.
        generate_config: Optional["ChatglmCppGenerateConfig"]
            Additional configuration for ChatGLM chat generation.

        Returns
        -------
        Union["ChatCompletion", Iterator["ChatCompletionChunk"]]
            Stream is a parameter in generate_config.
            When stream is set to True, the function will return Iterator["ChatCompletionChunk"].
            When stream is set to False, the function will return "ChatCompletion".

        Raises
        ------
        RuntimeError
            Report the failure to generate the chat from the server. Detailed information provided in error message.

        """

        url = f"{self._base_url}/v1/chat/completions"

        if chat_history is None:
            chat_history = []

        chat_history = handle_system_prompts(chat_history, system_prompt)
        chat_history.append({"role": "user", "content": prompt})  # type: ignore

        request_body: Dict[str, Any] = {
            "model": self._model_uid,
            "messages": chat_history,
        }
        if tools is not None:
            request_body["tools"] = tools
        if generate_config is not None:
            for key, value in generate_config.items():
                request_body[key] = value

        stream = bool(generate_config and generate_config.get("stream"))
        response = requests.post(
            url, json=request_body, stream=stream, headers=self.auth_headers
        )

        if response.status_code != 200:
            raise RuntimeError(
                f"Failed to generate chat completion, detail: {_get_error_string(response)}"
            )

        if stream:
            return streaming_response_iterator(response.iter_lines())

        response_data = response.json()
        return response_data


class RESTfulChatglmCppGenerateModelHandle(RESTfulChatglmCppChatModelHandle):
    def generate(
        self,
        prompt: str,
        generate_config: Optional["ChatglmCppGenerateConfig"] = None,
    ) -> Union["Completion", Iterator["CompletionChunk"]]:
        """
        Given a prompt, the ChatGLM model will generate a response via RESTful APIs.

        Parameters
        ----------
        prompt: str
            The user's input.
        generate_config: Optional["ChatglmCppGenerateConfig"]
            Additional configuration for ChatGLM chat generation.

        Returns
        -------
        Union["Completion", Iterator["CompletionChunk"]]
            Stream is a parameter in generate_config.
            When stream is set to True, the function will return Iterator["CompletionChunk"].
            When stream is set to False, the function will return "Completion".

        Raises
        ------
        RuntimeError
            Report the failure to generate the content from the server. Detailed information provided in error message.

        """

        url = f"{self._base_url}/v1/completions"

        request_body: Dict[str, Any] = {"model": self._model_uid, "prompt": prompt}
        if generate_config is not None:
            for key, value in generate_config.items():
                request_body[key] = value

        stream = bool(generate_config and generate_config.get("stream"))

        response = requests.post(
            url, json=request_body, stream=stream, headers=self.auth_headers
        )
        if response.status_code != 200:
            raise RuntimeError(
                f"Failed to generate completion, detail: {response.json()['detail']}"
            )

        if stream:
            return streaming_response_iterator(response.iter_lines())

        response_data = response.json()
        return response_data


class RESTfulAudioModelHandle(RESTfulModelHandle):
    def transcriptions(
        self,
        audio: bytes,
        language: Optional[str] = None,
        prompt: Optional[str] = None,
        response_format: Optional[str] = "json",
        temperature: Optional[float] = 0,
        timestamp_granularities: Optional[List[str]] = None,
    ):
        """
        Transcribes audio into the input language.

        Parameters
        ----------

        audio: bytes
            The audio file object (not file name) to transcribe, in one of these formats: flac, mp3, mp4, mpeg,
            mpga, m4a, ogg, wav, or webm.
        language: Optional[str]
            The language of the input audio. Supplying the input language in ISO-639-1
            (https://en.wikipedia.org/wiki/List_of_ISO_639_language_codes) format will improve accuracy and latency.
        prompt: Optional[str]
            An optional text to guide the model's style or continue a previous audio segment.
            The prompt should match the audio language.
        response_format: Optional[str], defaults to json
            The format of the transcript output, in one of these options: json, text, srt, verbose_json, or vtt.
        temperature: Optional[float], defaults to 0
            The sampling temperature, between 0 and 1. Higher values like 0.8 will make the output more random,
            while lower values like 0.2 will make it more focused and deterministic.
            If set to 0, the model will use log probability to automatically increase the temperature
            until certain thresholds are hit.
        timestamp_granularities: Optional[List[str]], default is None.
            The timestamp granularities to populate for this transcription. response_format must be set verbose_json
            to use timestamp granularities. Either or both of these options are supported: word, or segment.
            Note: There is no additional latency for segment timestamps, but generating word timestamps incurs
            additional latency.

        Returns
        -------
            The transcribed text.
        """
        url = f"{self._base_url}/v1/audio/transcriptions"
        params = {
            "model": self._model_uid,
            "language": language,
            "prompt": prompt,
            "response_format": response_format,
            "temperature": temperature,
            "timestamp_granularities[]": timestamp_granularities,
        }
        files: List[Any] = []
        files.append(("file", ("file", audio, "application/octet-stream")))
        response = requests.post(
            url, data=params, files=files, headers=self.auth_headers
        )
        if response.status_code != 200:
            raise RuntimeError(
                f"Failed to transcribe the audio, detail: {_get_error_string(response)}"
            )

        response_data = response.json()
        return response_data

    def translations(
        self,
        audio: bytes,
        language: Optional[str] = None,
        prompt: Optional[str] = None,
        response_format: Optional[str] = "json",
        temperature: Optional[float] = 0,
        timestamp_granularities: Optional[List[str]] = None,
    ):
        """
        Translates audio into English.

        Parameters
        ----------

        audio: bytes
            The audio file object (not file name) to transcribe, in one of these formats: flac, mp3, mp4, mpeg,
            mpga, m4a, ogg, wav, or webm.
        language: Optional[str]
            The language of the input audio. Supplying the input language in ISO-639-1
            (https://en.wikipedia.org/wiki/List_of_ISO_639_language_codes) format will improve accuracy and latency.
        prompt: Optional[str]
            An optional text to guide the model's style or continue a previous audio segment.
            The prompt should match the audio language.
        response_format: Optional[str], defaults to json
            The format of the transcript output, in one of these options: json, text, srt, verbose_json, or vtt.
        temperature: Optional[float], defaults to 0
            The sampling temperature, between 0 and 1. Higher values like 0.8 will make the output more random,
            while lower values like 0.2 will make it more focused and deterministic.
            If set to 0, the model will use log probability to automatically increase the temperature
            until certain thresholds are hit.
        timestamp_granularities: Optional[List[str]], default is None.
            The timestamp granularities to populate for this transcription. response_format must be set verbose_json
            to use timestamp granularities. Either or both of these options are supported: word, or segment.
            Note: There is no additional latency for segment timestamps, but generating word timestamps incurs
            additional latency.

        Returns
        -------
            The translated text.
        """
        url = f"{self._base_url}/v1/audio/translations"
        params = {
            "model": self._model_uid,
            "language": language,
            "prompt": prompt,
            "response_format": response_format,
            "temperature": temperature,
            "timestamp_granularities[]": timestamp_granularities,
        }
        files: List[Any] = []
        files.append(("file", ("file", audio, "application/octet-stream")))
        response = requests.post(
            url, data=params, files=files, headers=self.auth_headers
        )
        if response.status_code != 200:
            raise RuntimeError(
                f"Failed to translate the audio, detail: {_get_error_string(response)}"
            )

        response_data = response.json()
        return response_data

    def speech(
        self,
        input: str,
        voice: str = "",
        response_format: str = "mp3",
        speed: float = 1.0,
    ):
        """
        Generates audio from the input text.

        Parameters
        ----------

        input: str
            The text to generate audio for. The maximum length is 4096 characters.
        voice: str
            The voice to use when generating the audio.
        response_format: str
            The format to audio in.
        speed: str
            The speed of the generated audio.

        Returns
        -------
        bytes
            The generated audio binary.
        """
        url = f"{self._base_url}/v1/audio/speech"
        params = {
            "model": self._model_uid,
            "input": input,
            "voice": voice,
            "response_format": response_format,
            "speed": speed,
        }
        response = requests.post(url, json=params, headers=self.auth_headers)
        if response.status_code != 200:
            raise RuntimeError(
                f"Failed to speech the text, detail: {_get_error_string(response)}"
            )

        return response.content


class Client:
    def __init__(self, base_url, api_key: Optional[str] = None):
        self.base_url = base_url
        self._headers: Dict[str, str] = {}
        self._cluster_authed = False
        self._check_cluster_authenticated()
        if api_key is not None and self._cluster_authed:
            self._headers["Authorization"] = f"Bearer {api_key}"

    def _set_token(self, token: Optional[str]):
        if not self._cluster_authed or token is None:
            return
        self._headers["Authorization"] = f"Bearer {token}"

    def _get_token(self) -> Optional[str]:
        return (
            str(self._headers["Authorization"]).replace("Bearer ", "")
            if "Authorization" in self._headers
            else None
        )

    def _check_cluster_authenticated(self):
        url = f"{self.base_url}/v1/cluster/auth"
        response = requests.get(url)
        # compatible with old version of xinference
        if response.status_code == 404:
            self._cluster_authed = False
        else:
            if response.status_code != 200:
                raise RuntimeError(
                    f"Failed to get cluster information, detail: {response.json()['detail']}"
                )
            response_data = response.json()
            self._cluster_authed = bool(response_data["auth"])

    def vllm_models(self) -> Dict[str, Any]:
        url = f"{self.base_url}/v1/models/vllm-supported"
        response = requests.get(url, headers=self._headers)
        if response.status_code != 200:
            raise RuntimeError(
                f"Failed to fetch VLLM models. detail: {response.json()['detail']}"
            )

        try:
            return response.json()
        except Exception as e:
            raise RuntimeError(f"Error parsing JSON response: {e}")

    def login(self, username: str, password: str):
        if not self._cluster_authed:
            return
        url = f"{self.base_url}/token"

        payload = {"username": username, "password": password}

        response = requests.post(url, json=payload)
        if response.status_code != 200:
            raise RuntimeError(f"Failed to login, detail: {response.json()['detail']}")

        response_data = response.json()
        # Only bearer token for now
        access_token = response_data["access_token"]
        self._headers["Authorization"] = f"Bearer {access_token}"

    def list_models(self) -> Dict[str, Dict[str, Any]]:
        """
        Retrieve the model specifications from the Server.

        Returns
        -------
        Dict[str, Dict[str, Any]]
            The collection of model specifications with their names on the server.

        """

        url = f"{self.base_url}/v1/models"

        response = requests.get(url, headers=self._headers)
        if response.status_code != 200:
            raise RuntimeError(
                f"Failed to list model, detail: {_get_error_string(response)}"
            )

        response_data = response.json()
        model_list = response_data["data"]
        return {item["id"]: item for item in model_list}

    def launch_model(
        self,
        model_name: str,
        model_type: str = "LLM",
        model_engine: Optional[str] = None,
        model_uid: Optional[str] = None,
        model_size_in_billions: Optional[Union[int, str, float]] = None,
        model_format: Optional[str] = None,
        quantization: Optional[str] = None,
        replica: int = 1,
        n_gpu: Optional[Union[int, str]] = "auto",
        peft_model_config: Optional[Dict] = None,
        request_limits: Optional[int] = None,
        worker_ip: Optional[str] = None,
        gpu_idx: Optional[Union[int, List[int]]] = None,
        **kwargs,
    ) -> str:
        """
        Launch the model based on the parameters on the server via RESTful APIs.

        Parameters
        ----------
        model_name: str
            The name of model.
        model_type: str
            type of model.
        model_engine: Optional[str]
            Specify the inference engine of the model when launching LLM.
        model_uid: str
            UID of model, auto generate a UUID if is None.
        model_size_in_billions: Optional[Union[int, str, float]]
            The size (in billions) of the model.
        model_format: Optional[str]
            The format of the model.
        quantization: Optional[str]
            The quantization of model.
        replica: Optional[int]
            The replica of model, default is 1.
        n_gpu: Optional[Union[int, str]],
            The number of GPUs used by the model, default is "auto".
            ``n_gpu=None`` means cpu only, ``n_gpu=auto`` lets the system automatically determine the best number of GPUs to use.
        peft_model_config: Optional[Dict]
            - "lora_list": A List of PEFT (Parameter-Efficient Fine-Tuning) model and path.
            - "image_lora_load_kwargs": A Dict of lora load parameters for image model
            - "image_lora_fuse_kwargs": A Dict of lora fuse parameters for image model
        request_limits: Optional[int]
            The number of request limits for this model, default is None.
            ``request_limits=None`` means no limits for this model.
        worker_ip: Optional[str]
            Specify the worker ip where the model is located in a distributed scenario.
        gpu_idx: Optional[Union[int, List[int]]]
            Specify the GPU index where the model is located.
        **kwargs:
            Any other parameters been specified.

        Returns
        -------
        str
            The unique model_uid for the launched model.

        """

        url = f"{self.base_url}/v1/models"

        # convert float to int or string since the RESTful API does not accept float.
        if isinstance(model_size_in_billions, float):
            model_size_in_billions = convert_float_to_int_or_str(model_size_in_billions)

        payload = {
            "model_uid": model_uid,
            "model_name": model_name,
            "model_engine": model_engine,
            "peft_model_config": peft_model_config,
            "model_type": model_type,
            "model_size_in_billions": model_size_in_billions,
            "model_format": model_format,
            "quantization": quantization,
            "replica": replica,
            "n_gpu": n_gpu,
            "request_limits": request_limits,
            "worker_ip": worker_ip,
            "gpu_idx": gpu_idx,
        }

        for key, value in kwargs.items():
            payload[str(key)] = value

        response = requests.post(url, json=payload, headers=self._headers)
        if response.status_code != 200:
            raise RuntimeError(
                f"Failed to launch model, detail: {_get_error_string(response)}"
            )

        response_data = response.json()
        return response_data["model_uid"]

    def terminate_model(self, model_uid: str):
        """
        Terminate the specific model running on the server.

        Parameters
        ----------
        model_uid: str
            The unique id that identify the model we want.

        Raises
        ------
        RuntimeError
            Report failure to get the wanted model with given model_uid. Provide details of failure through error message.

        """

        url = f"{self.base_url}/v1/models/{model_uid}"

        response = requests.delete(url, headers=self._headers)
        if response.status_code != 200:
            raise RuntimeError(
                f"Failed to terminate model, detail: {_get_error_string(response)}"
            )

    def _get_supervisor_internal_address(self):
        url = f"{self.base_url}/v1/address"
        response = requests.get(url, headers=self._headers)
        if response.status_code != 200:
            raise RuntimeError(f"Failed to get supervisor internal address")
        response_data = response.json()
        return response_data

    def get_model(self, model_uid: str) -> RESTfulModelHandle:
        """
        Launch the model based on the parameters on the server via RESTful APIs.

        Parameters
        ----------
        model_uid: str
            The unique id that identify the model.

        Returns
        -------
        ModelHandle
            The corresponding Model Handler based on the Model specified in the uid:
              - :obj:`xinference.client.handlers.ChatglmCppChatModelHandle` -> provide handle to ChatGLM Model
              - :obj:`xinference.client.handlers.GenerateModelHandle` -> provide handle to basic generate Model. e.g. Baichuan.
              - :obj:`xinference.client.handlers.ChatModelHandle` -> provide handle to chat Model. e.g. Baichuan-chat.


        Raises
        ------
        RuntimeError
            Report failure to get the wanted model with given model_uid. Provide details of failure through error message.

        """

        url = f"{self.base_url}/v1/models/{model_uid}"
        response = requests.get(url, headers=self._headers)
        if response.status_code != 200:
            raise RuntimeError(
                f"Failed to get the model description, detail: {_get_error_string(response)}"
            )
        desc = response.json()

        if desc["model_type"] == "LLM":
            if desc["model_format"] == "ggmlv3" and "chatglm" in desc["model_name"]:
                return RESTfulChatglmCppGenerateModelHandle(
                    model_uid, self.base_url, auth_headers=self._headers
                )
            elif "chat" in desc["model_ability"]:
                return RESTfulChatModelHandle(
                    model_uid, self.base_url, auth_headers=self._headers
                )
            elif "generate" in desc["model_ability"]:
                return RESTfulGenerateModelHandle(
                    model_uid, self.base_url, auth_headers=self._headers
                )
            else:
                raise ValueError(f"Unrecognized model ability: {desc['model_ability']}")
        elif desc["model_type"] == "embedding":
            return RESTfulEmbeddingModelHandle(
                model_uid, self.base_url, auth_headers=self._headers
            )
        elif desc["model_type"] == "image":
            return RESTfulImageModelHandle(
                model_uid, self.base_url, auth_headers=self._headers
            )
        elif desc["model_type"] == "rerank":
            return RESTfulRerankModelHandle(
                model_uid, self.base_url, auth_headers=self._headers
            )
        elif desc["model_type"] == "audio":
            return RESTfulAudioModelHandle(
                model_uid, self.base_url, auth_headers=self._headers
            )
        else:
            raise ValueError(f"Unknown model type:{desc['model_type']}")

    def describe_model(self, model_uid: str):
        """
        Get model information via RESTful APIs.

        Parameters
        ----------
        model_uid: str
            The unique id that identify the model.

        Returns
        -------
        dict
            A dictionary containing the following keys:

            - "model_type": str
               the type of the model determined by its function, e.g. "LLM" (Large Language Model)
            - "model_name": str
               the name of the specific LLM model family
            - "model_lang": List[str]
               the languages supported by the LLM model
            - "model_ability": List[str]
               the ability or capabilities of the LLM model
            - "model_description": str
               a detailed description of the LLM model
            - "model_format": str
               the format specification of the LLM model
            - "model_size_in_billions": int
               the size of the LLM model in billions
            - "quantization": str
               the quantization applied to the model
            - "revision": str
               the revision number of the LLM model specification
            - "context_length": int
               the maximum text length the LLM model can accommodate (include all input & output)

        Raises
        ------
        RuntimeError
            Report failure to get the wanted model with given model_uid. Provide details of failure through error message.

        """

        url = f"{self.base_url}/v1/models/{model_uid}"
        response = requests.get(url, headers=self._headers)
        if response.status_code != 200:
            raise RuntimeError(
                f"Failed to get the model description, detail: {_get_error_string(response)}"
            )
        return response.json()

    def register_model(self, model_type: str, model: str, persist: bool):
        """
        Register a custom model.

        Parameters
        ----------
        model_type: str
            The type of model.
        model: str
            The model definition. (refer to: https://inference.readthedocs.io/en/latest/models/custom.html)
        persist: bool


        Raises
        ------
        RuntimeError
            Report failure to register the custom model. Provide details of failure through error message.
        """
        url = f"{self.base_url}/v1/model_registrations/{model_type}"
        request_body = {"model": model, "persist": persist}
        response = requests.post(url, json=request_body, headers=self._headers)
        if response.status_code != 200:
            raise RuntimeError(
                f"Failed to register model, detail: {_get_error_string(response)}"
            )

        response_data = response.json()
        return response_data

    def unregister_model(self, model_type: str, model_name: str):
        """
        Unregister a custom model.

        Parameters
        ----------
        model_type: str
            The type of model.
        model_name: str
            The name of the model

        Raises
        ------
        RuntimeError
            Report failure to unregister the custom model. Provide details of failure through error message.
        """
        url = f"{self.base_url}/v1/model_registrations/{model_type}/{model_name}"
        response = requests.delete(url, headers=self._headers)
        if response.status_code != 200:
            raise RuntimeError(
                f"Failed to register model, detail: {_get_error_string(response)}"
            )

        response_data = response.json()
        return response_data

    def list_model_registrations(self, model_type: str) -> List[Dict[str, Any]]:
        """
        List models registered on the server.

        Parameters
        ----------
        model_type: str
            The type of the model.

        Returns
        -------
        List[Dict[str, Any]]
            The collection of registered models on the server.

        Raises
        ------
        RuntimeError
            Report failure to list model registration. Provide details of failure through error message.

        """
        url = f"{self.base_url}/v1/model_registrations/{model_type}"
        response = requests.get(url, headers=self._headers)
        if response.status_code != 200:
            raise RuntimeError(
                f"Failed to list model registration, detail: {_get_error_string(response)}"
            )

        response_data = response.json()
        return response_data

    def list_cached_models(self) -> List[Dict[Any, Any]]:
        """
        Get a list of cached models.

        Parameters
        ----------
        None

        Returns
        -------
        List[Dict[Any, Any]]
            The collection of cached models on the server.

        Raises
        ------
        RuntimeError
            Raised when the request fails, including the reason for the failure.
        """

        url = f"{self.base_url}/v1/cached/list_cached_models"
        response = requests.get(url, headers=self._headers)
        if response.status_code != 200:
            raise RuntimeError(
                f"Failed to list cached model, detail: {_get_error_string(response)}"
            )

        response_data = response.json()
        return response_data

    def get_model_registration(
        self, model_type: str, model_name: str
    ) -> Dict[str, Any]:
        """
        Get the model with the model type and model name registered on the server.

        Parameters
        ----------
        model_type: str
            The type of the model.

        model_name: str
            The name of the model.
        Returns
        -------
        List[Dict[str, Any]]
            The collection of registered models on the server.
        """
        url = f"{self.base_url}/v1/model_registrations/{model_type}/{model_name}"
        response = requests.get(url, headers=self._headers)
        if response.status_code != 200:
            raise RuntimeError(
                f"Failed to list model registration, detail: {_get_error_string(response)}"
            )

        response_data = response.json()
        return response_data

    def query_engine_by_model_name(self, model_name: str):
        """
        Get the engine parameters with the model name registered on the server.

        Parameters
        ----------
        model_name: str
            The name of the model.
        Returns
        -------
        Dict[str, List[Dict[str, Any]]]
            The supported engine parameters of registered models on the server.
        """
        url = f"{self.base_url}/v1/engines/{model_name}"
        response = requests.get(url, headers=self._headers)
        if response.status_code != 200:
            raise RuntimeError(
                f"Failed to query engine parameters by model name, detail: {_get_error_string(response)}"
            )

        response_data = response.json()
        return response_data

<<<<<<< HEAD
    def get_remove_cached_models(
        self, model_name: str, checked: bool = False
    ) -> Dict[str, Dict[str, str]]:
        """
        Get the cached models with the model name cached on the server.

        Parameters
        ----------
        model_name: str
            The name of the model.

        Returns
        -------
        Dict[str, Dict[str,str]]]
            Dictionary with keys "model_name" and values model_file_location.
        """
        url = f"{self.base_url}/v1/get_remove_cached_models/{model_name}"
        response = requests.get(url, headers=self._headers)
        if response.status_code != 200:
            raise RuntimeError(
                f"Failed to get paths by model name, detail: {_get_error_string(response)}"
            )

        response_data = response.json()
        return response_data

    def remove_cached_models(
        self, model_name: str, model_file_location: Dict[str, Dict[str, str]]
    ) -> str:
        """
        Remove the cached models with the model name cached on the server.

        Parameters
        ----------
        model_name: str
           The name of the model.
        model_file_location: Dict[str, Dict[str, str]]
            Dictionary with keys IP and values file_path.

        Returns
        -------
        str
            The response of the server.
        """
        url = f"{self.base_url}/v1/remove_cached_models/{model_name}"
        payload = model_file_location
        response = requests.post(url, headers=self._headers, json=payload)
        if response.status_code != 200:
            raise RuntimeError(
                f"Failed to remove cached models, detail: {_get_error_string(response)}"
=======
    def abort_request(self, model_uid: str, request_id: str):
        """
        Abort a request.
        Abort a submitted request. If the request is finished or not found, this method will be a no-op.
        Currently, this interface is only supported when batching is enabled for models on transformers backend.

        Parameters
        ----------
        model_uid: str
            Model uid.
        request_id: str
            Request id.
        Returns
        -------
        Dict
            Return empty dict.
        """
        url = f"{self.base_url}/v1/models/{model_uid}/requests/{request_id}/abort"
        response = requests.post(url, headers=self._headers)
        if response.status_code != 200:
            raise RuntimeError(
                f"Failed to abort request, detail: {_get_error_string(response)}"
>>>>>>> f1d0a307
            )

        response_data = response.json()
        return response_data<|MERGE_RESOLUTION|>--- conflicted
+++ resolved
@@ -1225,58 +1225,6 @@
         response_data = response.json()
         return response_data
 
-<<<<<<< HEAD
-    def get_remove_cached_models(
-        self, model_name: str, checked: bool = False
-    ) -> Dict[str, Dict[str, str]]:
-        """
-        Get the cached models with the model name cached on the server.
-
-        Parameters
-        ----------
-        model_name: str
-            The name of the model.
-
-        Returns
-        -------
-        Dict[str, Dict[str,str]]]
-            Dictionary with keys "model_name" and values model_file_location.
-        """
-        url = f"{self.base_url}/v1/get_remove_cached_models/{model_name}"
-        response = requests.get(url, headers=self._headers)
-        if response.status_code != 200:
-            raise RuntimeError(
-                f"Failed to get paths by model name, detail: {_get_error_string(response)}"
-            )
-
-        response_data = response.json()
-        return response_data
-
-    def remove_cached_models(
-        self, model_name: str, model_file_location: Dict[str, Dict[str, str]]
-    ) -> str:
-        """
-        Remove the cached models with the model name cached on the server.
-
-        Parameters
-        ----------
-        model_name: str
-           The name of the model.
-        model_file_location: Dict[str, Dict[str, str]]
-            Dictionary with keys IP and values file_path.
-
-        Returns
-        -------
-        str
-            The response of the server.
-        """
-        url = f"{self.base_url}/v1/remove_cached_models/{model_name}"
-        payload = model_file_location
-        response = requests.post(url, headers=self._headers, json=payload)
-        if response.status_code != 200:
-            raise RuntimeError(
-                f"Failed to remove cached models, detail: {_get_error_string(response)}"
-=======
     def abort_request(self, model_uid: str, request_id: str):
         """
         Abort a request.
@@ -1299,7 +1247,6 @@
         if response.status_code != 200:
             raise RuntimeError(
                 f"Failed to abort request, detail: {_get_error_string(response)}"
->>>>>>> f1d0a307
             )
 
         response_data = response.json()
