# Copyright 2022-2023 XProbe Inc.
#
# Licensed under the Apache License, Version 2.0 (the "License");
# you may not use this file except in compliance with the License.
# You may obtain a copy of the License at
#
#      http://www.apache.org/licenses/LICENSE-2.0
#
# Unless required by applicable law or agreed to in writing, software
# distributed under the License is distributed on an "AS IS" BASIS,
# WITHOUT WARRANTIES OR CONDITIONS OF ANY KIND, either express or implied.
# See the License for the specific language governing permissions and
# limitations under the License.

import asyncio
import inspect
import json
import logging
import multiprocessing
import os
import pprint
import sys
import time
import warnings
from typing import Any, Dict, List, Optional, Union

import gradio as gr
import xoscar as xo
from aioprometheus import REGISTRY, MetricsMiddleware
from aioprometheus.asgi.starlette import metrics
from fastapi import (
    APIRouter,
    FastAPI,
    File,
    Form,
    HTTPException,
    Query,
    Request,
    Response,
    Security,
    UploadFile,
)
from fastapi.middleware.cors import CORSMiddleware
from fastapi.responses import JSONResponse
from fastapi.staticfiles import StaticFiles
from PIL import Image
from sse_starlette.sse import EventSourceResponse
from starlette.responses import JSONResponse as StarletteJSONResponse
from starlette.responses import RedirectResponse
from uvicorn import Config, Server
from xoscar.utils import get_next_port

from .._compat import BaseModel, Field
from .._version import get_versions
from ..constants import XINFERENCE_DEFAULT_ENDPOINT_PORT
from ..core.event import Event, EventCollectorActor, EventType
from ..core.supervisor import SupervisorActor
from ..core.utils import json_dumps
from ..types import (
    SPECIAL_TOOL_PROMPT,
    ChatCompletion,
    ChatCompletionMessage,
    Completion,
    CreateChatCompletion,
    CreateCompletion,
    ImageList,
    PeftModelConfig,
    max_tokens_field,
)
from .oauth2.auth_service import AuthService
from .oauth2.types import LoginUserForm

logger = logging.getLogger(__name__)


class JSONResponse(StarletteJSONResponse):  # type: ignore # noqa: F811
    def render(self, content: Any) -> bytes:
        return json_dumps(content)


class CreateCompletionRequest(CreateCompletion):
    class Config:
        schema_extra = {
            "example": {
                "prompt": "\n\n### Instructions:\nWhat is the capital of France?\n\n### Response:\n",
                "stop": ["\n", "###"],
            }
        }


class CreateEmbeddingRequest(BaseModel):
    model: str
    input: Union[str, List[str], List[int], List[List[int]]] = Field(
        description="The input to embed."
    )
    user: Optional[str] = None

    class Config:
        schema_extra = {
            "example": {
                "input": "The food was delicious and the waiter...",
            }
        }


class RerankRequest(BaseModel):
    model: str
    query: str
    documents: List[str]
    top_n: Optional[int] = None
    return_documents: Optional[bool] = False
    max_chunks_per_doc: Optional[int] = None


class TextToImageRequest(BaseModel):
    model: str
    prompt: Union[str, List[str]] = Field(description="The input to embed.")
    n: Optional[int] = 1
    response_format: Optional[str] = "url"
    size: Optional[str] = "1024*1024"
    kwargs: Optional[str] = None
    user: Optional[str] = None


class RegisterModelRequest(BaseModel):
    model: str
    persist: bool


class BuildGradioInterfaceRequest(BaseModel):
    model_type: str
    model_name: str
    model_size_in_billions: int
    model_format: str
    quantization: str
    context_length: int
    model_ability: List[str]
    model_description: str
    model_lang: List[str]


class BuildGradioImageInterfaceRequest(BaseModel):
    model_type: str
    model_name: str
    model_family: str
    model_id: str
    controlnet: Union[None, List[Dict[str, Union[str, None]]]]
    model_revision: str


class RESTfulAPI:
    def __init__(
        self,
        supervisor_address: str,
        host: str,
        port: int,
        auth_config_file: Optional[str] = None,
    ):
        super().__init__()
        self._supervisor_address = supervisor_address
        self._host = host
        self._port = port
        self._supervisor_ref = None
        self._event_collector_ref = None
        self._auth_service = AuthService(auth_config_file)
        self._router = APIRouter()
        self._app = FastAPI()

    def is_authenticated(self):
        return False if self._auth_service.config is None else True

    @staticmethod
    def handle_request_limit_error(e: Exception):
        if "Rate limit reached" in str(e):
            raise HTTPException(status_code=429, detail=str(e))

    async def _get_supervisor_ref(self) -> xo.ActorRefType[SupervisorActor]:
        if self._supervisor_ref is None:
            self._supervisor_ref = await xo.actor_ref(
                address=self._supervisor_address, uid=SupervisorActor.uid()
            )
        return self._supervisor_ref

    async def _get_event_collector_ref(self) -> xo.ActorRefType[EventCollectorActor]:
        if self._event_collector_ref is None:
            self._event_collector_ref = await xo.actor_ref(
                address=self._supervisor_address, uid=EventCollectorActor.uid()
            )
        return self._event_collector_ref

    async def _report_error_event(self, model_uid: str, content: str):
        try:
            event_collector_ref = await self._get_event_collector_ref()
            await event_collector_ref.report_event(
                model_uid,
                Event(
                    event_type=EventType.ERROR,
                    event_ts=int(time.time()),
                    event_content=content,
                ),
            )
        except Exception:
            logger.exception(
                "Report error event failed, model: %s, content: %s", model_uid, content
            )

    async def login_for_access_token(self, request: Request) -> JSONResponse:
        form_data = LoginUserForm.parse_obj(await request.json())
        result = self._auth_service.generate_token_for_user(
            form_data.username, form_data.password
        )
        return JSONResponse(content=result)

    async def is_cluster_authenticated(self) -> JSONResponse:
        return JSONResponse(content={"auth": self.is_authenticated()})

    def serve(self, logging_conf: Optional[dict] = None):
        self._app.add_middleware(
            CORSMiddleware,
            allow_origins=["*"],
            allow_credentials=True,
            allow_methods=["*"],
            allow_headers=["*"],
        )

        # internal interface
        self._router.add_api_route("/status", self.get_status, methods=["GET"])
        # conflict with /v1/models/{model_uid} below, so register this first
        self._router.add_api_route(
            "/v1/models/prompts", self._get_builtin_prompts, methods=["GET"]
        )
        self._router.add_api_route(
            "/v1/models/families", self._get_builtin_families, methods=["GET"]
        )
        self._router.add_api_route(
            "/v1/models/vllm-supported",
            self.list_vllm_supported_model_families,
            methods=["GET"],
        )
        self._router.add_api_route(
            "/v1/cluster/info", self.get_cluster_device_info, methods=["GET"]
        )
        self._router.add_api_route(
            "/v1/cluster/version", self.get_cluster_version, methods=["GET"]
        )
        self._router.add_api_route(
            "/v1/cluster/devices", self._get_devices_count, methods=["GET"]
        )
        self._router.add_api_route("/v1/address", self.get_address, methods=["GET"])

        # user interface
        self._router.add_api_route(
            "/v1/ui/{model_uid}",
            self.build_gradio_interface,
            methods=["POST"],
            dependencies=(
                [Security(self._auth_service, scopes=["models:read"])]
                if self.is_authenticated()
                else None
            ),
        )
        self._router.add_api_route(
            "/v1/ui/images/{model_uid}",
            self.build_gradio_images_interface,
            methods=["POST"],
            dependencies=(
                [Security(self._auth_service, scopes=["models:read"])]
                if self.is_authenticated()
                else None
            ),
        )
        self._router.add_api_route(
            "/token", self.login_for_access_token, methods=["POST"]
        )
        self._router.add_api_route(
            "/v1/cluster/auth", self.is_cluster_authenticated, methods=["GET"]
        )
        self._router.add_api_route(
            "/v1/engines/{model_name}",
            self.query_engines_by_model_name,
            methods=["GET"],
            dependencies=(
                [Security(self._auth_service, scopes=["models:list"])]
                if self.is_authenticated()
                else None
            ),
        )
        # running instances
        self._router.add_api_route(
            "/v1/models/instances",
            self.get_instance_info,
            methods=["GET"],
            dependencies=(
                [Security(self._auth_service, scopes=["models:list"])]
                if self.is_authenticated()
                else None
            ),
        )
        self._router.add_api_route(
            "/v1/models/{model_type}/{model_name}/versions",
            self.get_model_versions,
            methods=["GET"],
            dependencies=(
                [Security(self._auth_service, scopes=["models:list"])]
                if self.is_authenticated()
                else None
            ),
        )
        self._router.add_api_route(
            "/v1/models",
            self.list_models,
            methods=["GET"],
            dependencies=(
                [Security(self._auth_service, scopes=["models:list"])]
                if self.is_authenticated()
                else None
            ),
        )

        self._router.add_api_route(
            "/v1/models/{model_uid}",
            self.describe_model,
            methods=["GET"],
            dependencies=(
                [Security(self._auth_service, scopes=["models:list"])]
                if self.is_authenticated()
                else None
            ),
        )
        self._router.add_api_route(
            "/v1/models/{model_uid}/events",
            self.get_model_events,
            methods=["GET"],
            dependencies=(
                [Security(self._auth_service, scopes=["models:read"])]
                if self.is_authenticated()
                else None
            ),
        )
        self._router.add_api_route(
            "/v1/models/instance",
            self.launch_model_by_version,
            methods=["POST"],
            dependencies=(
                [Security(self._auth_service, scopes=["models:start"])]
                if self.is_authenticated()
                else None
            ),
        )
        self._router.add_api_route(
            "/v1/models",
            self.launch_model,
            methods=["POST"],
            dependencies=(
                [Security(self._auth_service, scopes=["models:start"])]
                if self.is_authenticated()
                else None
            ),
        )
        self._router.add_api_route(
            "/v1/models/{model_uid}",
            self.terminate_model,
            methods=["DELETE"],
            dependencies=(
                [Security(self._auth_service, scopes=["models:stop"])]
                if self.is_authenticated()
                else None
            ),
        )
        self._router.add_api_route(
            "/v1/completions",
            self.create_completion,
            methods=["POST"],
            response_model=Completion,
            dependencies=(
                [Security(self._auth_service, scopes=["models:read"])]
                if self.is_authenticated()
                else None
            ),
        )
        self._router.add_api_route(
            "/v1/embeddings",
            self.create_embedding,
            methods=["POST"],
            dependencies=(
                [Security(self._auth_service, scopes=["models:read"])]
                if self.is_authenticated()
                else None
            ),
        )
        self._router.add_api_route(
            "/v1/rerank",
            self.rerank,
            methods=["POST"],
            dependencies=(
                [Security(self._auth_service, scopes=["models:read"])]
                if self.is_authenticated()
                else None
            ),
        )
        self._router.add_api_route(
            "/v1/audio/transcriptions",
            self.create_transcriptions,
            methods=["POST"],
            dependencies=(
                [Security(self._auth_service, scopes=["models:read"])]
                if self.is_authenticated()
                else None
            ),
        )
        self._router.add_api_route(
            "/v1/audio/translations",
            self.create_translations,
            methods=["POST"],
            dependencies=(
                [Security(self._auth_service, scopes=["models:read"])]
                if self.is_authenticated()
                else None
            ),
        )
        self._router.add_api_route(
            "/v1/images/generations",
            self.create_images,
            methods=["POST"],
            response_model=ImageList,
            dependencies=(
                [Security(self._auth_service, scopes=["models:read"])]
                if self.is_authenticated()
                else None
            ),
        )
        self._router.add_api_route(
            "/v1/images/variations",
            self.create_variations,
            methods=["POST"],
            response_model=ImageList,
            dependencies=(
                [Security(self._auth_service, scopes=["models:read"])]
                if self.is_authenticated()
                else None
            ),
        )
        self._router.add_api_route(
            "/v1/chat/completions",
            self.create_chat_completion,
            methods=["POST"],
            response_model=ChatCompletion,
            dependencies=(
                [Security(self._auth_service, scopes=["models:read"])]
                if self.is_authenticated()
                else None
            ),
        )

        # for custom models
        self._router.add_api_route(
            "/v1/model_registrations/{model_type}",
            self.register_model,
            methods=["POST"],
            dependencies=(
                [Security(self._auth_service, scopes=["models:register"])]
                if self.is_authenticated()
                else None
            ),
        )
        self._router.add_api_route(
            "/v1/model_registrations/{model_type}/{model_name}",
            self.unregister_model,
            methods=["DELETE"],
            dependencies=(
                [Security(self._auth_service, scopes=["models:unregister"])]
                if self.is_authenticated()
                else None
            ),
        )
        self._router.add_api_route(
            "/v1/model_registrations/{model_type}",
            self.list_model_registrations,
            methods=["GET"],
            dependencies=(
                [Security(self._auth_service, scopes=["models:list"])]
                if self.is_authenticated()
                else None
            ),
        )
        self._router.add_api_route(
            "/v1/model_registrations/{model_type}/{model_name}",
            self.get_model_registrations,
            methods=["GET"],
            dependencies=(
                [Security(self._auth_service, scopes=["models:list"])]
                if self.is_authenticated()
                else None
            ),
        )
        self._router.add_api_route(
<<<<<<< HEAD
            "/v1/get_remove_cached_models/{model_name}",
            self.get_remove_cached_models,
=======
            "/v1/cached/list_cached_models",
            self.list_cached_models,
>>>>>>> 568f722a
            methods=["GET"],
            dependencies=(
                [Security(self._auth_service, scopes=["models:list"])]
                if self.is_authenticated()
                else None
            ),
        )
<<<<<<< HEAD
        self._router.add_api_route(
            "/v1/remove_cached_models/{model_name}",
            self.remove_cached_models,
            methods=["POST"],
            dependencies=(
                [Security(self._auth_service, scopes=["models:list"])]
                if self.is_authenticated()
                else None
            ),
        )
=======
>>>>>>> 568f722a

        # Clear the global Registry for the MetricsMiddleware, or
        # the MetricsMiddleware will register duplicated metrics if the port
        # conflict (This serve method run more than once).
        REGISTRY.clear()
        self._app.add_middleware(MetricsMiddleware)
        self._app.include_router(self._router)
        self._app.add_route("/metrics", metrics)

        # Check all the routes returns Response.
        # This is to avoid `jsonable_encoder` performance issue:
        # https://github.com/xorbitsai/inference/issues/647
        invalid_routes = []
        try:
            for router in self._router.routes:
                return_annotation = router.endpoint.__annotations__.get("return")
                if not inspect.isclass(return_annotation) or not issubclass(
                    return_annotation, Response
                ):
                    invalid_routes.append(
                        (router.path, router.endpoint, return_annotation)
                    )
        except Exception:
            pass  # In case that some Python version does not have __annotations__
        if invalid_routes:
            raise Exception(
                f"The return value type of the following routes is not Response:\n"
                f"{pprint.pformat(invalid_routes)}"
            )

        class SPAStaticFiles(StaticFiles):
            async def get_response(self, path: str, scope):
                response = await super().get_response(path, scope)
                if response.status_code == 404:
                    response = await super().get_response(".", scope)
                return response

        try:
            package_file_path = __import__("xinference").__file__
            assert package_file_path is not None
            lib_location = os.path.abspath(os.path.dirname(package_file_path))
            ui_location = os.path.join(lib_location, "web/ui/build/")
        except ImportError as e:
            raise ImportError(f"Xinference is imported incorrectly: {e}")

        if os.path.exists(ui_location):

            @self._app.get("/")
            def read_main():
                response = RedirectResponse(url="/ui/")
                return response

            self._app.mount(
                "/ui/",
                SPAStaticFiles(directory=ui_location, html=True),
            )
        else:
            warnings.warn(
                f"""
            Xinference ui is not built at expected directory: {ui_location}
            To resolve this warning, navigate to {os.path.join(lib_location, "web/ui/")}
            And build the Xinference ui by running "npm run build"
            """
            )

        config = Config(
            app=self._app, host=self._host, port=self._port, log_config=logging_conf
        )
        server = Server(config)
        server.run()

    async def _get_builtin_prompts(self) -> JSONResponse:
        """
        For internal usage
        """
        try:
            data = await (await self._get_supervisor_ref()).get_builtin_prompts()
            return JSONResponse(content=data)
        except Exception as e:
            logger.error(e, exc_info=True)
            raise HTTPException(status_code=500, detail=str(e))

    async def _get_builtin_families(self) -> JSONResponse:
        """
        For internal usage
        """
        try:
            data = await (await self._get_supervisor_ref()).get_builtin_families()
            return JSONResponse(content=data)
        except Exception as e:
            logger.error(e, exc_info=True)
            raise HTTPException(status_code=500, detail=str(e))

    async def _get_devices_count(self) -> JSONResponse:
        """
        For internal usage
        """
        try:
            data = await (await self._get_supervisor_ref()).get_devices_count()
            return JSONResponse(content=data)
        except Exception as e:
            logger.error(e, exc_info=True)
            raise HTTPException(status_code=500, detail=str(e))

    async def get_status(self) -> JSONResponse:
        try:
            data = await (await self._get_supervisor_ref()).get_status()
            return JSONResponse(content=data)
        except Exception as e:
            logger.error(e, exc_info=True)
            raise HTTPException(status_code=500, detail=str(e))

    async def list_models(self) -> JSONResponse:
        try:
            models = await (await self._get_supervisor_ref()).list_models()

            model_list = []
            for model_id, model_info in models.items():
                model_list.append(
                    {
                        "id": model_id,
                        "object": "model",
                        "created": 0,
                        "owned_by": "xinference",
                        **model_info,
                    }
                )
            response = {"object": "list", "data": model_list}

            return JSONResponse(content=response)
        except Exception as e:
            logger.error(e, exc_info=True)
            raise HTTPException(status_code=500, detail=str(e))

    async def describe_model(self, model_uid: str) -> JSONResponse:
        try:
            data = await (await self._get_supervisor_ref()).describe_model(model_uid)
            return JSONResponse(content=data)
        except ValueError as ve:
            logger.error(str(ve), exc_info=True)
            raise HTTPException(status_code=400, detail=str(ve))

        except Exception as e:
            logger.error(e, exc_info=True)
            raise HTTPException(status_code=500, detail=str(e))

    async def launch_model(
        self, request: Request, wait_ready: bool = Query(True)
    ) -> JSONResponse:
        payload = await request.json()
        model_uid = payload.get("model_uid")
        model_name = payload.get("model_name")
        model_engine = payload.get("model_engine")
        model_size_in_billions = payload.get("model_size_in_billions")
        model_format = payload.get("model_format")
        quantization = payload.get("quantization")
        model_type = payload.get("model_type", "LLM")
        replica = payload.get("replica", 1)
        n_gpu = payload.get("n_gpu", "auto")
        request_limits = payload.get("request_limits", None)
        peft_model_config = payload.get("peft_model_config", None)
        worker_ip = payload.get("worker_ip", None)
        gpu_idx = payload.get("gpu_idx", None)

        exclude_keys = {
            "model_uid",
            "model_name",
            "model_engine",
            "model_size_in_billions",
            "model_format",
            "quantization",
            "model_type",
            "replica",
            "n_gpu",
            "request_limits",
            "peft_model_config",
            "worker_ip",
            "gpu_idx",
        }

        kwargs = {
            key: value for key, value in payload.items() if key not in exclude_keys
        }

        if not model_name:
            raise HTTPException(
                status_code=400,
                detail="Invalid input. Please specify the `model_name` field.",
            )
        if not model_engine and model_type == "LLM":
            raise HTTPException(
                status_code=400,
                detail="Invalid input. Please specify the `model_engine` field.",
            )

        if isinstance(gpu_idx, int):
            gpu_idx = [gpu_idx]
        if gpu_idx:
            if len(gpu_idx) % replica:
                raise HTTPException(
                    status_code=400,
                    detail="Invalid input. Allocated gpu must be a multiple of replica.",
                )

        if peft_model_config is not None:
            peft_model_config = PeftModelConfig.from_dict(peft_model_config)
        else:
            peft_model_config = None

        try:
            model_uid = await (await self._get_supervisor_ref()).launch_builtin_model(
                model_uid=model_uid,
                model_name=model_name,
                model_engine=model_engine,
                model_size_in_billions=model_size_in_billions,
                model_format=model_format,
                quantization=quantization,
                model_type=model_type,
                replica=replica,
                n_gpu=n_gpu,
                request_limits=request_limits,
                wait_ready=wait_ready,
                peft_model_config=peft_model_config,
                worker_ip=worker_ip,
                gpu_idx=gpu_idx,
                **kwargs,
            )

        except ValueError as ve:
            logger.error(str(ve), exc_info=True)
            raise HTTPException(status_code=400, detail=str(ve))
        except RuntimeError as re:
            logger.error(str(re), exc_info=True)
            raise HTTPException(status_code=503, detail=str(re))
        except Exception as e:
            logger.error(str(e), exc_info=True)
            raise HTTPException(status_code=500, detail=str(e))

        return JSONResponse(content={"model_uid": model_uid})

    async def get_instance_info(
        self,
        model_name: Optional[str] = Query(None),
        model_uid: Optional[str] = Query(None),
    ) -> JSONResponse:
        try:
            infos = await (await self._get_supervisor_ref()).get_instance_info(
                model_name, model_uid
            )
        except Exception as e:
            logger.error(str(e), exc_info=True)
            raise HTTPException(status_code=500, detail=str(e))
        return JSONResponse(content=infos)

    async def launch_model_by_version(
        self, request: Request, wait_ready: bool = Query(True)
    ) -> JSONResponse:
        payload = await request.json()
        model_uid = payload.get("model_uid")
        model_engine = payload.get("model_engine")
        model_type = payload.get("model_type")
        model_version = payload.get("model_version")
        replica = payload.get("replica", 1)
        n_gpu = payload.get("n_gpu", "auto")

        try:
            model_uid = await (
                await self._get_supervisor_ref()
            ).launch_model_by_version(
                model_uid=model_uid,
                model_engine=model_engine,
                model_type=model_type,
                model_version=model_version,
                replica=replica,
                n_gpu=n_gpu,
                wait_ready=wait_ready,
            )
        except Exception as e:
            logger.error(str(e), exc_info=True)
            raise HTTPException(status_code=500, detail=str(e))
        return JSONResponse(content={"model_uid": model_uid})

    async def get_model_versions(
        self, model_type: str, model_name: str
    ) -> JSONResponse:
        try:
            content = await (await self._get_supervisor_ref()).get_model_versions(
                model_type, model_name
            )
            return JSONResponse(content=content)
        except Exception as e:
            logger.error(e, exc_info=True)
            raise HTTPException(status_code=500, detail=str(e))

    async def build_gradio_interface(
        self, model_uid: str, request: Request
    ) -> JSONResponse:
        """
        Separate build_interface with launch_model
        build_interface requires RESTful Client for API calls
        but calling API in async function does not return
        """
        payload = await request.json()
        body = BuildGradioInterfaceRequest.parse_obj(payload)
        assert self._app is not None
        assert body.model_type == "LLM"

        # asyncio.Lock() behaves differently in 3.9 than 3.10+
        # A event loop is required in 3.9 but not 3.10+
        if sys.version_info < (3, 10):
            try:
                asyncio.get_event_loop()
            except RuntimeError:
                warnings.warn(
                    "asyncio.Lock() requires an event loop in Python 3.9"
                    + "a placeholder event loop has been created"
                )
                asyncio.set_event_loop(asyncio.new_event_loop())

        from ..core.chat_interface import GradioInterface

        try:
            access_token = request.headers.get("Authorization")
            internal_host = "localhost" if self._host == "0.0.0.0" else self._host
            interface = GradioInterface(
                endpoint=f"http://{internal_host}:{self._port}",
                model_uid=model_uid,
                model_name=body.model_name,
                model_size_in_billions=body.model_size_in_billions,
                model_type=body.model_type,
                model_format=body.model_format,
                quantization=body.quantization,
                context_length=body.context_length,
                model_ability=body.model_ability,
                model_description=body.model_description,
                model_lang=body.model_lang,
                access_token=access_token,
            ).build()
            gr.mount_gradio_app(self._app, interface, f"/{model_uid}")
        except ValueError as ve:
            logger.error(str(ve), exc_info=True)
            raise HTTPException(status_code=400, detail=str(ve))

        except Exception as e:
            logger.error(e, exc_info=True)
            raise HTTPException(status_code=500, detail=str(e))

        return JSONResponse(content={"model_uid": model_uid})

    async def build_gradio_images_interface(
        self, model_uid: str, request: Request
    ) -> JSONResponse:
        """
        Build a Gradio interface for image processing models.
        """
        payload = await request.json()
        body = BuildGradioImageInterfaceRequest.parse_obj(payload)
        assert self._app is not None
        assert body.model_type == "image"

        # asyncio.Lock() behaves differently in 3.9 than 3.10+
        # A event loop is required in 3.9 but not 3.10+
        if sys.version_info < (3, 10):
            try:
                asyncio.get_event_loop()
            except RuntimeError:
                warnings.warn(
                    "asyncio.Lock() requires an event loop in Python 3.9"
                    + "a placeholder event loop has been created"
                )
                asyncio.set_event_loop(asyncio.new_event_loop())

        from ..core.image_interface import ImageInterface

        try:
            access_token = request.headers.get("Authorization")
            internal_host = "localhost" if self._host == "0.0.0.0" else self._host
            interface = ImageInterface(
                endpoint=f"http://{internal_host}:{self._port}",
                model_uid=model_uid,
                model_family=body.model_family,
                model_name=body.model_name,
                model_id=body.model_id,
                model_revision=body.model_revision,
                controlnet=body.controlnet,
                access_token=access_token,
            ).build()

            gr.mount_gradio_app(self._app, interface, f"/{model_uid}")
        except ValueError as ve:
            logger.error(str(ve), exc_info=True)
            raise HTTPException(status_code=400, detail=str(ve))

        except Exception as e:
            logger.error(e, exc_info=True)
            raise HTTPException(status_code=500, detail=str(e))

        return JSONResponse(content={"model_uid": model_uid})

    async def terminate_model(self, model_uid: str) -> JSONResponse:
        try:
            assert self._app is not None
            await (await self._get_supervisor_ref()).terminate_model(model_uid)
            self._app.router.routes = [
                route
                for route in self._app.router.routes
                if not (
                    hasattr(route, "path")
                    and isinstance(route.path, str)
                    and route.path == "/" + model_uid
                )
            ]
        except ValueError as ve:
            logger.error(str(ve), exc_info=True)
            raise HTTPException(status_code=400, detail=str(ve))
        except Exception as e:
            logger.error(e, exc_info=True)
            raise HTTPException(status_code=500, detail=str(e))
        return JSONResponse(content=None)

    async def get_address(self) -> JSONResponse:
        return JSONResponse(content=self._supervisor_address)

    async def create_completion(self, request: Request) -> Response:
        body = CreateCompletionRequest.parse_obj(await request.json())
        exclude = {
            "prompt",
            "model",
            "n",
            "best_of",
            "logit_bias",
            "logit_bias_type",
            "user",
        }
        kwargs = body.dict(exclude_unset=True, exclude=exclude)

        # TODO: Decide if this default value override is necessary #1061
        if body.max_tokens is None:
            kwargs["max_tokens"] = max_tokens_field.default

        if body.logit_bias is not None:
            raise HTTPException(status_code=501, detail="Not implemented")

        model_uid = body.model

        try:
            model = await (await self._get_supervisor_ref()).get_model(model_uid)
        except ValueError as ve:
            logger.error(str(ve), exc_info=True)
            await self._report_error_event(model_uid, str(ve))
            raise HTTPException(status_code=400, detail=str(ve))

        except Exception as e:
            logger.error(e, exc_info=True)
            await self._report_error_event(model_uid, str(e))
            raise HTTPException(status_code=500, detail=str(e))

        if body.stream:

            async def stream_results():
                iterator = None
                try:
                    try:
                        iterator = await model.generate(body.prompt, kwargs)
                    except RuntimeError as re:
                        self.handle_request_limit_error(re)
                    async for item in iterator:
                        yield item
                except asyncio.CancelledError:
                    logger.info(
                        f"Disconnected from client (via refresh/close) {request.client} during generate."
                    )
                    return
                except Exception as ex:
                    logger.exception("Completion stream got an error: %s", ex)
                    await self._report_error_event(model_uid, str(ex))
                    # https://github.com/openai/openai-python/blob/e0aafc6c1a45334ac889fe3e54957d309c3af93f/src/openai/_streaming.py#L107
                    yield dict(data=json.dumps({"error": str(ex)}))
                    return

            return EventSourceResponse(stream_results())
        else:
            try:
                data = await model.generate(body.prompt, kwargs)
                return Response(data, media_type="application/json")
            except Exception as e:
                logger.error(e, exc_info=True)
                await self._report_error_event(model_uid, str(e))
                self.handle_request_limit_error(e)
                raise HTTPException(status_code=500, detail=str(e))

    async def create_embedding(self, request: Request) -> Response:
        payload = await request.json()
        body = CreateEmbeddingRequest.parse_obj(payload)
        model_uid = body.model
        exclude = {
            "model",
            "input",
            "user",
            "encoding_format",
        }
        kwargs = {key: value for key, value in payload.items() if key not in exclude}

        try:
            model = await (await self._get_supervisor_ref()).get_model(model_uid)
        except ValueError as ve:
            logger.error(str(ve), exc_info=True)
            await self._report_error_event(model_uid, str(ve))
            raise HTTPException(status_code=400, detail=str(ve))
        except Exception as e:
            logger.error(e, exc_info=True)
            await self._report_error_event(model_uid, str(e))
            raise HTTPException(status_code=500, detail=str(e))

        try:
            embedding = await model.create_embedding(body.input, **kwargs)
            return Response(embedding, media_type="application/json")
        except RuntimeError as re:
            logger.error(re, exc_info=True)
            await self._report_error_event(model_uid, str(re))
            self.handle_request_limit_error(re)
            raise HTTPException(status_code=400, detail=str(re))
        except Exception as e:
            logger.error(e, exc_info=True)
            await self._report_error_event(model_uid, str(e))
            raise HTTPException(status_code=500, detail=str(e))

    async def rerank(self, request: Request) -> Response:
        payload = await request.json()
        body = RerankRequest.parse_obj(payload)
        model_uid = body.model
        kwargs = {
            key: value
            for key, value in payload.items()
            if key not in RerankRequest.__annotations__.keys()
        }

        try:
            model = await (await self._get_supervisor_ref()).get_model(model_uid)
        except ValueError as ve:
            logger.error(str(ve), exc_info=True)
            await self._report_error_event(model_uid, str(ve))
            raise HTTPException(status_code=400, detail=str(ve))
        except Exception as e:
            logger.error(e, exc_info=True)
            await self._report_error_event(model_uid, str(e))
            raise HTTPException(status_code=500, detail=str(e))

        try:
            scores = await model.rerank(
                body.documents,
                body.query,
                top_n=body.top_n,
                max_chunks_per_doc=body.max_chunks_per_doc,
                return_documents=body.return_documents,
                **kwargs,
            )
            return Response(scores, media_type="application/json")
        except RuntimeError as re:
            logger.error(re, exc_info=True)
            await self._report_error_event(model_uid, str(re))
            self.handle_request_limit_error(re)
            raise HTTPException(status_code=400, detail=str(re))
        except Exception as e:
            logger.error(e, exc_info=True)
            await self._report_error_event(model_uid, str(e))
            raise HTTPException(status_code=500, detail=str(e))

    async def create_transcriptions(
        self,
        request: Request,
        model: str = Form(...),
        file: UploadFile = File(media_type="application/octet-stream"),
        language: Optional[str] = Form(None),
        prompt: Optional[str] = Form(None),
        response_format: Optional[str] = Form("json"),
        temperature: Optional[float] = Form(0),
        kwargs: Optional[str] = Form(None),
    ) -> Response:
        form = await request.form()
        timestamp_granularities = form.get("timestamp_granularities[]")
        if timestamp_granularities:
            timestamp_granularities = [timestamp_granularities]
        model_uid = model
        try:
            model_ref = await (await self._get_supervisor_ref()).get_model(model_uid)
        except ValueError as ve:
            logger.error(str(ve), exc_info=True)
            await self._report_error_event(model_uid, str(ve))
            raise HTTPException(status_code=400, detail=str(ve))
        except Exception as e:
            logger.error(e, exc_info=True)
            await self._report_error_event(model_uid, str(e))
            raise HTTPException(status_code=500, detail=str(e))

        try:
            if kwargs is not None:
                parsed_kwargs = json.loads(kwargs)
            else:
                parsed_kwargs = {}
            transcription = await model_ref.transcriptions(
                audio=await file.read(),
                language=language,
                prompt=prompt,
                response_format=response_format,
                temperature=temperature,
                timestamp_granularities=timestamp_granularities,
                **parsed_kwargs,
            )
            return Response(content=transcription, media_type="application/json")
        except RuntimeError as re:
            logger.error(re, exc_info=True)
            await self._report_error_event(model_uid, str(re))
            raise HTTPException(status_code=400, detail=str(re))
        except Exception as e:
            logger.error(e, exc_info=True)
            await self._report_error_event(model_uid, str(e))
            raise HTTPException(status_code=500, detail=str(e))

    async def create_translations(
        self,
        request: Request,
        model: str = Form(...),
        file: UploadFile = File(media_type="application/octet-stream"),
        language: Optional[str] = Form(None),
        prompt: Optional[str] = Form(None),
        response_format: Optional[str] = Form("json"),
        temperature: Optional[float] = Form(0),
        kwargs: Optional[str] = Form(None),
    ) -> Response:
        form = await request.form()
        timestamp_granularities = form.get("timestamp_granularities[]")
        if timestamp_granularities:
            timestamp_granularities = [timestamp_granularities]
        model_uid = model
        try:
            model_ref = await (await self._get_supervisor_ref()).get_model(model_uid)
        except ValueError as ve:
            logger.error(str(ve), exc_info=True)
            await self._report_error_event(model_uid, str(ve))
            raise HTTPException(status_code=400, detail=str(ve))
        except Exception as e:
            logger.error(e, exc_info=True)
            await self._report_error_event(model_uid, str(e))
            raise HTTPException(status_code=500, detail=str(e))

        try:
            if kwargs is not None:
                parsed_kwargs = json.loads(kwargs)
            else:
                parsed_kwargs = {}
            translation = await model_ref.translations(
                audio=await file.read(),
                language=language,
                prompt=prompt,
                response_format=response_format,
                temperature=temperature,
                timestamp_granularities=timestamp_granularities,
                **parsed_kwargs,
            )
            return Response(content=translation, media_type="application/json")
        except RuntimeError as re:
            logger.error(re, exc_info=True)
            await self._report_error_event(model_uid, str(re))
            raise HTTPException(status_code=400, detail=str(re))
        except Exception as e:
            logger.error(e, exc_info=True)
            await self._report_error_event(model_uid, str(e))
            raise HTTPException(status_code=500, detail=str(e))

    async def create_images(self, request: Request) -> Response:
        body = TextToImageRequest.parse_obj(await request.json())
        model_uid = body.model
        try:
            model = await (await self._get_supervisor_ref()).get_model(model_uid)
        except ValueError as ve:
            logger.error(str(ve), exc_info=True)
            await self._report_error_event(model_uid, str(ve))
            raise HTTPException(status_code=400, detail=str(ve))
        except Exception as e:
            logger.error(e, exc_info=True)
            await self._report_error_event(model_uid, str(e))
            raise HTTPException(status_code=500, detail=str(e))

        try:
            kwargs = json.loads(body.kwargs) if body.kwargs else {}
            image_list = await model.text_to_image(
                prompt=body.prompt,
                n=body.n,
                size=body.size,
                response_format=body.response_format,
                **kwargs,
            )
            return Response(content=image_list, media_type="application/json")
        except RuntimeError as re:
            logger.error(re, exc_info=True)
            await self._report_error_event(model_uid, str(re))
            self.handle_request_limit_error(re)
            raise HTTPException(status_code=400, detail=str(re))
        except Exception as e:
            logger.error(e, exc_info=True)
            await self._report_error_event(model_uid, str(e))
            raise HTTPException(status_code=500, detail=str(e))

    async def create_variations(
        self,
        model: str = Form(...),
        image: UploadFile = File(media_type="application/octet-stream"),
        prompt: Optional[Union[str, List[str]]] = Form(None),
        negative_prompt: Optional[Union[str, List[str]]] = Form(None),
        n: Optional[int] = Form(1),
        response_format: Optional[str] = Form("url"),
        size: Optional[str] = Form("1024*1024"),
        kwargs: Optional[str] = Form(None),
    ) -> Response:
        model_uid = model
        try:
            model_ref = await (await self._get_supervisor_ref()).get_model(model_uid)
        except ValueError as ve:
            logger.error(str(ve), exc_info=True)
            await self._report_error_event(model_uid, str(ve))
            raise HTTPException(status_code=400, detail=str(ve))
        except Exception as e:
            logger.error(e, exc_info=True)
            await self._report_error_event(model_uid, str(e))
            raise HTTPException(status_code=500, detail=str(e))

        try:
            if kwargs is not None:
                parsed_kwargs = json.loads(kwargs)
            else:
                parsed_kwargs = {}
            image_list = await model_ref.image_to_image(
                image=Image.open(image.file),
                prompt=prompt,
                negative_prompt=negative_prompt,
                n=n,
                size=size,
                response_format=response_format,
                **parsed_kwargs,
            )
            return Response(content=image_list, media_type="application/json")
        except RuntimeError as re:
            logger.error(re, exc_info=True)
            await self._report_error_event(model_uid, str(re))
            raise HTTPException(status_code=400, detail=str(re))
        except Exception as e:
            logger.error(e, exc_info=True)
            await self._report_error_event(model_uid, str(e))
            raise HTTPException(status_code=500, detail=str(e))

    async def create_chat_completion(self, request: Request) -> Response:
        body = CreateChatCompletion.parse_obj(await request.json())
        exclude = {
            "prompt",
            "model",
            "n",
            "messages",
            "logit_bias",
            "logit_bias_type",
            "user",
        }
        kwargs = body.dict(exclude_unset=True, exclude=exclude)

        # TODO: Decide if this default value override is necessary #1061
        if body.max_tokens is None:
            kwargs["max_tokens"] = max_tokens_field.default

        if body.logit_bias is not None:
            raise HTTPException(status_code=501, detail="Not implemented")

        messages = body.messages and list(body.messages) or None

        if not messages or messages[-1].get("role") not in ["user", "system", "tool"]:
            raise HTTPException(
                status_code=400, detail="Invalid input. Please specify the prompt."
            )

        system_messages: List["ChatCompletionMessage"] = []
        system_messages_contents = []
        non_system_messages = []
        for msg in messages:
            assert (
                msg.get("content") != SPECIAL_TOOL_PROMPT
            ), f"Invalid message content {SPECIAL_TOOL_PROMPT}"
            if msg["role"] == "system":
                system_messages_contents.append(msg["content"])
            else:
                non_system_messages.append(msg)
        system_messages.append(
            {"role": "system", "content": ". ".join(system_messages_contents)}
        )

        has_tool_message = messages[-1].get("role") == "tool"
        if has_tool_message:
            prompt = SPECIAL_TOOL_PROMPT
            system_prompt = system_messages[0]["content"] if system_messages else None
            chat_history = non_system_messages  # exclude the prompt
        else:
            prompt = None
            if non_system_messages:
                prompt = non_system_messages[-1]["content"]
            system_prompt = system_messages[0]["content"] if system_messages else None
            chat_history = non_system_messages[:-1]  # exclude the prompt

        model_uid = body.model

        try:
            model = await (await self._get_supervisor_ref()).get_model(model_uid)
        except ValueError as ve:
            logger.error(str(ve), exc_info=True)
            await self._report_error_event(model_uid, str(ve))
            raise HTTPException(status_code=400, detail=str(ve))
        except Exception as e:
            logger.error(e, exc_info=True)
            await self._report_error_event(model_uid, str(e))
            raise HTTPException(status_code=500, detail=str(e))

        try:
            desc = await (await self._get_supervisor_ref()).describe_model(model_uid)
        except ValueError as ve:
            logger.error(str(ve), exc_info=True)
            await self._report_error_event(model_uid, str(ve))
            raise HTTPException(status_code=400, detail=str(ve))
        except Exception as e:
            logger.error(e, exc_info=True)
            await self._report_error_event(model_uid, str(e))
            raise HTTPException(status_code=500, detail=str(e))

        model_family = desc.get("model_family", "")
        function_call_models = [
            "chatglm3",
            "gorilla-openfunctions-v1",
            "qwen-chat",
            "qwen1.5-chat",
        ]

        is_qwen = desc.get("model_format") == "ggmlv3" and "qwen-chat" == model_family

        if is_qwen and system_prompt is not None:
            raise HTTPException(
                status_code=400, detail="Qwen ggml does not have system prompt"
            )

        if model_family not in function_call_models:
            if body.tools:
                raise HTTPException(
                    status_code=400,
                    detail=f"Only {function_call_models} support tool calls",
                )
            if has_tool_message:
                raise HTTPException(
                    status_code=400,
                    detail=f"Only {function_call_models} support tool messages",
                )
        if body.tools and body.stream:
            is_vllm = await model.is_vllm_backend()
            if not is_vllm or model_family not in ["qwen-chat", "qwen1.5-chat"]:
                raise HTTPException(
                    status_code=400,
                    detail="Streaming support for tool calls is available only when using vLLM backend and Qwen models.",
                )

        if body.stream:

            async def stream_results():
                iterator = None
                try:
                    try:
                        if is_qwen:
                            iterator = await model.chat(prompt, chat_history, kwargs)
                        else:
                            iterator = await model.chat(
                                prompt, system_prompt, chat_history, kwargs
                            )
                    except RuntimeError as re:
                        await self._report_error_event(model_uid, str(re))
                        self.handle_request_limit_error(re)
                    async for item in iterator:
                        yield item
                    yield "[DONE]"
                # Note that asyncio.CancelledError does not inherit from Exception.
                # When the user uses ctrl+c to cancel the streaming chat, asyncio.CancelledError would be triggered.
                # See https://github.com/sysid/sse-starlette/blob/main/examples/example.py#L48
                except asyncio.CancelledError:
                    logger.info(
                        f"Disconnected from client (via refresh/close) {request.client} during chat."
                    )
                    # See https://github.com/sysid/sse-starlette/blob/main/examples/error_handling.py#L13
                    # Use return to stop the generator from continuing.
                    # TODO: Cannot yield here. Yield here would leads to error for the next streaming request.
                    return
                except Exception as ex:
                    logger.exception("Chat completion stream got an error: %s", ex)
                    await self._report_error_event(model_uid, str(ex))
                    # https://github.com/openai/openai-python/blob/e0aafc6c1a45334ac889fe3e54957d309c3af93f/src/openai/_streaming.py#L107
                    yield dict(data=json.dumps({"error": str(ex)}))
                    return

            return EventSourceResponse(stream_results())
        else:
            try:
                if is_qwen:
                    data = await model.chat(prompt, chat_history, kwargs)
                else:
                    data = await model.chat(prompt, system_prompt, chat_history, kwargs)
                return Response(content=data, media_type="application/json")
            except Exception as e:
                logger.error(e, exc_info=True)
                await self._report_error_event(model_uid, str(e))
                self.handle_request_limit_error(e)
                raise HTTPException(status_code=500, detail=str(e))

    async def query_engines_by_model_name(self, model_name: str) -> JSONResponse:
        try:
            content = await (
                await self._get_supervisor_ref()
            ).query_engines_by_model_name(model_name)
            return JSONResponse(content=content)
        except ValueError as re:
            logger.error(re, exc_info=True)
            raise HTTPException(status_code=400, detail=str(re))
        except Exception as e:
            logger.error(e, exc_info=True)
            raise HTTPException(status_code=500, detail=str(e))

    async def register_model(self, model_type: str, request: Request) -> JSONResponse:
        body = RegisterModelRequest.parse_obj(await request.json())
        model = body.model
        persist = body.persist

        try:
            await (await self._get_supervisor_ref()).register_model(
                model_type, model, persist
            )
        except ValueError as re:
            logger.error(re, exc_info=True)
            raise HTTPException(status_code=400, detail=str(re))
        except Exception as e:
            logger.error(e, exc_info=True)
            raise HTTPException(status_code=500, detail=str(e))
        return JSONResponse(content=None)

    async def unregister_model(self, model_type: str, model_name: str) -> JSONResponse:
        try:
            await (await self._get_supervisor_ref()).unregister_model(
                model_type, model_name
            )
        except ValueError as re:
            logger.error(re, exc_info=True)
            raise HTTPException(status_code=400, detail=str(re))
        except Exception as e:
            logger.error(e, exc_info=True)
            raise HTTPException(status_code=500, detail=str(e))
        return JSONResponse(content=None)

    async def list_model_registrations(
        self, model_type: str, detailed: bool = Query(False)
    ) -> JSONResponse:
        try:
            data = await (await self._get_supervisor_ref()).list_model_registrations(
                model_type, detailed=detailed
            )
            return JSONResponse(content=data)
        except ValueError as re:
            logger.error(re, exc_info=True)
            raise HTTPException(status_code=400, detail=str(re))
        except Exception as e:
            logger.error(e, exc_info=True)
            raise HTTPException(status_code=500, detail=str(e))

    async def get_model_registrations(
        self, model_type: str, model_name: str
    ) -> JSONResponse:
        try:
            data = await (await self._get_supervisor_ref()).get_model_registration(
                model_type, model_name
            )
            return JSONResponse(content=data)
        except ValueError as re:
            logger.error(re, exc_info=True)
            raise HTTPException(status_code=400, detail=str(re))
        except Exception as e:
            logger.error(e, exc_info=True)
            raise HTTPException(status_code=500, detail=str(e))

    async def list_cached_models(self) -> JSONResponse:
        try:
            data = await (await self._get_supervisor_ref()).list_cached_models()
            return JSONResponse(content=data)
        except ValueError as re:
            logger.error(re, exc_info=True)
            raise HTTPException(status_code=400, detail=str(re))
        except Exception as e:
            logger.error(e, exc_info=True)
            raise HTTPException(status_code=500, detail=str(e))

    async def get_model_events(self, model_uid: str) -> JSONResponse:
        try:
            event_collector_ref = await self._get_event_collector_ref()
            events = await event_collector_ref.get_model_events(model_uid)
            return JSONResponse(content=events)
        except ValueError as re:
            logger.error(re, exc_info=True)
            raise HTTPException(status_code=400, detail=str(re))
        except Exception as e:
            logger.error(e, exc_info=True)
            raise HTTPException(status_code=500, detail=str(e))

    async def list_vllm_supported_model_families(self) -> JSONResponse:
        try:
            from ..model.llm.vllm.core import (
                VLLM_SUPPORTED_CHAT_MODELS,
                VLLM_SUPPORTED_MODELS,
            )

            data = {
                "chat": VLLM_SUPPORTED_CHAT_MODELS,
                "generate": VLLM_SUPPORTED_MODELS,
            }
            return JSONResponse(content=data)
        except Exception as e:
            logger.error(e, exc_info=True)
            raise HTTPException(status_code=500, detail=str(e))

    async def get_cluster_device_info(
        self, detailed: bool = Query(False)
    ) -> JSONResponse:
        try:
            data = await (await self._get_supervisor_ref()).get_cluster_device_info(
                detailed=detailed
            )
            return JSONResponse(content=data)
        except Exception as e:
            logger.error(e, exc_info=True)
            raise HTTPException(status_code=500, detail=str(e))

    async def get_cluster_version(self) -> JSONResponse:
        try:
            data = get_versions()
            return JSONResponse(content=data)
        except Exception as e:
            logger.error(e, exc_info=True)
            raise HTTPException(status_code=500, detail=str(e))

    async def get_remove_cached_models(
        self, model_name: str, checked: bool = Query(False)
    ) -> JSONResponse:
        try:
            data = await (await self._get_supervisor_ref()).get_remove_cached_models(
                model_name, checked=checked
            )
            return JSONResponse(content=data)
        except ValueError as re:
            logger.error(re, exc_info=True)
            raise HTTPException(status_code=400, detail=str(re))
        except Exception as e:
            logger.error(e, exc_info=True)
            raise HTTPException(status_code=500, detail=str(e))

    async def remove_cached_models(
        self, model_name: str, request: Request
    ) -> JSONResponse:
        payload = await request.json()
        model_file_location = payload.get(model_name)
        try:
            data = await (await self._get_supervisor_ref()).remove_cached_models(
                model_name=model_name, model_file_location=model_file_location
            )
            return JSONResponse(content=data)
        except ValueError as re:
            logger.error(re, exc_info=True)
            raise HTTPException(status_code=400, detail=str(re))
        except Exception as e:
            logger.error(e, exc_info=True)
            raise HTTPException(status_code=500, detail=str(e))


def run(
    supervisor_address: str,
    host: str,
    port: int,
    logging_conf: Optional[dict] = None,
    auth_config_file: Optional[str] = None,
):
    logger.info(f"Starting Xinference at endpoint: http://{host}:{port}")
    try:
        api = RESTfulAPI(
            supervisor_address=supervisor_address,
            host=host,
            port=port,
            auth_config_file=auth_config_file,
        )
        api.serve(logging_conf=logging_conf)
    except SystemExit:
        logger.warning("Failed to create socket with port %d", port)
        # compare the reference to differentiate between the cases where the user specify the
        # default port and the user does not specify the port.
        if port is XINFERENCE_DEFAULT_ENDPOINT_PORT:
            port = get_next_port()
            logger.info(f"Found available port: {port}")
            logger.info(f"Starting Xinference at endpoint: http://{host}:{port}")
            api = RESTfulAPI(
                supervisor_address=supervisor_address,
                host=host,
                port=port,
                auth_config_file=auth_config_file,
            )
            api.serve(logging_conf=logging_conf)
        else:
            raise


def run_in_subprocess(
    supervisor_address: str,
    host: str,
    port: int,
    logging_conf: Optional[dict] = None,
    auth_config_file: Optional[str] = None,
) -> multiprocessing.Process:
    p = multiprocessing.Process(
        target=run,
        args=(supervisor_address, host, port, logging_conf, auth_config_file),
    )
    p.daemon = True
    p.start()
    return p<|MERGE_RESOLUTION|>--- conflicted
+++ resolved
@@ -494,13 +494,18 @@
             ),
         )
         self._router.add_api_route(
-<<<<<<< HEAD
+            "/v1/cached/list_cached_models",
+            self.list_cached_models,
+            methods=["GET"],
+            dependencies=(
+                [Security(self._auth_service, scopes=["models:list"])]
+                if self.is_authenticated()
+                else None
+            ),
+        )
+        self._router.add_api_route(
             "/v1/get_remove_cached_models/{model_name}",
             self.get_remove_cached_models,
-=======
-            "/v1/cached/list_cached_models",
-            self.list_cached_models,
->>>>>>> 568f722a
             methods=["GET"],
             dependencies=(
                 [Security(self._auth_service, scopes=["models:list"])]
@@ -508,7 +513,6 @@
                 else None
             ),
         )
-<<<<<<< HEAD
         self._router.add_api_route(
             "/v1/remove_cached_models/{model_name}",
             self.remove_cached_models,
@@ -519,8 +523,6 @@
                 else None
             ),
         )
-=======
->>>>>>> 568f722a
 
         # Clear the global Registry for the MetricsMiddleware, or
         # the MetricsMiddleware will register duplicated metrics if the port
