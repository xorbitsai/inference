# Copyright 2022-2023 XProbe Inc.
#
# Licensed under the Apache License, Version 2.0 (the "License");
# you may not use this file except in compliance with the License.
# You may obtain a copy of the License at
#
#      http://www.apache.org/licenses/LICENSE-2.0
#
# Unless required by applicable law or agreed to in writing, software
# distributed under the License is distributed on an "AS IS" BASIS,
# WITHOUT WARRANTIES OR CONDITIONS OF ANY KIND, either express or implied.
# See the License for the specific language governing permissions and
# limitations under the License.

import json
import logging
import socket
import threading
from functools import partial
from typing import Any, Dict, List, Literal, Optional, Union

import anyio
import gradio as gr
import xoscar as xo
from anyio.streams.memory import MemoryObjectSendStream
from fastapi import APIRouter, FastAPI, HTTPException, Request
from fastapi.middleware.cors import CORSMiddleware
from fastapi.responses import JSONResponse
from pydantic import BaseModel, Field
from sse_starlette.sse import EventSourceResponse
from typing_extensions import NotRequired, TypedDict
from uvicorn import Config, Server

from ..types import ChatCompletion, Completion, Embedding
from .supervisor import SupervisorActor

logger = logging.getLogger(__name__)

max_tokens_field = Field(
    default=128, ge=1, le=2048, description="The maximum number of tokens to generate."
)

temperature_field = Field(
    default=0.8,
    ge=0.0,
    le=2.0,
    description="Adjust the randomness of the generated text.\n\n"
    + "Temperature is a hyperparameter that controls the randomness of the generated text. It affects the probability distribution of the model's output tokens. A higher temperature (e.g., 1.5) makes the output more random and creative, while a lower temperature (e.g., 0.5) makes the output more focused, deterministic, and conservative. The default value is 0.8, which provides a balance between randomness and determinism. At the extreme, a temperature of 0 will always pick the most likely next token, leading to identical outputs in each run.",
)

top_p_field = Field(
    default=0.95,
    ge=0.0,
    le=1.0,
    description="Limit the next token selection to a subset of tokens with a cumulative probability above a threshold P.\n\n"
    + "Top-p sampling, also known as nucleus sampling, is another text generation method that selects the next token from a subset of tokens that together have a cumulative probability of at least p. This method provides a balance between diversity and quality by considering both the probabilities of tokens and the number of tokens to sample from. A higher value for top_p (e.g., 0.95) will lead to more diverse text, while a lower value (e.g., 0.5) will generate more focused and conservative text.",
)

stop_field = Field(
    default=None,
    description="A list of tokens at which to stop generation. If None, no stop tokens are used.",
)

stream_field = Field(
    default=False,
    description="Whether to stream the results as they are generated. Useful for chatbots.",
)

top_k_field = Field(
    default=40,
    ge=0,
    description="Limit the next token selection to the K most probable tokens.\n\n"
    + "Top-k sampling is a text generation method that selects the next token only from the top k most likely tokens predicted by the model. It helps reduce the risk of generating low-probability or nonsensical tokens, but it may also limit the diversity of the output. A higher value for top_k (e.g., 100) will consider more tokens and lead to more diverse text, while a lower value (e.g., 10) will focus on the most probable tokens and generate more conservative text.",
)

repetition_penalty_field = Field(
    default=1.1,
    ge=0.0,
    description="A penalty applied to each token that is already generated. This helps prevent the model from repeating itself.\n\n"
    + "Repeat penalty is a hyperparameter used to penalize the repetition of token sequences during text generation. It helps prevent the model from generating repetitive or monotonous text. A higher value (e.g., 1.5) will penalize repetitions more strongly, while a lower value (e.g., 0.9) will be more lenient.",
)

presence_penalty_field = Field(
    default=0.0,
    ge=-2.0,
    le=2.0,
    description="Positive values penalize new tokens based on whether they appear in the text so far, increasing the model's likelihood to talk about new topics.",
)

frequency_penalty_field = Field(
    default=0.0,
    ge=-2.0,
    le=2.0,
    description="Positive values penalize new tokens based on their existing frequency in the text so far, decreasing the model's likelihood to repeat the same line verbatim.",
)

mirostat_mode_field = Field(
    default=0,
    ge=0,
    le=2,
    description="Enable Mirostat constant-perplexity algorithm of the specified version (1 or 2; 0 = disabled)",
)

mirostat_tau_field = Field(
    default=5.0,
    ge=0.0,
    le=10.0,
    description="Mirostat target entropy, i.e. the target perplexity - lower values produce focused and coherent text, larger values produce more diverse and less coherent text",
)

mirostat_eta_field = Field(
    default=0.1, ge=0.001, le=1.0, description="Mirostat learning rate"
)


class CreateCompletionRequest(BaseModel):
    prompt: str
    suffix: Optional[str] = Field(None)
    max_tokens: int = max_tokens_field
    temperature: float = temperature_field
    top_p: float = top_p_field
    mirostat_mode: int = mirostat_mode_field
    mirostat_tau: float = mirostat_tau_field
    mirostat_eta: float = mirostat_eta_field
    echo: bool = Field(
        default=False,
        description="Whether to echo the prompt in the generated text. Useful for chatbots.",
    )
    stop: Optional[Union[str, List[str]]] = stop_field
    stream: bool = stream_field
    logprobs: Optional[int] = Field(
        default=None,
        ge=0,
        description="The number of logprobs to generate. If None, no logprobs are generated.",
    )
    presence_penalty: Optional[float] = presence_penalty_field
    frequency_penalty: Optional[float] = frequency_penalty_field
    logit_bias: Optional[Dict[str, float]] = Field(None)

    model: str
    n: Optional[int] = 1
    best_of: Optional[int] = 1
    user: Optional[str] = Field(None)

    # llama.cpp specific parameters
    top_k: int = top_k_field
    repetition_penalty: float = repetition_penalty_field
    logit_bias_type: Optional[Literal["input_ids", "tokens"]] = Field(None)

    class Config:
        schema_extra = {
            "example": {
                "prompt": "\n\n### Instructions:\nWhat is the capital of France?\n\n### Response:\n",
                "stop": ["\n", "###"],
            }
        }


class CreateEmbeddingRequest(BaseModel):
    model: str
    input: Union[str, List[str]] = Field(description="The input to embed.")
    user: Optional[str] = None

    class Config:
        schema_extra = {
            "example": {
                "input": "The food was delicious and the waiter...",
            }
        }


class ChatCompletionRequestMessage(TypedDict):
    role: Literal["assistant", "user", "system"]
    content: str
    user: NotRequired[str]


class CreateChatCompletionRequest(BaseModel):
    messages: List[ChatCompletionRequestMessage] = Field(
        default=[], description="A list of messages to generate completions for."
    )
    max_tokens: int = max_tokens_field
    temperature: float = temperature_field
    top_p: float = top_p_field
    mirostat_mode: int = mirostat_mode_field
    mirostat_tau: float = mirostat_tau_field
    mirostat_eta: float = mirostat_eta_field
    stop: Optional[Union[str, List[str]]] = stop_field
    stream: bool = stream_field
    presence_penalty: Optional[float] = presence_penalty_field
    frequency_penalty: Optional[float] = frequency_penalty_field
    logit_bias: Optional[Dict[str, float]] = Field(None)

    model: str
    n: Optional[int] = 1
    user: Optional[str] = Field(None)

    # llama.cpp specific parameters
    top_k: int = top_k_field
    repetition_penalty: float = repetition_penalty_field
    logit_bias_type: Optional[Literal["input_ids", "tokens"]] = Field(None)

    class Config:
        schema_extra = {
            "example": {
                "messages": [
                    {"role": "system", "content": "you are a helpful AI assistant"},
                    {"role": "user", "content": "Hello!"},
                    {"role": "assistant", "content": "Hi what can I help you?"},
                ]
            }
        }


class RegisterModelRequest(BaseModel):
    model: str
    persist: bool


class RESTfulAPIActor(xo.Actor):
    def __init__(self, sockets: List[socket.socket], gradio_block: gr.Blocks):
        super().__init__()
        self._supervisor_ref: xo.ActorRefType["SupervisorActor"]
        self._sockets = sockets
        self._gradio_block = gradio_block
        self._router = None

    @classmethod
    def uid(cls) -> str:
        return "RESTfulAPI"

    async def __post_create__(self):
        self._supervisor_ref = await xo.actor_ref(
            address=self.address, uid=SupervisorActor.uid()
        )

    def serve(self):
        app = FastAPI()
        app.add_middleware(
            CORSMiddleware,
            allow_origins=["*"],
            allow_credentials=True,
            allow_methods=["*"],
            allow_headers=["*"],
        )
        self._router = APIRouter()
        self._router.add_api_route("/v1/models", self.list_models, methods=["GET"])
        self._router.add_api_route(
            "/v1/models/{model_uid}", self.describe_model, methods=["GET"]
        )
        self._router.add_api_route("/v1/models", self.launch_model, methods=["POST"])
        self._router.add_api_route(
            "/v1/models/{model_uid}", self.terminate_model, methods=["DELETE"]
        )
        self._router.add_api_route("/v1/address", self.get_address, methods=["GET"])
        self._router.add_api_route(
            "/v1/completions",
            self.create_completion,
            methods=["POST"],
            response_model=Completion,
        )
        self._router.add_api_route(
            "/v1/embeddings",
            self.create_embedding,
            methods=["POST"],
            response_model=Embedding,
        )
        self._router.add_api_route(
            "/v1/chat/completions",
            self.create_chat_completion,
            methods=["POST"],
            response_model=ChatCompletion,
        )
<<<<<<< HEAD

        # for custom models
        self._router.add_api_route(
            "/v1/model_registrations/{model_type}",
            self.register_model,
            methods=["POST"],
        )
        self._router.add_api_route(
            "/v1/model_registrations/{model_type}/{model_name}",
            self.unregister_model,
            methods=["DELETE"],
        )
        self._router.add_api_route(
            "/v1/model_registrations/{model_type}",
            self.list_model_registrations,
            methods=["GET"],
        )
        self._router.add_api_route(
            "/v1/model_registrations/{model_type}/{model_name}",
            self.get_model_registrations,
            methods=["GET"],
        )
        self._router.add_api_route(
            "/v1/ui/{model_uid}", self.build_interface, methods=["POST"]
        )

        self._app.include_router(self._router)

        class SPAStaticFiles(StaticFiles):
            async def get_response(self, path: str, scope):
                response = await super().get_response(path, scope)
                if response.status_code == 404:
                    response = await super().get_response(".", scope)
                return response

        try:
            lib_location = os.path.abspath(
                os.path.dirname(__import__("xinference").__file__)
            )
            ui_location = os.path.join(lib_location, "web/ui/build/")
        except ImportError as e:
            raise ImportError(f"Xinference is imported incorrectly: {e}")

        if os.path.exists(ui_location):

            @self._app.get("/")
            def read_main():
                response = RedirectResponse(url="/ui/")
                return response

            self._app.mount(
                "/ui/",
                SPAStaticFiles(directory=ui_location, html=True),
            )
        else:
            warnings.warn(
                f"""
            Xinference ui is not built at expected directory: {ui_location}
            To resolve this warning, navigate to {os.path.join(lib_location, "web/ui/")}
            And build the Xinference ui by running "npm run build"
            """
            )
=======
        app.include_router(self._router)
        app = gr.mount_gradio_app(app, self._gradio_block, path="/")
>>>>>>> 8c613450

        # run uvicorn in another daemon thread.
        config = Config(app=app, log_level="critical")
        server = Server(config)

        def _serve():
            httpx_logger = logging.getLogger("httpx")
            httpx_logger.setLevel(logging.CRITICAL)
            server.run(self._sockets)

        server_thread = threading.Thread(target=_serve, daemon=True)
        server_thread.start()

    async def list_models(self) -> Dict[str, Dict[str, Any]]:
        try:
            return await self._supervisor_ref.list_models()
        except Exception as e:
            logger.error(e, exc_info=True)
            raise HTTPException(status_code=500, detail=str(e))

    async def describe_model(self, model_uid: str) -> Dict[str, Any]:
        try:
            return await self._supervisor_ref.describe_model(model_uid)

        except ValueError as ve:
            logger.error(str(ve), exc_info=True)
            raise HTTPException(status_code=400, detail=str(ve))

        except Exception as e:
            logger.error(e, exc_info=True)
            raise HTTPException(status_code=500, detail=str(e))

    async def launch_model(self, request: Request) -> JSONResponse:
        payload = await request.json()
        model_uid = payload.get("model_uid")
        model_name = payload.get("model_name")
        model_size_in_billions = payload.get("model_size_in_billions")
        model_format = payload.get("model_format")
        quantization = payload.get("quantization")

        exclude_keys = {
            "model_uid",
            "model_name",
            "model_size_in_billions",
            "model_format",
            "quantization",
        }

        kwargs = {
            key: value for key, value in payload.items() if key not in exclude_keys
        }

        if model_uid is None or model_uid is None:
            raise HTTPException(
                status_code=400,
                detail="Invalid input. Please specify the model UID and the model name",
            )

        try:
            await self._supervisor_ref.launch_builtin_model(
                model_uid=model_uid,
                model_name=model_name,
                model_size_in_billions=model_size_in_billions,
                model_format=model_format,
                quantization=quantization,
                **kwargs,
            )

        except ValueError as ve:
            logger.error(str(ve), exc_info=True)
            raise HTTPException(status_code=400, detail=str(ve))
        except RuntimeError as re:
            logger.error(str(re), exc_info=True)
            raise HTTPException(status_code=503, detail=str(re))
        except Exception as e:
            logger.error(str(e), exc_info=True)
            raise HTTPException(status_code=500, detail=str(e))

        return JSONResponse(content={"model_uid": model_uid})

    async def terminate_model(self, model_uid: str):
        try:
            await self._supervisor_ref.terminate_model(model_uid)
        except ValueError as ve:
            logger.error(str(ve), exc_info=True)
            raise HTTPException(status_code=400, detail=str(ve))

        except Exception as e:
            logger.error(e, exc_info=True)
            raise HTTPException(status_code=500, detail=str(e))

    async def get_address(self):
        return self.address

    async def create_completion(self, request: Request, body: CreateCompletionRequest):
        exclude = {
            "prompt",
            "model",
            "n",
            "best_of",
            "logit_bias",
            "logit_bias_type",
            "user",
        }
        kwargs = body.dict(exclude=exclude)

        if body.logit_bias is not None:
            raise HTTPException(status_code=501, detail="Not implemented")

        model_uid = body.model

        try:
            model = await self._supervisor_ref.get_model(model_uid)
        except ValueError as ve:
            logger.error(str(ve), exc_info=True)
            raise HTTPException(status_code=400, detail=str(ve))

        except Exception as e:
            logger.error(e, exc_info=True)
            raise HTTPException(status_code=500, detail=str(e))

        if body.stream:
            # create a pair of memory object streams
            send_chan, recv_chan = anyio.create_memory_object_stream(10)

            async def event_publisher(inner_send_chan: MemoryObjectSendStream):
                async with inner_send_chan:
                    try:
                        iterator = await model.generate(body.prompt, kwargs)
                        async for chunk in iterator:
                            await inner_send_chan.send(dict(data=json.dumps(chunk)))
                            if await request.is_disconnected():
                                raise anyio.get_cancelled_exc_class()()
                    except anyio.get_cancelled_exc_class() as e:
                        logger.warning("disconnected")
                        with anyio.move_on_after(1, shield=True):
                            logger.warning(
                                f"Disconnected from client (via refresh/close) {request.client}"
                            )
                            await inner_send_chan.send(dict(closing=True))
                            raise e
                    except Exception as e:
                        raise HTTPException(status_code=500, detail=str(e))

            return EventSourceResponse(
                recv_chan, data_sender_callable=partial(event_publisher, send_chan)
            )

        else:
            try:
                return await model.generate(body.prompt, kwargs)
            except Exception as e:
                logger.error(e, exc_info=True)
                raise HTTPException(status_code=500, detail=str(e))

    async def create_embedding(self, request: CreateEmbeddingRequest):
        model_uid = request.model

        try:
            model = await self._supervisor_ref.get_model(model_uid)
        except ValueError as ve:
            logger.error(str(ve), exc_info=True)
            raise HTTPException(status_code=400, detail=str(ve))
        except Exception as e:
            logger.error(e, exc_info=True)
            raise HTTPException(status_code=500, detail=str(e))

        input = request.input

        try:
            embedding = await model.create_embedding(input)
            return embedding
        except RuntimeError as re:
            logger.error(re, exc_info=True)
            raise HTTPException(status_code=400, detail=str(re))
        except Exception as e:
            logger.error(e, exc_info=True)
            raise HTTPException(status_code=500, detail=str(e))

    async def create_chat_completion(
        self,
        request: Request,
        body: CreateChatCompletionRequest,
    ):
        exclude = {
            "n",
            "model",
            "messages",
            "logit_bias",
            "logit_bias_type",
            "user",
        }
        kwargs = body.dict(exclude=exclude)

        if body.logit_bias is not None:
            raise HTTPException(status_code=501, detail="Not implemented")

        if (
            not body.messages
            or body.messages[-1].get("role") != "user"
            or not body.messages[-1].get("content")
        ):
            raise HTTPException(
                status_code=400, detail="Invalid input. Please specify the prompt."
            )

        prompt = body.messages[-1]["content"]

        system_prompt = next(
            (msg["content"] for msg in body.messages if msg["role"] == "system"), None
        )

        chat_history = body.messages[:-1]  # exclude the prompt

        model_uid = body.model

        try:
            model = await self._supervisor_ref.get_model(model_uid)

        except ValueError as ve:
            logger.error(str(ve), exc_info=True)
            raise HTTPException(status_code=400, detail=str(ve))
        except Exception as e:
            logger.error(e, exc_info=True)
            raise HTTPException(status_code=500, detail=str(e))

        try:
            desc = await self._supervisor_ref.describe_model(model_uid)

        except ValueError as ve:
            logger.error(str(ve), exc_info=True)
            raise HTTPException(status_code=400, detail=str(ve))

        except Exception as e:
            logger.error(e, exc_info=True)
            raise HTTPException(status_code=500, detail=str(e))

        is_chatglm_ggml = desc.get(
            "model_format"
        ) == "ggmlv3" and "chatglm" in desc.get("model_name", "")

        if is_chatglm_ggml and system_prompt is not None:
            raise HTTPException(
                status_code=400, detail="ChatGLM ggml does not have system prompt"
            )

        if body.stream:
            # create a pair of memory object streams
            send_chan, recv_chan = anyio.create_memory_object_stream(10)

            async def event_publisher(inner_send_chan: MemoryObjectSendStream):
                async with inner_send_chan:
                    try:
                        if is_chatglm_ggml:
                            iterator = await model.chat(prompt, chat_history, kwargs)
                        else:
                            iterator = await model.chat(
                                prompt, system_prompt, chat_history, kwargs
                            )
                        async for chunk in iterator:
                            await inner_send_chan.send(dict(data=json.dumps(chunk)))
                            if await request.is_disconnected():
                                raise anyio.get_cancelled_exc_class()()
                    except anyio.get_cancelled_exc_class() as e:
                        logger.warning("disconnected")
                        with anyio.move_on_after(1, shield=True):
                            logger.warning(
                                f"Disconnected from client (via refresh/close) {request.client}"
                            )
                            await inner_send_chan.send(dict(closing=True))
                            raise e
                    except Exception as e:
                        raise HTTPException(status_code=500, detail=str(e))

            return EventSourceResponse(
                recv_chan, data_sender_callable=partial(event_publisher, send_chan)
            )

        else:
            try:
                if is_chatglm_ggml:
                    return await model.chat(prompt, chat_history, kwargs)
                else:
                    return await model.chat(prompt, system_prompt, chat_history, kwargs)
            except Exception as e:
                logger.error(e, exc_info=True)
                raise HTTPException(status_code=500, detail=str(e))

    async def register_model(self, model_type: str, request: RegisterModelRequest):
        model = request.model
        persist = request.persist

        try:
            await self._supervisor_ref.register_model(model_type, model, persist)
        except ValueError as re:
            logger.error(re, exc_info=True)
            raise HTTPException(status_code=400, detail=str(re))
        except Exception as e:
            logger.error(e, exc_info=True)
            raise HTTPException(status_code=500, detail=str(e))

    async def unregister_model(self, model_type: str, model_name: str):
        try:
            await self._supervisor_ref.unregister_model(model_type, model_name)
        except ValueError as re:
            logger.error(re, exc_info=True)
            raise HTTPException(status_code=400, detail=str(re))
        except Exception as e:
            logger.error(e, exc_info=True)
            raise HTTPException(status_code=500, detail=str(e))

    async def list_model_registrations(self, model_type: str) -> List[Dict[str, Any]]:
        try:
            return await self._supervisor_ref.list_model_registrations(model_type)
        except ValueError as re:
            logger.error(re, exc_info=True)
            raise HTTPException(status_code=400, detail=str(re))
        except Exception as e:
            logger.error(e, exc_info=True)
            raise HTTPException(status_code=500, detail=str(e))

    async def get_model_registrations(
        self, model_type: str, model_name: str
    ) -> Dict[str, Any]:
        try:
            return await self._supervisor_ref.get_model_registration(
                model_type, model_name
            )
        except ValueError as re:
            logger.error(re, exc_info=True)
            raise HTTPException(status_code=400, detail=str(re))
        except Exception as e:
            logger.error(e, exc_info=True)
            raise HTTPException(status_code=500, detail=str(e))<|MERGE_RESOLUTION|>--- conflicted
+++ resolved
@@ -271,7 +271,6 @@
             methods=["POST"],
             response_model=ChatCompletion,
         )
-<<<<<<< HEAD
 
         # for custom models
         self._router.add_api_route(
@@ -294,50 +293,12 @@
             self.get_model_registrations,
             methods=["GET"],
         )
-        self._router.add_api_route(
-            "/v1/ui/{model_uid}", self.build_interface, methods=["POST"]
-        )
 
         self._app.include_router(self._router)
 
-        class SPAStaticFiles(StaticFiles):
-            async def get_response(self, path: str, scope):
-                response = await super().get_response(path, scope)
-                if response.status_code == 404:
-                    response = await super().get_response(".", scope)
-                return response
-
-        try:
-            lib_location = os.path.abspath(
-                os.path.dirname(__import__("xinference").__file__)
-            )
-            ui_location = os.path.join(lib_location, "web/ui/build/")
-        except ImportError as e:
-            raise ImportError(f"Xinference is imported incorrectly: {e}")
-
-        if os.path.exists(ui_location):
-
-            @self._app.get("/")
-            def read_main():
-                response = RedirectResponse(url="/ui/")
-                return response
-
-            self._app.mount(
-                "/ui/",
-                SPAStaticFiles(directory=ui_location, html=True),
-            )
-        else:
-            warnings.warn(
-                f"""
-            Xinference ui is not built at expected directory: {ui_location}
-            To resolve this warning, navigate to {os.path.join(lib_location, "web/ui/")}
-            And build the Xinference ui by running "npm run build"
-            """
-            )
-=======
+        
         app.include_router(self._router)
         app = gr.mount_gradio_app(app, self._gradio_block, path="/")
->>>>>>> 8c613450
 
         # run uvicorn in another daemon thread.
         config = Config(app=app, log_level="critical")
