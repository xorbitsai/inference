# Copyright 2022-2023 XProbe Inc.
#
# Licensed under the Apache License, Version 2.0 (the "License");
# you may not use this file except in compliance with the License.
# You may obtain a copy of the License at
#
#      http://www.apache.org/licenses/LICENSE-2.0
#
# Unless required by applicable law or agreed to in writing, software
# distributed under the License is distributed on an "AS IS" BASIS,
# WITHOUT WARRANTIES OR CONDITIONS OF ANY KIND, either express or implied.
# See the License for the specific language governing permissions and
# limitations under the License.

import sys
<<<<<<< HEAD
import threading
from typing import Dict, List, Literal, Optional, Union
=======
from typing import Any, Dict, List, Literal, Optional, Union
>>>>>>> e55d4d4e

import gradio as gr
import xoscar as xo
from fastapi import APIRouter, FastAPI, Request
from fastapi.middleware.cors import CORSMiddleware
from fastapi.responses import JSONResponse
from pydantic import BaseModel, Field
from typing_extensions import NotRequired, TypedDict
from uvicorn import Config, Server
from xoscar.utils import get_next_port

from ..model.llm.types import ChatCompletion, Completion
from .service import SupervisorActor

max_tokens_field = Field(
    default=16, ge=1, le=2048, description="The maximum number of tokens to generate."
)

temperature_field = Field(
    default=0.8,
    ge=0.0,
    le=2.0,
    description="Adjust the randomness of the generated text.\n\n"
    + "Temperature is a hyperparameter that controls the randomness of the generated text. It affects the probability distribution of the model's output tokens. A higher temperature (e.g., 1.5) makes the output more random and creative, while a lower temperature (e.g., 0.5) makes the output more focused, deterministic, and conservative. The default value is 0.8, which provides a balance between randomness and determinism. At the extreme, a temperature of 0 will always pick the most likely next token, leading to identical outputs in each run.",
)

top_p_field = Field(
    default=0.95,
    ge=0.0,
    le=1.0,
    description="Limit the next token selection to a subset of tokens with a cumulative probability above a threshold P.\n\n"
    + "Top-p sampling, also known as nucleus sampling, is another text generation method that selects the next token from a subset of tokens that together have a cumulative probability of at least p. This method provides a balance between diversity and quality by considering both the probabilities of tokens and the number of tokens to sample from. A higher value for top_p (e.g., 0.95) will lead to more diverse text, while a lower value (e.g., 0.5) will generate more focused and conservative text.",
)

stop_field = Field(
    default=None,
    description="A list of tokens at which to stop generation. If None, no stop tokens are used.",
)

stream_field = Field(
    default=False,
    description="Whether to stream the results as they are generated. Useful for chatbots.",
)

top_k_field = Field(
    default=40,
    ge=0,
    description="Limit the next token selection to the K most probable tokens.\n\n"
    + "Top-k sampling is a text generation method that selects the next token only from the top k most likely tokens predicted by the model. It helps reduce the risk of generating low-probability or nonsensical tokens, but it may also limit the diversity of the output. A higher value for top_k (e.g., 100) will consider more tokens and lead to more diverse text, while a lower value (e.g., 10) will focus on the most probable tokens and generate more conservative text.",
)

repeat_penalty_field = Field(
    default=1.1,
    ge=0.0,
    description="A penalty applied to each token that is already generated. This helps prevent the model from repeating itself.\n\n"
    + "Repeat penalty is a hyperparameter used to penalize the repetition of token sequences during text generation. It helps prevent the model from generating repetitive or monotonous text. A higher value (e.g., 1.5) will penalize repetitions more strongly, while a lower value (e.g., 0.9) will be more lenient.",
)

presence_penalty_field = Field(
    default=0.0,
    ge=-2.0,
    le=2.0,
    description="Positive values penalize new tokens based on whether they appear in the text so far, increasing the model's likelihood to talk about new topics.",
)

frequency_penalty_field = Field(
    default=0.0,
    ge=-2.0,
    le=2.0,
    description="Positive values penalize new tokens based on their existing frequency in the text so far, decreasing the model's likelihood to repeat the same line verbatim.",
)

mirostat_mode_field = Field(
    default=0,
    ge=0,
    le=2,
    description="Enable Mirostat constant-perplexity algorithm of the specified version (1 or 2; 0 = disabled)",
)

mirostat_tau_field = Field(
    default=5.0,
    ge=0.0,
    le=10.0,
    description="Mirostat target entropy, i.e. the target perplexity - lower values produce focused and coherent text, larger values produce more diverse and less coherent text",
)

mirostat_eta_field = Field(
    default=0.1, ge=0.001, le=1.0, description="Mirostat learning rate"
)


class CreateCompletionRequest(BaseModel):
    prompt: str
    suffix: Optional[str] = Field(None)
    max_tokens: int = max_tokens_field
    temperature: float = temperature_field
    top_p: float = top_p_field
    mirostat_mode: int = mirostat_mode_field
    mirostat_tau: float = mirostat_tau_field
    mirostat_eta: float = mirostat_eta_field
    echo: bool = Field(
        default=False,
        description="Whether to echo the prompt in the generated text. Useful for chatbots.",
    )
    stop: Optional[Union[str, List[str]]] = stop_field
    stream: bool = stream_field
    logprobs: Optional[int] = Field(
        default=None,
        ge=0,
        description="The number of logprobs to generate. If None, no logprobs are generated.",
    )
    presence_penalty: Optional[float] = presence_penalty_field
    frequency_penalty: Optional[float] = frequency_penalty_field
    logit_bias: Optional[Dict[str, float]] = Field(None)

    model: str
    n: Optional[int] = 1
    best_of: Optional[int] = 1
    user: Optional[str] = Field(None)

    # llama.cpp specific parameters
    top_k: int = top_k_field
    repeat_penalty: float = repeat_penalty_field
    logit_bias_type: Optional[Literal["input_ids", "tokens"]] = Field(None)

    class Config:
        schema_extra = {
            "example": {
                "prompt": "\n\n### Instructions:\nWhat is the capital of France?\n\n### Response:\n",
                "stop": ["\n", "###"],
            }
        }


# TODO: create embedding request and response
class CreateEmbeddingRequest(BaseModel):
    model: str
    input: Union[str, List[str]] = Field(description="The input to embed.")
    user: Optional[str]

    class Config:
        schema_extra = {
            "example": {
                "input": "The food was delicious and the waiter...",
            }
        }


class ChatCompletionRequestMessage(TypedDict):
    role: Literal["assistant", "user", "system"]
    content: str
    user: NotRequired[str]


class CreateChatCompletionRequest(BaseModel):
    messages: List[ChatCompletionRequestMessage] = Field(
        default=[], description="A list of messages to generate completions for."
    )
    max_tokens: int = max_tokens_field
    temperature: float = temperature_field
    top_p: float = top_p_field
    mirostat_mode: int = mirostat_mode_field
    mirostat_tau: float = mirostat_tau_field
    mirostat_eta: float = mirostat_eta_field
    stop: Optional[List[str]] = stop_field
    stream: bool = stream_field
    presence_penalty: Optional[float] = presence_penalty_field
    frequency_penalty: Optional[float] = frequency_penalty_field
    logit_bias: Optional[Dict[str, float]] = Field(None)

    model: str
    n: Optional[int] = 1
    user: Optional[str] = Field(None)

    # llama.cpp specific parameters
    top_k: int = top_k_field
    repeat_penalty: float = repeat_penalty_field
    logit_bias_type: Optional[Literal["input_ids", "tokens"]] = Field(None)

    class Config:
        schema_extra = {
            "example": {
                "messages": [
                    {"role": "system", "content": "you are a helpful AI assistant"},
                    {"role": "user", "content": "Hello!"},
                    {"role": "assistant", "content": "Hi what can I help you?"},
                ]
            }
        }


class RESTfulAPIActor(xo.Actor):
    def __init__(self, host: str, port: int, gradio_block: gr.Blocks):
        super().__init__()
        self._supervisor_ref: xo.ActorRefType["SupervisorActor"]
        default_host = "0.0.0.0" if not sys.platform.startswith("win") else "127.0.0.1"
        self._port = port if port else get_next_port()
        self._host = host or default_host
        self._gradio_block = gradio_block
        self._router = None

    @classmethod
    def uid(cls) -> str:
        return "RESTfulAPI"

    async def __post_create__(self):
        self._supervisor_ref = await xo.actor_ref(
            address=self.address, uid=SupervisorActor.uid()
        )

    def serve(self):
        app = FastAPI()
        app.add_middleware(
            CORSMiddleware,
            allow_origins=["*"],
            allow_credentials=True,
            allow_methods=["*"],
            allow_headers=["*"],
        )
        self._router = APIRouter()
        self._router.add_api_route("/v1/models", self.list_models, methods=["GET"])
        self._router.add_api_route("/v1/models", self.launch_model, methods=["POST"])
        self._router.add_api_route(
            "/v1/models/{model_uid}", self.terminate_model, methods=["DELETE"]
        )
        self._router.add_api_route("/v1/address", self.get_address, methods=["GET"])
        self._router.add_api_route(
            "/v1/completions",
            self.create_completion,
            methods=["POST"],
            response_model=Completion,
        )
        self._router.add_api_route(
            "/v1/embeddings", self.create_embedding, methods=["POST"]
        )
        self._router.add_api_route(
            "/v1/chat/completions",
            self.create_chat_completion,
            methods=["POST"],
            response_model=ChatCompletion,
        )
        app.include_router(self._router)
        app = gr.mount_gradio_app(app, self._gradio_block, path="/")

        # run uvicorn in another daemon thread.
        config = Config(app=app, host=self._host, port=self._port, log_level="critical")
        server = Server(config)
        server_thread = threading.Thread(target=server.run, daemon=True)
        server_thread.start()
        return f"http://{self._host}:{self._port}"

    async def list_models(self) -> Dict[str, Dict[str, Any]]:
        models = await self._supervisor_ref.list_models()
        models_dict = {}
        for model_uid, model_spec in models:
            models_dict[model_uid] = {
                "model_name": model_spec.model_name,
                "model_format": model_spec.model_format,
                "model_size_in_billions": model_spec.model_size_in_billions,
                "quantization": model_spec.quantization,
            }
        return models_dict

    async def launch_model(self, request: Request) -> JSONResponse:
        payload = await request.json()
        model_uid = payload.get("model_uid")
        model_name = payload.get("model_name")
        model_size_in_billions = payload.get("model_size_in_billions")
        model_format = payload.get("model_format")
        quantization = payload.get("quantization")
        kwargs = payload.get("kwargs", {}) or {}

        await self._supervisor_ref.launch_builtin_model(
            model_uid=model_uid,
            model_name=model_name,
            model_size_in_billions=model_size_in_billions,
            model_format=model_format,
            quantization=quantization,
            **kwargs,
        )
        return JSONResponse(content={"model_uid": model_uid})

    async def terminate_model(self, model_uid: str):
        await self._supervisor_ref.terminate_model(model_uid)

    async def get_address(self):
        return self.address

    async def create_completion(self, request: Request, body: CreateCompletionRequest):
        exclude = {
            "prompt",
            "model",
            "n",
            "best_of",
            "logit_bias",
            "logit_bias_type",
            "user",
        }
        kwargs = body.dict(exclude=exclude)

        if body.logit_bias is not None:
            raise NotImplementedError
        model_uid = body.model
        model = await self._supervisor_ref.get_model(model_uid)
        if body.stream:
            raise NotImplementedError
        else:
            return await model.generate(body.prompt, kwargs)

    async def create_embedding(self, request: CreateEmbeddingRequest):
        raise NotImplementedError

    async def create_chat_completion(
        self,
        request: Request,
        body: CreateChatCompletionRequest,
    ):
        exclude = {
            "n",
            "model",
            "messages",
            "logit_bias",
            "logit_bias_type",
            "user",
        }
        kwargs = body.dict(exclude=exclude)

        if body.logit_bias is not None:
            raise NotImplementedError

        user_messages = [
            msg["content"] for msg in body.messages if msg["role"] == "user"
        ]
        if user_messages:
            prompt = user_messages[-1]
        else:
            raise Exception("no prompt given")
        system_prompt = next(
            (msg["content"] for msg in body.messages if msg["role"] == "system"), None
        )

        chat_history = body.messages

        model_uid = body.model
        model = await self._supervisor_ref.get_model(model_uid)

        if body.stream:
            raise NotImplementedError

        else:
            return await model.chat(prompt, system_prompt, chat_history, kwargs)<|MERGE_RESOLUTION|>--- conflicted
+++ resolved
@@ -13,12 +13,8 @@
 # limitations under the License.
 
 import sys
-<<<<<<< HEAD
 import threading
-from typing import Dict, List, Literal, Optional, Union
-=======
 from typing import Any, Dict, List, Literal, Optional, Union
->>>>>>> e55d4d4e
 
 import gradio as gr
 import xoscar as xo
