--- conflicted
+++ resolved
@@ -161,17 +161,15 @@
         ] = await xo.actor_ref(
             address=self._supervisor_address, uid=StatusGuardActor.uid()
         )
-<<<<<<< HEAD
         self._event_collector_ref: xo.ActorRefType[
             EventCollectorActor
         ] = await xo.actor_ref(
             address=self._supervisor_address, uid=EventCollectorActor.uid()
-=======
+        )
         self._cache_tracker_ref: xo.ActorRefType[
             "CacheTrackerActor"
         ] = await xo.actor_ref(
             address=self._supervisor_address, uid=CacheTrackerActor.uid()
->>>>>>> 99988c66
         )
         self._supervisor_ref: xo.ActorRefType["SupervisorActor"] = await xo.actor_ref(
             address=self._supervisor_address, uid=SupervisorActor.uid()
