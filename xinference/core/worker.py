# Copyright 2022-2023 XProbe Inc.
#
# Licensed under the Apache License, Version 2.0 (the "License");
# you may not use this file except in compliance with the License.
# You may obtain a copy of the License at
#
#      http://www.apache.org/licenses/LICENSE-2.0
#
# Unless required by applicable law or agreed to in writing, software
# distributed under the License is distributed on an "AS IS" BASIS,
# WITHOUT WARRANTIES OR CONDITIONS OF ANY KIND, either express or implied.
# See the License for the specific language governing permissions and
# limitations under the License.

import asyncio
import os
import platform
import signal
from collections import defaultdict
from logging import getLogger
from typing import Any, Dict, List, Optional, Set, Tuple, Union

import xoscar as xo
from xoscar import MainActorPoolType

from ..constants import XINFERENCE_CACHE_DIR
from ..core import ModelActor
from ..core.status_guard import LaunchStatus
from ..model.core import ModelDescription, create_model_instance
from ..utils import cuda_count
from .resource import gather_node_info
from .utils import log_async, log_sync, parse_replica_model_uid, purge_dir

logger = getLogger(__name__)


DEFAULT_NODE_HEARTBEAT_INTERVAL = 5
MODEL_ACTOR_AUTO_RECOVER_LIMIT: Optional[int]
_MODEL_ACTOR_AUTO_RECOVER_LIMIT = os.getenv("XINFERENCE_MODEL_ACTOR_AUTO_RECOVER_LIMIT")
if _MODEL_ACTOR_AUTO_RECOVER_LIMIT is not None:
    MODEL_ACTOR_AUTO_RECOVER_LIMIT = int(_MODEL_ACTOR_AUTO_RECOVER_LIMIT)
else:
    MODEL_ACTOR_AUTO_RECOVER_LIMIT = None


class WorkerActor(xo.StatelessActor):
    def __init__(
        self,
        supervisor_address: str,
        main_pool: MainActorPoolType,
        cuda_devices: List[int],
    ):
        super().__init__()
        # static attrs.
        self._total_cuda_devices = cuda_devices
        self._supervisor_address = supervisor_address
        self._supervisor_ref = None
        self._main_pool = main_pool
        self._main_pool.recover_sub_pool = self.recover_sub_pool

        # internal states.
        self._model_uid_to_model: Dict[str, xo.ActorRefType["ModelActor"]] = {}
        self._model_uid_to_model_spec: Dict[str, ModelDescription] = {}
        self._gpu_to_model_uid: Dict[int, str] = {}
        self._gpu_to_embedding_model_uids: Dict[int, Set[str]] = defaultdict(set)
        self._model_uid_to_addr: Dict[str, str] = {}
        self._model_uid_to_recover_count: Dict[str, int] = {}
        self._model_uid_to_launch_args: Dict[str, Dict] = {}

        self._lock = asyncio.Lock()

    async def recover_sub_pool(self, address):
        logger.warning("Process %s is down.", address)
        # Xoscar does not remove the address from sub_processes.
        try:
            await self._main_pool.remove_sub_pool(address)
        except Exception:
            pass
        for model_uid, addr in self._model_uid_to_addr.items():
            if addr == address:
                launch_args = self._model_uid_to_launch_args.get(model_uid)
                if launch_args is None:
                    logger.warning(
                        "Not recreate model because the it is down during launch."
                    )
                else:
                    recover_count = self._model_uid_to_recover_count.get(model_uid)
                    try:
                        await self.terminate_model(model_uid)
                    except Exception:
                        pass
                    if recover_count is not None:
                        if recover_count > 0:
                            logger.warning(
                                "Recreating model actor %s, remain %s times ...",
                                model_uid,
                                recover_count - 1,
                            )
                            self._model_uid_to_recover_count[model_uid] = (
                                recover_count - 1
                            )
                            await self.launch_builtin_model(**launch_args)
                        else:
                            logger.warning("Stop recreating model actor.")
                    else:
                        logger.warning("Recreating model actor %s ...", model_uid)
                        await self.launch_builtin_model(**launch_args)
                break

    @classmethod
    def uid(cls) -> str:
        return "worker"

    async def __post_create__(self):
        from .status_guard import StatusGuardActor
        from .supervisor import SupervisorActor

        self._status_guard_ref: xo.ActorRefType[
            "StatusGuardActor"
        ] = await xo.actor_ref(
            address=self._supervisor_address, uid=StatusGuardActor.uid()
        )
        self._supervisor_ref: xo.ActorRefType["SupervisorActor"] = await xo.actor_ref(
            address=self._supervisor_address, uid=SupervisorActor.uid()
        )
        await self._supervisor_ref.add_worker(self.address)
        self._upload_task = asyncio.create_task(self._periodical_report_status())
        logger.info(f"Xinference worker {self.address} started")
        logger.info("Purge cache directory: %s", XINFERENCE_CACHE_DIR)
        purge_dir(XINFERENCE_CACHE_DIR)

        from ..model.embedding import (
            CustomEmbeddingModelSpec,
            register_embedding,
            unregister_embedding,
        )
        from ..model.llm import register_llm, unregister_llm
        from ..model.llm.llm_family import CustomLLMFamilyV1
        from ..model.rerank.custom import (
            CustomRerankModelSpec,
            register_rerank,
            unregister_rerank,
        )

        self._custom_register_type_to_cls: Dict[str, Tuple] = {
            "LLM": (CustomLLMFamilyV1, register_llm, unregister_llm),
            "embedding": (
                CustomEmbeddingModelSpec,
                register_embedding,
                unregister_embedding,
            ),
            "rerank": (CustomRerankModelSpec, register_rerank, unregister_rerank),
        }

        # Windows does not have signal handler
        if os.name != "nt":

            async def signal_handler():
                await self._supervisor_ref.remove_worker(self.address)
                os._exit(0)

            loop = asyncio.get_running_loop()
            loop.add_signal_handler(
                signal.SIGINT, lambda: asyncio.create_task(signal_handler())
            )

    async def __pre_destroy__(self):
        self._upload_task.cancel()

    @staticmethod
    def get_devices_count():
        from ..utils import cuda_count

        return cuda_count()

    @log_sync(logger=logger)
    def get_model_count(self) -> int:
        return len(self._model_uid_to_model)

    async def is_model_vllm_backend(self, model_uid: str) -> bool:
        assert self._supervisor_ref is not None
        _model_uid, _, _ = parse_replica_model_uid(model_uid)
        model_ref = await self._supervisor_ref.get_model(_model_uid)
        return await model_ref.is_vllm_backend()

    async def allocate_devices_for_embedding(self, model_uid: str) -> int:
        """
        we assume that embedding model only takes 1 GPU slot.
        """
        candidates = []
        for _dev in self._total_cuda_devices:
            if _dev not in self._gpu_to_model_uid:
                candidates.append(_dev)
            else:
                existing_model_uid = self._gpu_to_model_uid[_dev]
                is_vllm_model = await self.is_model_vllm_backend(existing_model_uid)
                if not is_vllm_model:
                    candidates.append(_dev)

        if len(candidates) == 0:
            raise RuntimeError(
                "No available slot found for the embedding model. "
                "We recommend to launch the embedding model first, and then launch the LLM models."
            )

        device, min_cnt = -1, -1
        # Pick the device with the fewest existing models among all the candidate devices.
        for _dev in candidates:
            existing_cnt = len(self._gpu_to_embedding_model_uids[_dev])
            if _dev in self._gpu_to_model_uid:
                existing_cnt += 1
            if min_cnt == -1 or existing_cnt < min_cnt:
                device, min_cnt = _dev, existing_cnt

        self._gpu_to_embedding_model_uids[device].add(model_uid)
        return device

    def allocate_devices(self, model_uid: str, n_gpu: int) -> List[int]:
        if n_gpu > len(self._total_cuda_devices) - len(self._gpu_to_model_uid):
            raise RuntimeError("No available slot found for the model")

        devices: List[int] = [
            dev for dev in self._total_cuda_devices if dev not in self._gpu_to_model_uid
        ][:n_gpu]
        for dev in devices:
            self._gpu_to_model_uid[int(dev)] = model_uid

        return sorted(devices)

    def release_devices(self, model_uid: str):
        devices = [
            dev
            for dev in self._gpu_to_model_uid
            if self._gpu_to_model_uid[dev] == model_uid
        ]
        for dev in devices:
            del self._gpu_to_model_uid[dev]

        # check embedding
        for dev in self._gpu_to_embedding_model_uids:
            if model_uid in self._gpu_to_embedding_model_uids[dev]:
                self._gpu_to_embedding_model_uids[dev].remove(model_uid)

    async def _create_subpool(
        self,
        model_uid: str,
        model_type: Optional[str] = None,
        n_gpu: Optional[Union[int, str]] = "auto",
    ) -> Tuple[str, List[str]]:
        env = {}
        devices = []
        if isinstance(n_gpu, int) or (n_gpu == "auto" and cuda_count() > 0):
            # Currently, n_gpu=auto means using 1 GPU
            gpu_cnt = n_gpu if isinstance(n_gpu, int) else 1
            devices = (
                [await self.allocate_devices_for_embedding(model_uid)]
                if model_type in ["embedding", "rerank"]
                else self.allocate_devices(model_uid=model_uid, n_gpu=gpu_cnt)
            )
            env["CUDA_VISIBLE_DEVICES"] = ",".join([str(dev) for dev in devices])
            logger.debug(f"GPU selected: {devices} for model {model_uid}")
        if n_gpu is None:
            env["CUDA_VISIBLE_DEVICES"] = "-1"
            logger.debug(f"GPU disabled for model {model_uid}")

        if os.name != "nt" and platform.system() != "Darwin":
            # Linux
            start_method = "forkserver"
        else:
            # Windows and macOS
            start_method = "spawn"
        subpool_address = await self._main_pool.append_sub_pool(
            env=env, start_method=start_method
        )
        return subpool_address, [str(dev) for dev in devices]

    def _check_model_is_valid(self, model_name: str, model_format: Optional[str]):
        # baichuan-base and baichuan-chat depend on `cpm_kernels` module,
        # but `cpm_kernels` cannot run on Darwin system.
        if platform.system() == "Darwin" and model_format == "pytorch":
            if "baichuan" in model_name:
                raise ValueError(f"{model_name} model can't run on Darwin system.")

    @log_sync(logger=logger)
    def register_model(self, model_type: str, model: str, persist: bool):
        # TODO: centralized model registrations
        if model_type in self._custom_register_type_to_cls:
            (
                model_spec_cls,
                register_fn,
                unregister_fn,
            ) = self._custom_register_type_to_cls[model_type]
            model_spec = model_spec_cls.parse_raw(model)
            try:
                register_fn(model_spec, persist)
            except Exception as e:
                unregister_fn(model_spec.model_name, raise_error=False)
                raise e
        else:
            raise ValueError(f"Unsupported model type: {model_type}")

    @log_sync(logger=logger)
    def unregister_model(self, model_type: str, model_name: str):
        # TODO: centralized model registrations
        if model_type in self._custom_register_type_to_cls:
            _, _, unregister_fn = self._custom_register_type_to_cls[model_type]
            unregister_fn(model_name)
        else:
            raise ValueError(f"Unsupported model type: {model_type}")

    @log_async(logger=logger)
    async def launch_speculative_model(
        self,
        model_uid: str,
        model_name: str,
        model_size_in_billions: Optional[int],
        quantization: Optional[str],
        draft_model_name: str,
        draft_model_size_in_billions: Optional[int],
        draft_quantization: Optional[str],
        n_gpu: Optional[Union[int, str]] = "auto",
    ):
        if n_gpu is not None:
            if isinstance(n_gpu, int) and (n_gpu <= 0 or n_gpu > cuda_count()):
                raise ValueError(
                    f"The parameter `n_gpu` must be greater than 0 and "
                    f"not greater than the number of GPUs: {cuda_count()} on the machine."
                )
            if isinstance(n_gpu, str) and n_gpu != "auto":
                raise ValueError("Currently `n_gpu` only supports `auto`.")

        from ..model.llm.core import create_speculative_llm_model_instance

        subpool_address, devices = await self._create_subpool(model_uid, n_gpu=n_gpu)

        model, model_description = await asyncio.to_thread(
            create_speculative_llm_model_instance,
            subpool_addr=subpool_address,
            devices=devices,
            model_uid=model_uid,
            model_name=model_name,
            model_size_in_billions=model_size_in_billions,
            quantization=quantization,
            draft_model_name=draft_model_name,
            draft_model_size_in_billions=draft_model_size_in_billions,
            draft_quantization=draft_quantization,
            is_local_deployment=True,
        )

        try:
            model_ref = await xo.create_actor(
                ModelActor, address=subpool_address, uid=model_uid, model=model
            )
            await model_ref.load()
        except:
            logger.error(f"Failed to load model {model_uid}", exc_info=True)
            self.release_devices(model_uid=model_uid)
            await self._main_pool.remove_sub_pool(subpool_address)
            raise

        self._model_uid_to_model[model_uid] = model_ref
        self._model_uid_to_model_spec[model_uid] = model_description
        for dev in devices:
            self._gpu_to_model_uid[int(dev)] = model_uid
        self._model_uid_to_addr[model_uid] = subpool_address

    async def _get_model_ability(self, model: Any, model_type: str) -> List[str]:
        from ..model.llm.core import LLM

        if model_type == "embedding":
            return ["embed"]
        elif model_type == "rerank":
            return ["rerank"]
        elif model_type == "image":
            return ["text_to_image"]
        elif model_type == "multimodal":
            return ["multimodal"]
        else:
            assert model_type == "LLM"
            assert isinstance(model, LLM)
            return model.model_family.model_ability  # type: ignore

    @log_async(logger=logger)
    async def launch_builtin_model(
        self,
        model_uid: str,
        model_name: str,
        model_size_in_billions: Optional[int],
        model_format: Optional[str],
        quantization: Optional[str],
        model_type: str = "LLM",
        n_gpu: Optional[Union[int, str]] = "auto",
        request_limits: Optional[int] = None,
        **kwargs,
    ):
        launch_args = locals()
        launch_args.pop("self")
        launch_args.pop("kwargs")
        launch_args.update(kwargs)
        if n_gpu is not None:
            if isinstance(n_gpu, int) and (n_gpu <= 0 or n_gpu > cuda_count()):
                raise ValueError(
                    f"The parameter `n_gpu` must be greater than 0 and "
                    f"not greater than the number of GPUs: {cuda_count()} on the machine."
                )
            if isinstance(n_gpu, str) and n_gpu != "auto":
                raise ValueError("Currently `n_gpu` only supports `auto`.")

        assert model_uid not in self._model_uid_to_model
        self._check_model_is_valid(model_name, model_format)
        assert self._supervisor_ref is not None
        is_local_deployment = await self._supervisor_ref.is_local_deployment()

        subpool_address, devices = await self._create_subpool(
            model_uid, model_type, n_gpu=n_gpu
        )

        try:
            origin_uid, _, _ = parse_replica_model_uid(model_uid)
            model, model_description = await asyncio.to_thread(
                create_model_instance,
                subpool_address,
                devices,
                model_uid,
                model_type,
                model_name,
                model_format,
                model_size_in_billions,
                quantization,
                is_local_deployment,
                **kwargs,
            )
            model_ref = await xo.create_actor(
                ModelActor,
                address=subpool_address,
                uid=model_uid,
                model=model,
                request_limits=request_limits,
            )
            await model_ref.load()
        except:
            logger.error(f"Failed to load model {model_uid}", exc_info=True)
            self.release_devices(model_uid=model_uid)
            await self._main_pool.remove_sub_pool(subpool_address)
            raise

        self._model_uid_to_model[model_uid] = model_ref
        self._model_uid_to_model_spec[model_uid] = model_description
        self._model_uid_to_addr[model_uid] = subpool_address
        self._model_uid_to_recover_count.setdefault(
            model_uid, MODEL_ACTOR_AUTO_RECOVER_LIMIT
        )
        self._model_uid_to_launch_args[model_uid] = launch_args

        # update status to READY
        abilities = await self._get_model_ability(model, model_type)
        await self._status_guard_ref.update_instance_info(
            origin_uid,
            {"model_ability": abilities, "status": LaunchStatus.READY.name},
        )

    @log_async(logger=logger)
    async def terminate_model(self, model_uid: str):
        origin_uid, _, _ = parse_replica_model_uid(model_uid)
        await self._status_guard_ref.update_instance_info(
            origin_uid, {"status": LaunchStatus.TERMINATING.name}
        )
        model_ref = self._model_uid_to_model.get(model_uid, None)
        if model_ref is None:
            logger.debug("Model not found, uid: %s", model_uid)

        try:
            await xo.destroy_actor(model_ref)
        except Exception as e:
            logger.debug(
                "Destroy model actor failed, model uid: %s, error: %s", model_uid, e
            )
        try:
            subpool_address = self._model_uid_to_addr[model_uid]
            await self._main_pool.remove_sub_pool(subpool_address)
        except Exception as e:
            logger.debug(
                "Remove sub pool failed, model uid: %s, error: %s", model_uid, e
            )
        finally:
            self._model_uid_to_model.pop(model_uid, None)
            self._model_uid_to_model_spec.pop(model_uid, None)
            self.release_devices(model_uid)
<<<<<<< HEAD
            self._model_uid_to_addr.pop(model_uid, None)
            self._model_uid_to_recover_count.pop(model_uid, None)
            self._model_uid_to_launch_args.pop(model_uid, None)
=======
            del self._model_uid_to_addr[model_uid]
            del self._model_uid_to_launch_args[model_uid]
            await self._status_guard_ref.update_instance_info(
                origin_uid, {"status": LaunchStatus.TERMINATED.name}
            )
>>>>>>> 16ae47aa

    @log_async(logger=logger)
    async def list_models(self) -> Dict[str, Dict[str, Any]]:
        ret = {}

        items = list(self._model_uid_to_model_spec.items())
        for k, v in items:
            ret[k] = v.to_dict()
        return ret

    @log_sync(logger=logger)
    def get_model(self, model_uid: str) -> xo.ActorRefType["ModelActor"]:
        model_ref = self._model_uid_to_model.get(model_uid, None)
        if model_ref is None:
            raise ValueError(f"Model not found, uid: {model_uid}")
        return model_ref

    @log_sync(logger=logger)
    def describe_model(self, model_uid: str) -> Dict[str, Any]:
        model_desc = self._model_uid_to_model_spec.get(model_uid, None)
        if model_desc is None:
            raise ValueError(f"Model not found in the model list, uid: {model_uid}")
        return model_desc.to_dict()

    async def report_status(self):
        status = await asyncio.to_thread(gather_node_info)
        await self._supervisor_ref.report_worker_status(self.address, status)

    async def _periodical_report_status(self):
        while True:
            try:
                await self.report_status()
            except asyncio.CancelledError:  # pragma: no cover
                break
            except RuntimeError as ex:  # pragma: no cover
                if "cannot schedule new futures" not in str(ex):
                    # when atexit is triggered, the default pool might be shutdown
                    # and to_thread will fail
                    break
            except (
                Exception
            ) as ex:  # pragma: no cover  # noqa: E722  # nosec  # pylint: disable=bare-except
                logger.error(f"Failed to upload node info: {ex}")
            try:
                await asyncio.sleep(DEFAULT_NODE_HEARTBEAT_INTERVAL)
            except asyncio.CancelledError:  # pragma: no cover
                break<|MERGE_RESOLUTION|>--- conflicted
+++ resolved
@@ -486,17 +486,12 @@
             self._model_uid_to_model.pop(model_uid, None)
             self._model_uid_to_model_spec.pop(model_uid, None)
             self.release_devices(model_uid)
-<<<<<<< HEAD
             self._model_uid_to_addr.pop(model_uid, None)
             self._model_uid_to_recover_count.pop(model_uid, None)
             self._model_uid_to_launch_args.pop(model_uid, None)
-=======
-            del self._model_uid_to_addr[model_uid]
-            del self._model_uid_to_launch_args[model_uid]
             await self._status_guard_ref.update_instance_info(
                 origin_uid, {"status": LaunchStatus.TERMINATED.name}
             )
->>>>>>> 16ae47aa
 
     @log_async(logger=logger)
     async def list_models(self) -> Dict[str, Dict[str, Any]]:
