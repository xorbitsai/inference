# Copyright 2022-2023 XProbe Inc.
#
# Licensed under the Apache License, Version 2.0 (the "License");
# you may not use this file except in compliance with the License.
# You may obtain a copy of the License at
#
#      http://www.apache.org/licenses/LICENSE-2.0
#
# Unless required by applicable law or agreed to in writing, software
# distributed under the License is distributed on an "AS IS" BASIS,
# WITHOUT WARRANTIES OR CONDITIONS OF ANY KIND, either express or implied.
# See the License for the specific language governing permissions and
# limitations under the License.

import base64
import logging
import os
from io import BytesIO
from typing import Generator, List, Optional

import gradio as gr
import PIL.Image
from gradio.components import Markdown, Textbox
from gradio.layouts import Accordion, Column, Row

from ..client.restful.restful_client import (
    RESTfulChatglmCppChatModelHandle,
    RESTfulChatModelHandle,
    RESTfulGenerateModelHandle,
)
from ..types import ChatCompletionMessage

logger = logging.getLogger(__name__)


class GradioInterface:
    def __init__(
        self,
        endpoint: str,
        model_uid: str,
        model_name: str,
        model_size_in_billions: int,
        model_type: str,
        model_format: str,
        quantization: str,
        context_length: int,
        model_ability: List[str],
        model_description: str,
        model_lang: List[str],
        access_token: Optional[str],
    ):
        self.endpoint = endpoint
        self.model_uid = model_uid
        self.model_name = model_name
        self.model_size_in_billions = model_size_in_billions
        self.model_type = model_type
        self.model_format = model_format
        self.quantization = quantization
        self.context_length = context_length
        self.model_ability = model_ability
        self.model_description = model_description
        self.model_lang = model_lang
        self._access_token = (
            access_token.replace("Bearer ", "") if access_token is not None else None
        )

    def build(self) -> "gr.Blocks":
        if "vision" in self.model_ability:
            interface = self.build_chat_vl_interface()
        elif "chat" in self.model_ability:
            interface = self.build_chat_interface()
        else:
            interface = self.build_generate_interface()

        interface.queue()
        # Gradio initiates the queue during a startup event, but since the app has already been
        # started, that event will not run, so manually invoke the startup events.
        # See: https://github.com/gradio-app/gradio/issues/5228
        interface.startup_events()
        favicon_path = os.path.join(
            os.path.dirname(os.path.abspath(__file__)),
            os.path.pardir,
            "web",
            "ui",
            "public",
            "favicon.svg",
        )
        interface.favicon_path = favicon_path
        return interface

    def build_chat_interface(
        self,
    ) -> "gr.Blocks":
        def flatten(matrix: List[List[str]]) -> List[str]:
            flat_list = []
            for row in matrix:
                flat_list += row
            return flat_list

        def to_chat(lst: List[str]) -> List[ChatCompletionMessage]:
            res = []
            for i in range(len(lst)):
                role = "assistant" if i % 2 == 1 else "user"
                res.append(ChatCompletionMessage(role=role, content=lst[i]))
            return res

        def generate_wrapper(
            message: str,
            history: List[List[str]],
            max_tokens: int,
            temperature: float,
            lora_name: str,
        ) -> Generator:
            from ..client import RESTfulClient

            client = RESTfulClient(self.endpoint)
            client._set_token(self._access_token)
            model = client.get_model(self.model_uid)
            assert isinstance(
                model, (RESTfulChatModelHandle, RESTfulChatglmCppChatModelHandle)
            )

            response_content = ""
            for chunk in model.chat(
                prompt=message,
                chat_history=to_chat(flatten(history)),
                generate_config={
                    "max_tokens": int(max_tokens),
                    "temperature": temperature,
                    "stream": True,
                    "lora_name": lora_name,
                },
            ):
                assert isinstance(chunk, dict)
                delta = chunk["choices"][0]["delta"]
                if "content" not in delta:
                    continue
                else:
                    response_content += delta["content"]
                    yield response_content

            yield response_content

        return gr.ChatInterface(
            fn=generate_wrapper,
            additional_inputs=[
                gr.Slider(
                    minimum=1,
                    maximum=self.context_length,
                    value=512,
                    step=1,
                    label="Max Tokens",
                ),
                gr.Slider(
                    minimum=0, maximum=2, value=1, step=0.01, label="Temperature"
                ),
                gr.Text(label="LoRA Name"),
            ],
            title=f"🚀 Xinference Chat Bot : {self.model_name} 🚀",
            css="""
            .center{
                display: flex;
                justify-content: center;
                align-items: center;
                padding: 0px;
                color: #9ea4b0 !important;
            }
            """,
            description=f"""
            <div class="center">
            Model ID: {self.model_uid}
            </div>
            <div class="center">
            Model Size: {self.model_size_in_billions} Billion Parameters
            </div>
            <div class="center">
            Model Format: {self.model_format}
            </div>
            <div class="center">
            Model Quantization: {self.quantization}
            </div>
            """,
            analytics_enabled=False,
        )

    def build_chat_vl_interface(
        self,
    ) -> "gr.Blocks":
        def predict(history, bot, max_tokens, temperature, stream):
            from ..client import RESTfulClient

            client = RESTfulClient(self.endpoint)
            client._set_token(self._access_token)
            model = client.get_model(self.model_uid)
            assert isinstance(model, RESTfulChatModelHandle)

            prompt = history[-1]
            assert prompt["role"] == "user"
            prompt = prompt["content"]
            # multimodal chat does not support stream.
            if stream:
                response_content = ""
                for chunk in model.chat(
                    prompt=prompt,
                    chat_history=history[:-1],
                    generate_config={
                        "max_tokens": max_tokens,
                        "temperature": temperature,
                        "stream": stream,
                    },
                ):
                    assert isinstance(chunk, dict)
                    delta = chunk["choices"][0]["delta"]
                    if "content" not in delta:
                        continue
                    else:
                        response_content += delta["content"]
                        bot[-1][1] = response_content
                        yield history, bot
                history.append(
                    {
                        "content": response_content,
                        "role": "assistant",
                    }
                )
                bot[-1][1] = response_content
                yield history, bot
            else:
                response = model.chat(
                    prompt=prompt,
                    chat_history=history[:-1],
                    generate_config={
                        "max_tokens": max_tokens,
                        "temperature": temperature,
                        "stream": stream,
                    },
                )
                history.append(response["choices"][0]["message"])
                bot[-1][1] = history[-1]["content"]
                yield history, bot

        def add_text(history, bot, text, image):
            logger.debug("Add text, text: %s, image: %s", text, image)
            if image:
                buffered = BytesIO()
                with PIL.Image.open(image) as img:
                    img.thumbnail((500, 500))
                    img.save(buffered, format="JPEG")
                img_b64_str = base64.b64encode(buffered.getvalue()).decode()
                display_content = f'<img src="data:image/png;base64,{img_b64_str}" alt="user upload image" />\n{text}'
                message = {
                    "role": "user",
                    "content": [
                        {"type": "text", "text": text},
                        {
                            "type": "image_url",
                            "image_url": {
                                "url": f"data:image/png;base64,{img_b64_str}"
                            },
                        },
                    ],
                }
            else:
                display_content = text
                message = {"role": "user", "content": text}
            history = history + [message]
            bot = bot + [[display_content, None]]
            return history, bot, "", None

        def clear_history():
            logger.debug("Clear history.")
            return [], None, "", None

        def update_button(text):
            return gr.update(interactive=bool(text))

        with gr.Blocks(
            title=f"🚀 Xinference Chat Bot : {self.model_name} 🚀",
            css="""
        .center{
            display: flex;
            justify-content: center;
            align-items: center;
            padding: 0px;
            color: #9ea4b0 !important;
        }
        """,
            analytics_enabled=False,
        ) as chat_vl_interface:
            Markdown(
                f"""
                <h1 style='text-align: center; margin-bottom: 1rem'>🚀 Xinference Chat Bot : {self.model_name} 🚀</h1>
                """
            )
            Markdown(
                f"""
                <div class="center">
                Model ID: {self.model_uid}
                </div>
                <div class="center">
                Model Size: {self.model_size_in_billions} Billion Parameters
                </div>
                <div class="center">
                Model Format: {self.model_format}
                </div>
                <div class="center">
                Model Quantization: {self.quantization}
                </div>
                """
            )

            state = gr.State([])
            with gr.Row():
                chatbot = gr.Chatbot(
                    elem_id="chatbot", label=self.model_name, height=550, scale=7
                )
                with gr.Column(scale=3):
                    imagebox = gr.Image(type="filepath")
                    textbox = gr.Textbox(
                        show_label=False,
                        placeholder="Enter text and press ENTER",
                        container=False,
                    )
                    submit_btn = gr.Button(
                        value="Send", variant="primary", interactive=False
                    )
                    clear_btn = gr.Button(value="Clear")

            with gr.Accordion("Additional Inputs", open=False):
                max_tokens = gr.Slider(
                    minimum=1,
                    maximum=self.context_length,
                    value=512,
                    step=1,
                    label="Max Tokens",
                )
                temperature = gr.Slider(
                    minimum=0, maximum=2, value=1, step=0.01, label="Temperature"
                )
                stream = gr.Checkbox(label="Stream", value=False)

            textbox.change(update_button, [textbox], [submit_btn], queue=False)

            textbox.submit(
                add_text,
                [state, chatbot, textbox, imagebox],
                [state, chatbot, textbox, imagebox],
                queue=False,
            ).then(
                predict,
                [state, chatbot, max_tokens, temperature, stream],
                [state, chatbot],
            )

            submit_btn.click(
                add_text,
                [state, chatbot, textbox, imagebox],
                [state, chatbot, textbox, imagebox],
                queue=False,
            ).then(
                predict,
                [state, chatbot, max_tokens, temperature, stream],
                [state, chatbot],
            )

            clear_btn.click(
                clear_history, None, [state, chatbot, textbox, imagebox], queue=False
            )

        return chat_vl_interface

    def build_generate_interface(
        self,
    ):
        def undo(text, hist):
            if len(hist) == 0:
                return {
                    textbox: "",
                    history: [text],
                }
            if text == hist[-1]:
                hist = hist[:-1]

            return {
                textbox: hist[-1] if len(hist) > 0 else "",
                history: hist,
            }

        def clear(text, hist):
            if len(hist) == 0 or (len(hist) > 0 and text != hist[-1]):
                hist.append(text)
            hist.append("")
            return {
                textbox: "",
                history: hist,
            }

        def complete(text, hist, max_tokens, temperature, lora_name) -> Generator:
            from ..client import RESTfulClient

            client = RESTfulClient(self.endpoint)
            client._set_token(self._access_token)
            model = client.get_model(self.model_uid)
            assert isinstance(model, RESTfulGenerateModelHandle)

            if len(hist) == 0 or (len(hist) > 0 and text != hist[-1]):
                hist.append(text)

            response_content = text
            for chunk in model.generate(
                prompt=text,
                generate_config={
                    "max_tokens": max_tokens,
                    "temperature": temperature,
                    "stream": True,
                    "lora_name": lora_name,
                },
            ):
                assert isinstance(chunk, dict)
                choice = chunk["choices"][0]
                if "text" not in choice:
                    continue
                else:
                    response_content += choice["text"]
                    yield {
                        textbox: response_content,
                        history: hist,
                    }

            hist.append(response_content)
<<<<<<< HEAD
            yield {
=======
            return {  # type: ignore
>>>>>>> 2e85c71c
                textbox: response_content,
                history: hist,
            }

        def retry(text, hist, max_tokens, temperature, lora_name) -> Generator:
            from ..client import RESTfulClient

            client = RESTfulClient(self.endpoint)
            client._set_token(self._access_token)
            model = client.get_model(self.model_uid)
            assert isinstance(model, RESTfulGenerateModelHandle)

            if len(hist) == 0 or (len(hist) > 0 and text != hist[-1]):
                hist.append(text)
            text = hist[-2] if len(hist) > 1 else ""

            response_content = text
            for chunk in model.generate(
                prompt=text,
                generate_config={
                    "max_tokens": max_tokens,
                    "temperature": temperature,
                    "stream": True,
                    "lora_name": lora_name,
                },
            ):
                assert isinstance(chunk, dict)
                choice = chunk["choices"][0]
                if "text" not in choice:
                    continue
                else:
                    response_content += choice["text"]
                    yield {
                        textbox: response_content,
                        history: hist,
                    }

            hist.append(response_content)
<<<<<<< HEAD
            yield {
=======
            return {  # type: ignore
>>>>>>> 2e85c71c
                textbox: response_content,
                history: hist,
            }

        with gr.Blocks(
            title=f"🚀 Xinference Generate Bot : {self.model_name} 🚀",
            css="""
            .center{
                display: flex;
                justify-content: center;
                align-items: center;
                padding: 0px;
                color: #9ea4b0 !important;
            }
            """,
            analytics_enabled=False,
        ) as generate_interface:
            history = gr.State([])

            Markdown(
                f"""
                <h1 style='text-align: center; margin-bottom: 1rem'>🚀 Xinference Generate Bot : {self.model_name} 🚀</h1>
                """
            )
            Markdown(
                f"""
                <div class="center">
                Model ID: {self.model_uid}
                </div>
                <div class="center">
                Model Size: {self.model_size_in_billions} Billion Parameters
                </div>
                <div class="center">
                Model Format: {self.model_format}
                </div>
                <div class="center">
                Model Quantization: {self.quantization}
                </div>
                """
            )

            with Column(variant="panel"):
                textbox = Textbox(
                    container=False,
                    show_label=False,
                    label="Message",
                    placeholder="Type a message...",
                    lines=21,
                    max_lines=50,
                )

                with Row():
                    btn_generate = gr.Button("Generate", variant="primary")
                with Row():
                    btn_undo = gr.Button("↩️  Undo")
                    btn_retry = gr.Button("🔄  Retry")
                    btn_clear = gr.Button("🗑️  Clear")
                with Accordion("Additional Inputs", open=False):
                    length = gr.Slider(
                        minimum=1,
                        maximum=self.context_length,
                        value=1024,
                        step=1,
                        label="Max Tokens",
                    )
                    temperature = gr.Slider(
                        minimum=0, maximum=2, value=1, step=0.01, label="Temperature"
                    )
                    lora_name = gr.Text(label="LoRA Name")

                btn_generate.click(
                    fn=complete,
                    inputs=[textbox, history, length, temperature, lora_name],
                    outputs=[textbox, history],
                )

                btn_undo.click(
                    fn=undo,
                    inputs=[textbox, history],
                    outputs=[textbox, history],
                )

                btn_retry.click(
                    fn=retry,
                    inputs=[textbox, history, length, temperature, lora_name],
                    outputs=[textbox, history],
                )

                btn_clear.click(
                    fn=clear,
                    inputs=[textbox, history],
                    outputs=[textbox, history],
                )

        return generate_interface<|MERGE_RESOLUTION|>--- conflicted
+++ resolved
@@ -428,11 +428,7 @@
                     }
 
             hist.append(response_content)
-<<<<<<< HEAD
-            yield {
-=======
             return {  # type: ignore
->>>>>>> 2e85c71c
                 textbox: response_content,
                 history: hist,
             }
@@ -471,11 +467,7 @@
                     }
 
             hist.append(response_content)
-<<<<<<< HEAD
-            yield {
-=======
             return {  # type: ignore
->>>>>>> 2e85c71c
                 textbox: response_content,
                 history: hist,
             }
