# Copyright 2022-2024 XProbe Inc.
#
# Licensed under the Apache License, Version 2.0 (the "License");
# you may not use this file except in compliance with the License.
# You may obtain a copy of the License at
#
#      http://www.apache.org/licenses/LICENSE-2.0
#
# Unless required by applicable law or agreed to in writing, software
# distributed under the License is distributed on an "AS IS" BASIS,
# WITHOUT WARRANTIES OR CONDITIONS OF ANY KIND, either express or implied.
# See the License for the specific language governing permissions and
# limitations under the License.
from logging import getLogger
from typing import Any, Dict, List, Optional

import xoscar as xo

logger = getLogger(__name__)


class CacheTrackerActor(xo.Actor):
    def __init__(self):
        super().__init__()
        self._model_name_to_version_info: Dict[str, List[Dict]] = {}  # type: ignore

    @classmethod
    def uid(cls) -> str:
        return "cache_tracker"

    @staticmethod
    def _map_address_to_file_location(
        model_version: Dict[str, List[Dict]], address: str
    ):
        for model_name, model_versions in model_version.items():
            for info_dict in model_versions:
                info_dict["model_file_location"] = (
                    {address: info_dict["model_file_location"]}
                    if info_dict["cache_status"]
                    else None
                )

    @staticmethod
    def _update_file_location(data: Dict, origin_version_info: Dict):
        if origin_version_info["model_file_location"] is None:
            origin_version_info["model_file_location"] = data
        else:
            assert isinstance(origin_version_info["model_file_location"], dict)
            origin_version_info["model_file_location"].update(data)

    def record_model_version(self, version_info: Dict[str, List[Dict]], address: str):
        self._map_address_to_file_location(version_info, address)
        for model_name, model_versions in version_info.items():
            if model_name not in self._model_name_to_version_info:
                self._model_name_to_version_info[model_name] = model_versions
            else:
                assert len(model_versions) == len(
                    self._model_name_to_version_info[model_name]
                ), "Model version info inconsistency between supervisor and worker"
                for version, origin_version in zip(
                    model_versions, self._model_name_to_version_info[model_name]
                ):
                    if (
                        version["cache_status"]
                        and version["model_file_location"] is not None
                    ):
                        origin_version["cache_status"] = True
                        self._update_file_location(
                            version["model_file_location"], origin_version
                        )

    def update_cache_status(
        self,
        address: str,
        model_name: str,
        model_version: Optional[str],
        model_path: str,
    ):
        if model_name not in self._model_name_to_version_info:
            logger.warning(f"Not record version info for {model_name} for now.")
        else:
            for version_info in self._model_name_to_version_info[model_name]:
                if model_version is None:  # image model
                    self._update_file_location({address: model_path}, version_info)
                    version_info["cache_status"] = True
                else:
                    if version_info["model_version"] == model_version:
                        self._update_file_location({address: model_path}, version_info)
                        version_info["cache_status"] = True

    def unregister_model_version(self, model_name: str):
        self._model_name_to_version_info.pop(model_name, None)

    def get_model_versions(self, model_name: str) -> List[Dict]:
        if model_name not in self._model_name_to_version_info:
            logger.warning(f"Not record version info for model_name: {model_name}")
            return []
        else:
            return self._model_name_to_version_info[model_name]

    def get_model_version_count(self, model_name: str) -> int:
        return len(self.get_model_versions(model_name))

<<<<<<< HEAD
    def list_cached_models(self):
        cached_models = {}
        ret = []
        for model_name, model_versions in self._model_name_to_version_info.items():
            for version_info in model_versions:
                if version_info["cache_status"]:
                    ret.append(version_info)
            cached_models[model_name] = ret
            ret = []
        return cached_models

    def get_remove_cached_models(
        self, model_name: str, checked: bool = False
    ) -> Dict[str, Dict[str, str]]:
        assert checked == False
        model_file_location = {}
        for model, model_versions in self._model_name_to_version_info.items():
            if model_name.lower() == model.lower():
                for version_info in model_versions:
                    if version_info["cache_status"]:
                        model_file_location = version_info["model_file_location"]

        return {model_name: model_file_location}

    def remove_cached_models(
        self, model_name: str, model_file_location: Dict[str, str]
    ) -> str:
        for model, model_versions in self._model_name_to_version_info.items():
            if model_name.lower() == model.lower():
                for version_info in model_versions:
                    if version_info["model_file_location"] == model_file_location:
                        try:
                            import shutil

                            shutil.rmtree(next(iter(model_file_location.values())))
                            return "Success"
                        except OSError as e:
                            logger.error(f"Error: {e.filename} - {e.strerror}")
        return "Failed"
=======
    def list_cached_models(self) -> List[Dict[Any, Any]]:
        cached_models = []
        for model_name, model_versions in self._model_name_to_version_info.items():
            for version_info in model_versions:
                if version_info["cache_status"]:
                    ret = version_info.copy()
                    ret["model_name"] = model_name
                    cached_models.append(ret)
        cached_models = sorted(cached_models, key=lambda x: x["model_name"])
        return cached_models
>>>>>>> 568f722a
<|MERGE_RESOLUTION|>--- conflicted
+++ resolved
@@ -101,16 +101,15 @@
     def get_model_version_count(self, model_name: str) -> int:
         return len(self.get_model_versions(model_name))
 
-<<<<<<< HEAD
-    def list_cached_models(self):
-        cached_models = {}
-        ret = []
+    def list_cached_models(self) -> List[Dict[Any, Any]]:
+        cached_models = []
         for model_name, model_versions in self._model_name_to_version_info.items():
             for version_info in model_versions:
                 if version_info["cache_status"]:
-                    ret.append(version_info)
-            cached_models[model_name] = ret
-            ret = []
+                    ret = version_info.copy()
+                    ret["model_name"] = model_name
+                    cached_models.append(ret)
+        cached_models = sorted(cached_models, key=lambda x: x["model_name"])
         return cached_models
 
     def get_remove_cached_models(
@@ -140,16 +139,4 @@
                             return "Success"
                         except OSError as e:
                             logger.error(f"Error: {e.filename} - {e.strerror}")
-        return "Failed"
-=======
-    def list_cached_models(self) -> List[Dict[Any, Any]]:
-        cached_models = []
-        for model_name, model_versions in self._model_name_to_version_info.items():
-            for version_info in model_versions:
-                if version_info["cache_status"]:
-                    ret = version_info.copy()
-                    ret["model_name"] = model_name
-                    cached_models.append(ret)
-        cached_models = sorted(cached_models, key=lambda x: x["model_name"])
-        return cached_models
->>>>>>> 568f722a
+        return "Failed"