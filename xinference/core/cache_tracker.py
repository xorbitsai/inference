# Copyright 2022-2024 XProbe Inc.
#
# Licensed under the Apache License, Version 2.0 (the "License");
# you may not use this file except in compliance with the License.
# You may obtain a copy of the License at
#
#      http://www.apache.org/licenses/LICENSE-2.0
#
# Unless required by applicable law or agreed to in writing, software
# distributed under the License is distributed on an "AS IS" BASIS,
# WITHOUT WARRANTIES OR CONDITIONS OF ANY KIND, either express or implied.
# See the License for the specific language governing permissions and
# limitations under the License.
import os
<<<<<<< HEAD
import shutil
=======
>>>>>>> f1d0a307
from logging import getLogger
from typing import Any, Dict, List, Optional

import xoscar as xo

logger = getLogger(__name__)


class CacheTrackerActor(xo.Actor):
    def __init__(self):
        super().__init__()
        self._model_name_to_version_info: Dict[str, List[Dict]] = {}  # type: ignore

    @classmethod
    def uid(cls) -> str:
        return "cache_tracker"

    @staticmethod
    def _map_address_to_file_location(
        model_version: Dict[str, List[Dict]], address: str
    ):
        for model_name, model_versions in model_version.items():
            for info_dict in model_versions:
                info_dict["model_file_location"] = (
                    {address: info_dict["model_file_location"]}
                    if info_dict["cache_status"]
                    else None
                )

    @staticmethod
    def _update_file_location(data: Dict, origin_version_info: Dict):
        if origin_version_info["model_file_location"] is None:
            origin_version_info["model_file_location"] = data
        else:
            assert isinstance(origin_version_info["model_file_location"], dict)
            origin_version_info["model_file_location"].update(data)

    def record_model_version(self, version_info: Dict[str, List[Dict]], address: str):
        self._map_address_to_file_location(version_info, address)
        for model_name, model_versions in version_info.items():
            if model_name not in self._model_name_to_version_info:
                self._model_name_to_version_info[model_name] = model_versions
            else:
                assert len(model_versions) == len(
                    self._model_name_to_version_info[model_name]
                ), "Model version info inconsistency between supervisor and worker"
                for version, origin_version in zip(
                    model_versions, self._model_name_to_version_info[model_name]
                ):
                    if (
                        version["cache_status"]
                        and version["model_file_location"] is not None
                    ):
                        origin_version["cache_status"] = True
                        self._update_file_location(
                            version["model_file_location"], origin_version
                        )

    def update_cache_status(
        self,
        address: str,
        model_name: str,
        model_version: Optional[str],
        model_path: str,
    ):
        if model_name not in self._model_name_to_version_info:
            logger.warning(f"Not record version info for {model_name} for now.")
        else:
            for version_info in self._model_name_to_version_info[model_name]:
                if model_version is None:  # image model
                    self._update_file_location({address: model_path}, version_info)
                    version_info["cache_status"] = True
                else:
                    if version_info["model_version"] == model_version:
                        self._update_file_location({address: model_path}, version_info)
                        version_info["cache_status"] = True

    def unregister_model_version(self, model_name: str):
        self._model_name_to_version_info.pop(model_name, None)

    def get_model_versions(self, model_name: str) -> List[Dict]:
        if model_name not in self._model_name_to_version_info:
            logger.warning(f"Not record version info for model_name: {model_name}")
            return []
        else:
            return self._model_name_to_version_info[model_name]

    def get_model_version_count(self, model_name: str) -> int:
        return len(self.get_model_versions(model_name))

    def list_cached_models(self) -> List[Dict[Any, Any]]:
        cached_models = []
        for model_name, model_versions in self._model_name_to_version_info.items():
            for version_info in model_versions:
                cache_status = version_info.get("cache_status", None)
                if cache_status == True:
                    ret = version_info.copy()
                    ret["model_name"] = model_name

                    re_dict = version_info.get("model_file_location", None)
                    if re_dict is not None and isinstance(re_dict, dict):
                        if re_dict:
                            actor_ip_address, path = next(iter(re_dict.items()))
                        else:
                            raise ValueError("The dictionary is empty.")
                    else:
                        raise ValueError("re_dict must be a non-empty dictionary.")

                    ret["actor_ip_address"] = actor_ip_address
                    ret["path"] = path
                    if os.path.isdir(path):
                        files = os.listdir(path)
                        resolved_file = os.path.realpath(os.path.join(path, files[0]))
                        if resolved_file:
                            ret["real_path"] = os.path.dirname(resolved_file)
                    else:
                        ret["real_path"] = os.path.realpath(path)
                    cached_models.append(ret)
        cached_models = sorted(cached_models, key=lambda x: x["model_name"])
        return cached_models

    def get_remove_cached_models(
        self, model_name: str, checked: bool = False
    ) -> Dict[str, Dict[str, str]]:
        assert checked == False
        model_file_location = {}
        for model, model_versions in self._model_name_to_version_info.items():
            if model_name.lower() == model.lower():
                for version_info in model_versions:
                    if version_info["cache_status"]:
                        model_file_location = version_info["model_file_location"]

        return {model_name: model_file_location}

    def remove_cached_models(
        self, model_name: str, model_file_location: Dict[str, str]
    ) -> str:
        for model, model_versions in self._model_name_to_version_info.items():
            if model_name.lower() == model.lower():
                for version_info in model_versions:
                    if version_info["model_file_location"] == model_file_location:
                        try:
                            target_dir = next(iter(model_file_location.values()))
                            if os.path.exists(target_dir):
                                if os.path.isdir(target_dir):
                                    for root, dirs, files in os.walk(
                                        target_dir, topdown=False
                                    ):
                                        for name in files:
                                            file_path = os.path.join(root, name)
                                            if os.path.islink(file_path):
                                                real_path = os.path.realpath(file_path)
                                                os.unlink(file_path)
                                                os.remove(real_path)
                                        for name in dirs:
                                            dir_path = os.path.join(root, name)
                                            if os.path.islink(dir_path):
                                                real_path = os.path.realpath(file_path)
                                                os.unlink(dir_path)
                                                os.remove(real_path)
                                    shutil.rmtree(target_dir)
                                else:
                                    if os.path.islink(target_dir):
                                        real_path = os.path.realpath(target_dir)
                                        os.unlink(target_dir)
                                        if os.path.exists(real_path):
                                            shutil.rmtree(os.path.dirname(real_path))
                            else:
                                os.remove(target_dir)
                            return "Success"
                        except OSError as e:
                            logger.error(f"Error: {e.filename} - {e.strerror}")
        return "Failed"<|MERGE_RESOLUTION|>--- conflicted
+++ resolved
@@ -12,10 +12,6 @@
 # See the License for the specific language governing permissions and
 # limitations under the License.
 import os
-<<<<<<< HEAD
-import shutil
-=======
->>>>>>> f1d0a307
 from logging import getLogger
 from typing import Any, Dict, List, Optional
 
@@ -135,57 +131,4 @@
                         ret["real_path"] = os.path.realpath(path)
                     cached_models.append(ret)
         cached_models = sorted(cached_models, key=lambda x: x["model_name"])
-        return cached_models
-
-    def get_remove_cached_models(
-        self, model_name: str, checked: bool = False
-    ) -> Dict[str, Dict[str, str]]:
-        assert checked == False
-        model_file_location = {}
-        for model, model_versions in self._model_name_to_version_info.items():
-            if model_name.lower() == model.lower():
-                for version_info in model_versions:
-                    if version_info["cache_status"]:
-                        model_file_location = version_info["model_file_location"]
-
-        return {model_name: model_file_location}
-
-    def remove_cached_models(
-        self, model_name: str, model_file_location: Dict[str, str]
-    ) -> str:
-        for model, model_versions in self._model_name_to_version_info.items():
-            if model_name.lower() == model.lower():
-                for version_info in model_versions:
-                    if version_info["model_file_location"] == model_file_location:
-                        try:
-                            target_dir = next(iter(model_file_location.values()))
-                            if os.path.exists(target_dir):
-                                if os.path.isdir(target_dir):
-                                    for root, dirs, files in os.walk(
-                                        target_dir, topdown=False
-                                    ):
-                                        for name in files:
-                                            file_path = os.path.join(root, name)
-                                            if os.path.islink(file_path):
-                                                real_path = os.path.realpath(file_path)
-                                                os.unlink(file_path)
-                                                os.remove(real_path)
-                                        for name in dirs:
-                                            dir_path = os.path.join(root, name)
-                                            if os.path.islink(dir_path):
-                                                real_path = os.path.realpath(file_path)
-                                                os.unlink(dir_path)
-                                                os.remove(real_path)
-                                    shutil.rmtree(target_dir)
-                                else:
-                                    if os.path.islink(target_dir):
-                                        real_path = os.path.realpath(target_dir)
-                                        os.unlink(target_dir)
-                                        if os.path.exists(real_path):
-                                            shutil.rmtree(os.path.dirname(real_path))
-                            else:
-                                os.remove(target_dir)
-                            return "Success"
-                        except OSError as e:
-                            logger.error(f"Error: {e.filename} - {e.strerror}")
-        return "Failed"+        return cached_models