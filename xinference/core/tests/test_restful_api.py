# Copyright 2022-2023 XProbe Inc.
#
# Licensed under the Apache License, Version 2.0 (the "License");
# you may not use this file except in compliance with the License.
# You may obtain a copy of the License at
#
#      http://www.apache.org/licenses/LICENSE-2.0
#
# Unless required by applicable law or agreed to in writing, software
# distributed under the License is distributed on an "AS IS" BASIS,
# WITHOUT WARRANTIES OR CONDITIONS OF ANY KIND, either express or implied.
# See the License for the specific language governing permissions and
# limitations under the License.

import json
import os.path
import sys
import time

import openai
import pytest
import requests
from packaging import version

from ...model.embedding import BUILTIN_EMBEDDING_MODELS


@pytest.mark.asyncio
async def test_restful_api(setup):
    endpoint, _ = setup
    url = f"{endpoint}/v1/models"

    # list
    response = requests.get(url)
    response_data = response.json()
    assert len(response_data) == 0

    # launch
    payload = {
        "model_uid": "test_restful_api",
        "model_name": "orca",
        "quantization": "q4_0",
    }

    response = requests.post(url, json=payload)
    response_data = response.json()
    model_uid_res = response_data["model_uid"]
    assert model_uid_res == "test_restful_api"

    # launch n_gpu error
    payload = {
        "model_uid": "test_restful_api",
        "model_name": "orca",
        "quantization": "q4_0",
        "n_gpu": -1,
    }
    response = requests.post(url, json=payload)
    assert response.status_code == 400

    # same model uid
    payload = {
        "model_uid": "test_restful_api",
        "model_name": "orca",
        "quantization": "q4_0",
    }
    response = requests.post(url, json=payload)
    assert response.status_code == 400

    # list
    response = requests.get(url)
    response_data = response.json()
    assert len(response_data) == 1

    # describe
    response = requests.get(f"{endpoint}/v1/models/test_restful_api")
    response_data = response.json()
    assert response_data["model_name"] == "orca"
    assert response_data["replica"] == 1

    response = requests.delete(f"{endpoint}/v1/models/bogus")
    assert response.status_code == 400

    # generate
    url = f"{endpoint}/v1/completions"
    payload = {
        "model": model_uid_res,
        "prompt": "Once upon a time, there was a very old computer.",
    }
    response = requests.post(url, json=payload)
    completion = response.json()
    assert "text" in completion["choices"][0]

    payload = {
        "model": "bogus",
        "prompt": "Once upon a time, there was a very old computer.",
    }
    response = requests.post(url, json=payload)
    assert response.status_code == 400

    payload = {
        "prompt": "Once upon a time, there was a very old computer.",
    }
    response = requests.post(url, json=payload)
    assert response.status_code == 422

    # chat
    url = f"{endpoint}/v1/chat/completions"
    payload = {
        "model": model_uid_res,
        "messages": [
            {"role": "system", "content": "You are a helpful assistant."},
            {"role": "user", "content": "Hello!"},
            {"role": "assistant", "content": "Hi what can I help you?"},
            {"role": "user", "content": "What is the capital of France?"},
        ],
        "stop": ["\n"],
    }
    response = requests.post(url, json=payload)
    completion = response.json()
    assert "content" in completion["choices"][0]["message"]

    payload = {
        "messages": [
            {"role": "system", "content": "You are a helpful assistant."},
            {"role": "user", "content": "Hello!"},
            {"role": "assistant", "content": "Hi what can I help you?"},
            {"role": "user", "content": "What is the capital of France?"},
        ],
    }
    response = requests.post(url, json=payload)
    assert response.status_code == 422

    payload = {
        "model": "bogus",
        "messages": [
            {"role": "system", "content": "You are a helpful assistant."},
            {"role": "user", "content": "Hello!"},
            {"role": "assistant", "content": "Hi what can I help you?"},
            {"role": "user", "content": "What is the capital of France?"},
        ],
    }
    response = requests.post(url, json=payload)
    assert response.status_code == 400

    payload = {
        "model": model_uid_res,
        "messages": [
            {"role": "system", "content": "You are a helpful assistant."},
            {"role": "user", "content": "Hello!"},
            {"role": "assistant", "content": "Hi what can I help you?"},
        ],
    }
    response = requests.post(url, json=payload)
    assert response.status_code == 400

    # Duplicate system messages
    payload = {
        "model": model_uid_res,
        "messages": [
            {"role": "system", "content": "You are a helpful assistant."},
            {"role": "system", "content": "You are not a helpful assistant."},
            {"role": "user", "content": "Hello!"},
            {"role": "assistant", "content": "Hi what can I help you?"},
            {"role": "user", "content": "What is the capital of France?"},
        ],
    }
    response = requests.post(url, json=payload)
    assert response.status_code == 400

    # System message should be the first one.
    payload = {
        "model": model_uid_res,
        "messages": [
            {"role": "user", "content": "Hello!"},
            {"role": "system", "content": "You are a helpful assistant."},
            {"role": "assistant", "content": "Hi what can I help you?"},
            {"role": "user", "content": "What is the capital of France?"},
        ],
    }
    response = requests.post(url, json=payload)
    assert response.status_code == 400

    # delete
    url = f"{endpoint}/v1/models/test_restful_api"
    response = requests.delete(url)

    # list
    response = requests.get(f"{endpoint}/v1/models")
    response_data = response.json()
    assert len(response_data) == 0

    # delete again
    url = f"{endpoint}/v1/models/test_restful_api"
    response = requests.delete(url)
    assert response.status_code == 400

    # test for model that supports embedding
    url = f"{endpoint}/v1/models"

    payload = {
        "model_uid": "test_restful_api2",
        "model_name": "orca",
        "quantization": "q4_0",
    }

    response = requests.post(url, json=payload)
    response_data = response.json()
    model_uid_res = response_data["model_uid"]
    assert model_uid_res == "test_restful_api2"

    url = f"{endpoint}/v1/embeddings"
    payload = {
        "model": "test_restful_api2",
        "input": "The food was delicious and the waiter...",
    }
    response = requests.post(url, json=payload)
    embedding_res = response.json()

    assert "embedding" in embedding_res["data"][0]

    url = f"{endpoint}/v1/models/test_restful_api2"
    response = requests.delete(url)

    # list model registration

    url = f"{endpoint}/v1/model_registrations/LLM"

    response = requests.get(url)

    assert response.status_code == 200
    model_regs = response.json()
    assert len(model_regs) > 0
    for model_reg in model_regs:
        assert model_reg["is_builtin"]

    # register_model

    model = """{
  "version": 1,
  "context_length":2048,
  "model_name": "custom_model",
  "model_lang": [
    "en", "zh"
  ],
  "model_ability": [
    "embed",
    "chat"
  ],
  "model_family": "other",
  "model_specs": [
    {
      "model_format": "pytorch",
      "model_size_in_billions": 7,
      "quantizations": [
        "4-bit",
        "8-bit",
        "none"
      ],
      "model_id": "ziqingyang/chinese-alpaca-2-7b"
    }
  ],
  "prompt_style": {
    "style_name": "ADD_COLON_SINGLE",
    "system_prompt": "Below is an instruction that describes a task. Write a response that appropriately completes the request.",
    "roles": [
      "Instruction",
      "Response"
    ],
    "intra_message_sep": "\\n\\n### "
  }
}"""

    url = f"{endpoint}/v1/model_registrations/LLM"

    payload = {"model": model, "persist": False}

    response = requests.post(url, json=payload)
    assert response.status_code == 200

    # check model version info after registration
    url = f"{endpoint}/v1/models/LLM/custom_model/versions"
    response = requests.get(url)
    version_infos = response.json()
    assert len(version_infos) == 3  # three quantizations

    url = f"{endpoint}/v1/model_registrations/LLM"

    response = requests.get(url)

    assert response.status_code == 200
    new_model_regs = response.json()
    assert len(new_model_regs) == len(model_regs) + 1

    # get_model_registrations
    url = f"{endpoint}/v1/model_registrations/LLM/custom_model"
    response = requests.get(url, json=payload)
    assert response.status_code == 200
    data = response.json()
    assert "custom_model" in data["model_name"]

    # unregister_model
    url = f"{endpoint}/v1/model_registrations/LLM/custom_model"

    response = requests.delete(url, json=payload)
    assert response.status_code == 200

    # check model version info after unregister
    url = f"{endpoint}/v1/models/LLM/custom_model/versions"
    response = requests.get(url)
    version_infos = response.json()
    assert len(version_infos) == 0

    url = f"{endpoint}/v1/model_registrations/LLM"

    response = requests.get(url)
    assert response.status_code == 200
    new_model_regs = response.json()
    assert len(new_model_regs) == len(model_regs)
    custom_model_reg = None
    for model_reg in new_model_regs:
        if model_reg["model_name"] == "custom_model":
            custom_model_reg = model_reg
    assert custom_model_reg is None


def test_restful_api_for_embedding(setup):
    model_name = "gte-base"
    model_spec = BUILTIN_EMBEDDING_MODELS[model_name]

    endpoint, _ = setup
    url = f"{endpoint}/v1/models"

    # list
    response = requests.get(url)
    response_data = response.json()
    assert len(response_data) == 0

    # launch
    payload = {
        "model_uid": "test_embedding",
        "model_name": model_name,
        "model_type": "embedding",
    }

    response = requests.post(url, json=payload)
    response_data = response.json()
    model_uid_res = response_data["model_uid"]
    assert model_uid_res == "test_embedding"

    response = requests.get(url)
    response_data = response.json()
    assert len(response_data) == 1

    # test embedding
    url = f"{endpoint}/v1/embeddings"
    payload = {
        "model": "test_embedding",
        "input": "The food was delicious and the waiter...",
    }
    response = requests.post(url, json=payload)
    embedding_res = response.json()

    assert "embedding" in embedding_res["data"][0]
    assert len(embedding_res["data"][0]["embedding"]) == model_spec.dimensions

    # test multiple
    payload = {
        "model": "test_embedding",
        "input": [
            "The food was delicious and the waiter...",
            "how to implement quick sort in python?",
            "Beijing",
            "sorting algorithms",
        ],
    }
    response = requests.post(url, json=payload)
    embedding_res = response.json()

    assert len(embedding_res["data"]) == 4
    for data in embedding_res["data"]:
        assert len(data["embedding"]) == model_spec.dimensions

    # delete model
    url = f"{endpoint}/v1/models/test_embedding"
    response = requests.delete(url)
    assert response.status_code == 200

    response = requests.get(f"{endpoint}/v1/models")
    response_data = response.json()
    assert len(response_data) == 0


def _check_invalid_tool_calls(endpoint, model_uid_res):
    import openai

    client = openai.Client(api_key="not empty", base_url=f"{endpoint}/v1")

    tools = [
        {
            "type": "function",
            "function": {
                "name": "get_exchange_rate",
                "description": "Get the exchange rate between two currencies",
                "parameters": {
                    "type": "object",
                    "properties": {
                        "base_currency": {
                            "type": "string",
                            "description": "The currency to convert from",
                        },
                        "target_currency": {
                            "type": "string",
                            "description": "The currency to convert to",
                        },
                    },
                    "required": ["base_currency", "target_currency"],
                },
            },
        }
    ]

    completion = client.chat.completions.create(
        model=model_uid_res,
        messages=[
            {
                "content": "Can you book a flight for me from New York to London?",
                "role": "user",
            }
        ],
        tools=tools,
        max_tokens=200,
        temperature=0.1,
    )
    assert "stop" == completion.choices[0].finish_reason
    assert completion.choices[0].message.content
    assert len(completion.choices[0].message.tool_calls) == 0


@pytest.mark.parametrize(
    "model_format, quantization", [("ggmlv3", "q4_0"), ("pytorch", None)]
)
@pytest.mark.skip(reason="Cost too many resources.")
def test_restful_api_for_tool_calls(setup, model_format, quantization):
    model_name = "chatglm3"

    endpoint, _ = setup
    url = f"{endpoint}/v1/models"

    # list
    response = requests.get(url)
    response_data = response.json()
    assert len(response_data) == 0

    # launch
    payload = {
        "model_uid": "test_tool",
        "model_name": model_name,
        "model_size_in_billions": 6,
        "model_format": model_format,
        "quantization": quantization,
    }

    response = requests.post(url, json=payload)
    response_data = response.json()
    model_uid_res = response_data["model_uid"]
    assert model_uid_res == "test_tool"

    response = requests.get(url)
    response_data = response.json()
    assert len(response_data) == 1

    # tool
    tools = [
        {
            "type": "function",
            "function": {
                "name": "track",
                "description": "追踪指定股票的实时价格",
                "parameters": {
                    "type": "object",
                    "properties": {"symbol": {"description": "需要追踪的股票代码"}},
                    "required": ["symbol"],
                },
            },
        },
        {
            "type": "function",
            "function": {
                "name": "text-to-speech",
                "description": "将文本转换为语音",
                "parameters": {
                    "type": "object",
                    "properties": {
                        "text": {"description": "需要转换成语音的文本"},
                        "voice": {"description": "要使用的语音类型（男声、女声等）"},
                        "speed": {"description": "语音的速度（快、中等、慢等）"},
                    },
                    "required": ["text"],
                },
            },
        },
    ]
    url = f"{endpoint}/v1/chat/completions"
    payload = {
        "model": model_uid_res,
        "messages": [
            {"role": "user", "content": "帮我查询股票10111的价格"},
        ],
        "tools": tools,
        "stop": ["\n"],
    }
    response = requests.post(url, json=payload)
    completion = response.json()

    assert "content" in completion["choices"][0]["message"]
    assert "tool_calls" == completion["choices"][0]["finish_reason"]
    assert (
        "track"
        == completion["choices"][0]["message"]["tool_calls"][0]["function"]["name"]
    )
    arguments = completion["choices"][0]["message"]["tool_calls"][0]["function"][
        "arguments"
    ]
    arg = json.loads(arguments)
    assert arg == {"symbol": "10111"}

    # Restful client
    from ...client import RESTfulClient

    client = RESTfulClient(endpoint)
    model = client.get_model(model_uid_res)
    completion = model.chat("帮我查询股票10111的价格", tools=tools)
    assert "content" in completion["choices"][0]["message"]
    assert "tool_calls" == completion["choices"][0]["finish_reason"]
    assert (
        "track"
        == completion["choices"][0]["message"]["tool_calls"][0]["function"]["name"]
    )
    arguments = completion["choices"][0]["message"]["tool_calls"][0]["function"][
        "arguments"
    ]
    arg = json.loads(arguments)
    assert arg == {"symbol": "10111"}

    # openai client
    import openai

    client = openai.Client(api_key="not empty", base_url=f"{endpoint}/v1")
    completion = client.chat.completions.create(
        model=model_uid_res,
        messages=[{"role": "user", "content": "帮我查询股票10111的价格"}],
        tools=tools,
    )
    assert "tool_calls" == completion.choices[0].finish_reason
    assert "track" == completion.choices[0].message.tool_calls[0].function.name
    arguments = completion.choices[0].message.tool_calls[0].function.arguments
    arg = json.loads(arguments)
    assert arg == {"symbol": "10111"}

    assistant_message = completion.choices[0].message.model_dump()
    messages = [
        {"role": "user", "content": "帮我查询股票10111的价格"},
        assistant_message,
        {
            "role": "tool",
            "tool_call_id": assistant_message["tool_calls"][0]["id"],
            "name": assistant_message["tool_calls"][0]["function"]["name"],
            "content": str({"symbol": "10111", "price": 12345}),
        },
    ]

    for kwargs in [{"tools": tools}, {}]:
        completion = client.chat.completions.create(
            model=model_uid_res, messages=messages, **kwargs
        )
        assert completion.choices
        assert completion.choices[0].finish_reason == "stop"
        assert "10111" in completion.choices[0].message.content
        assert "12345" in completion.choices[0].message.content

    _check_invalid_tool_calls(endpoint, model_uid_res)


@pytest.mark.parametrize(
    "model_format, quantization", [("ggufv2", "Q4_K_S"), ("pytorch", None)]
)
@pytest.mark.skip(reason="Cost too many resources.")
def test_restful_api_for_gorilla_openfunctions_tool_calls(
    setup, model_format, quantization
):
    model_name = "gorilla-openfunctions-v1"

    endpoint, _ = setup
    url = f"{endpoint}/v1/models"

    # list
    response = requests.get(url)
    response_data = response.json()
    assert len(response_data) == 0

    # launch
    payload = {
        "model_uid": "test_tool",
        "model_name": model_name,
        "model_size_in_billions": 7,
        "model_format": model_format,
        "quantization": quantization,
    }

    response = requests.post(url, json=payload)
    response_data = response.json()
    model_uid_res = response_data["model_uid"]
    assert model_uid_res == "test_tool"

    response = requests.get(url)
    response_data = response.json()
    assert len(response_data) == 1

    # tool
    tools = [
        {
            "type": "function",
            "function": {
                "name": "uber_ride",
                "description": "Find suitable ride for customers given the location, "
                "type of ride, and the amount of time the customer is "
                "willing to wait as parameters",
                "parameters": {
                    "type": "object",
                    "properties": {
                        "loc": {
                            "type": "int",
                            "description": "Location of the starting place of the Uber ride",
                        },
                        "type": {
                            "type": "string",
                            "enum": ["plus", "comfort", "black"],
                            "description": "Types of Uber ride user is ordering",
                        },
                        "time": {
                            "type": "int",
                            "description": "The amount of time in minutes the customer is willing to wait",
                        },
                    },
                },
            },
        }
    ]
    url = f"{endpoint}/v1/chat/completions"
    payload = {
        "model": model_uid_res,
        "messages": [
            {
                "role": "user",
                "content": 'Call me an Uber ride type "Plus" in Berkeley at zipcode 94704 in 10 minutes',
            },
        ],
        "tools": tools,
        "stop": ["\n"],
        "max_tokens": 200,
        "temperature": 0,
    }
    response = requests.post(url, json=payload)
    completion = response.json()

    assert "content" in completion["choices"][0]["message"]
    assert "tool_calls" == completion["choices"][0]["finish_reason"]
    assert (
        "uber_ride"
        == completion["choices"][0]["message"]["tool_calls"][0]["function"]["name"]
    )
    arguments = completion["choices"][0]["message"]["tool_calls"][0]["function"][
        "arguments"
    ]
    arg = json.loads(arguments)
    assert arg == {"loc": 94704, "time": 10, "type": "plus"}

    _check_invalid_tool_calls(endpoint, model_uid_res)


@pytest.mark.parametrize(
    "model_format, quantization",
    [
        ("pytorch", None),
        ("ggufv2", "Q4_K_M"),
    ],
)
@pytest.mark.skip(reason="Cost too many resources.")
def test_restful_api_for_qwen_tool_calls(setup, model_format, quantization):
    model_name = "qwen-chat"

    endpoint, _ = setup
    url = f"{endpoint}/v1/models"

    # list
    response = requests.get(url)
    response_data = response.json()
    assert len(response_data) == 0

    # launch
    payload = {
        "model_uid": "test_tool",
        "model_name": model_name,
        "model_size_in_billions": 7,
        "model_format": model_format,
        "quantization": quantization,
    }

    response = requests.post(url, json=payload)
    response_data = response.json()
    model_uid_res = response_data["model_uid"]
    assert model_uid_res == "test_tool"

    response = requests.get(url)
    response_data = response.json()
    assert len(response_data) == 1

    # tool
    tools = [
        {
            "type": "function",
            "function": {
                "name": "google_search",
                "description": "谷歌搜索是一个通用搜索引擎，可用于访问互联网、查询百科知识、了解时事新闻等。",
                "parameters": {
                    "type": "object",
                    "properties": {
                        "search_query": {
                            "type": "string",
                            "description": "搜索关键词或短语",
                        },
                    },
                    "required": ["search_query"],
                },
            },
        },
        {
            "type": "function",
            "function": {
                "name": "image_gen",
                "description": "文生图是一个AI绘画（图像生成）服务，输入文本描述，返回根据文本作画得到的图片的URL。",
                "parameters": {
                    "type": "object",
                    "properties": {
                        "prompt": {
                            "type": "string",
                            "description": "英文关键词，描述了希望图像具有什么内容",
                        },
                    },
                    "required": ["prompt"],
                },
            },
        },
    ]
    url = f"{endpoint}/v1/chat/completions"
    payload = {
        "model": model_uid_res,
        "messages": [
            {
                "role": "user",
                "content": "谁是周杰伦？",
            },
        ],
        "tools": tools,
        "max_tokens": 2048,
        "temperature": 0,
    }
    response = requests.post(url, json=payload)
    completion = response.json()

    assert "content" in completion["choices"][0]["message"]
    assert "tool_calls" == completion["choices"][0]["finish_reason"]
    assert (
        "google_search"
        == completion["choices"][0]["message"]["tool_calls"][0]["function"]["name"]
    )
    arguments = completion["choices"][0]["message"]["tool_calls"][0]["function"][
        "arguments"
    ]
    arg = json.loads(arguments)
    assert arg == {"search_query": "周杰伦"}

    # Check tool message.
    payload = {
        "model": model_uid_res,
        "messages": [
            {
                "role": "user",
                "content": "谁是周杰伦？",
            },
            completion["choices"][0]["message"],
            {
                "role": "tool",
                "content": "Jay Chou is a Taiwanese singer, songwriter, record producer, rapper, actor, television personality, and businessman.",
            },
        ],
        "tools": tools,
        "max_tokens": 2048,
        "temperature": 0,
    }
    response = requests.post(url, json=payload)
    completion2 = response.json()
    assert "stop" == completion2["choices"][0]["finish_reason"]
    assert "周杰伦" in completion2["choices"][0]["message"]["content"]
    assert "歌手" in completion2["choices"][0]["message"]["content"]

    # Check continue tool call.
    payload = {
        "model": model_uid_res,
        "messages": [
            {
                "role": "user",
                "content": "谁是周杰伦？",
            },
            completion["choices"][0]["message"],
            {
                "role": "tool",
                "content": "Jay Chou is a Taiwanese singer, songwriter, record producer, rapper, actor, television personality, and businessman.",
            },
            completion2["choices"][0]["message"],
            {"role": "user", "content": "画一个他的卡通形象出来"},
        ],
        "tools": tools,
        "max_tokens": 2048,
        "temperature": 0,
    }
    response = requests.post(url, json=payload)
    completion3 = response.json()
    assert "tool_calls" == completion3["choices"][0]["finish_reason"]
    assert (
        "image_gen"
        == completion3["choices"][0]["message"]["tool_calls"][0]["function"]["name"]
    )
    arguments = completion3["choices"][0]["message"]["tool_calls"][0]["function"][
        "arguments"
    ]
    arg = json.loads(arguments)
    assert "Jay Chou" in arg["prompt"]

    _check_invalid_tool_calls(endpoint, model_uid_res)


def test_restful_api_with_request_limits(setup):
    model_name = "gte-base"

    endpoint, _ = setup
    url = f"{endpoint}/v1/models"

    # test embedding
    # launch
    payload = {
        "model_uid": "test_embedding",
        "model_name": model_name,
        "model_type": "embedding",
        "request_limits": 0,
    }

    response = requests.post(url, json=payload)
    response_data = response.json()
    model_uid_res = response_data["model_uid"]
    assert model_uid_res == "test_embedding"

    # test embedding
    url = f"{endpoint}/v1/embeddings"
    payload = {
        "model": "test_embedding",
        "input": "The food was delicious and the waiter...",
    }
    response = requests.post(url, json=payload)
    assert response.status_code == 429
    assert "Rate limit reached" in response.json()["detail"]

    # delete model
    url = f"{endpoint}/v1/models/test_embedding"
    response = requests.delete(url)
    assert response.status_code == 200

    # test llm
    url = f"{endpoint}/v1/models"
    payload = {
        "model_uid": "test_restful_api",
        "model_name": "orca",
        "quantization": "q4_0",
        "request_limits": 0,
    }

    response = requests.post(url, json=payload)
    response_data = response.json()
    model_uid_res = response_data["model_uid"]
    assert model_uid_res == "test_restful_api"

    # generate
    url = f"{endpoint}/v1/completions"
    payload = {
        "model": model_uid_res,
        "prompt": "Once upon a time, there was a very old computer.",
    }
    response = requests.post(url, json=payload)
    assert response.status_code == 429
    assert "Rate limit reached" in response.json()["detail"]


@pytest.mark.asyncio
@pytest.mark.skipif(
    sys.platform == "win32", reason="Window CI hangs after run this case."
)
async def test_openai(setup):
    endpoint, _ = setup
    url = f"{endpoint}/v1/models"

    # list
    response = requests.get(url)
    response_data = response.json()
    assert len(response_data) == 0

    # launch
    payload = {
        "model_uid": "test_restful_api",
        "model_name": "orca",
        "quantization": "q4_0",
    }

    response = requests.post(url, json=payload)
    response_data = response.json()
    model_uid_res = response_data["model_uid"]
    assert model_uid_res == "test_restful_api"

    # chat
    messages = [
        {"role": "system", "content": "You are a helpful assistant."},
        {"role": "user", "content": "Hello!"},
        {"role": "assistant", "content": "Hi what can I help you?"},
        {"role": "user", "content": "What is the capital of France?"},
    ]

    result = []
    if version.parse(openai.__version__) < version.parse("1.0"):
        openai.api_key = ""
        openai.api_base = f"{endpoint}/v1"
        openai_chat_completion = openai.ChatCompletion.acreate
        stream_chunk_type_name = "OpenAIObject"
        response_type_name = "OpenAIObject"
    else:
        client = openai.AsyncClient(api_key="not empty", base_url=f"{endpoint}/v1")
        openai_chat_completion = client.chat.completions.create
        stream_chunk_type_name = "ChatCompletionChunk"
        response_type_name = "ChatCompletion"
    async for chunk in await openai_chat_completion(
        messages=messages, stream=True, model=model_uid_res
    ):
        if not hasattr(chunk, "choices") or len(chunk.choices) == 0:
            continue
        result.append(chunk)
    assert result
    assert type(result[0]).__name__ == stream_chunk_type_name

    result = await openai_chat_completion(
        messages=messages, stream=False, model=model_uid_res
    )

    assert result
    assert type(result).__name__ == response_type_name


def test_lang_chain(setup):
    endpoint, _ = setup
    url = f"{endpoint}/v1/models"

    # list
    response = requests.get(url)
    response_data = response.json()
    assert len(response_data) == 0

    # launch
    payload = {
        "model_uid": "test_restful_api",
        "model_name": "orca",
        "quantization": "q4_0",
    }

    response = requests.post(url, json=payload)
    response_data = response.json()
    model_uid_res = response_data["model_uid"]
    assert model_uid_res == "test_restful_api"

    from langchain.chat_models import ChatOpenAI
    from langchain.prompts.chat import (
        ChatPromptTemplate,
        HumanMessagePromptTemplate,
        SystemMessagePromptTemplate,
    )
    from langchain.schema import AIMessage, HumanMessage, SystemMessage

    inference_server_url = f"{endpoint}/v1"

    chat = ChatOpenAI(
        model=model_uid_res,
        openai_api_key="EMPTY",
        openai_api_base=inference_server_url,
        max_tokens=5,
        temperature=0,
    )

    messages = [
        SystemMessage(
            content="You are a helpful assistant that translates English to Italian."
        ),
        HumanMessage(
            content="Translate the following sentence from English to Italian: I love programming."
        ),
    ]
    r = chat(messages)
    assert type(r) == AIMessage
    assert r.content
    assert "amo" in r.content.lower()

    template = "You are a helpful assistant that translates {input_language} to {output_language}."
    system_message_prompt = SystemMessagePromptTemplate.from_template(template)
    human_template = "{text}"
    human_message_prompt = HumanMessagePromptTemplate.from_template(human_template)

    chat_prompt = ChatPromptTemplate.from_messages(
        [system_message_prompt, human_message_prompt]
    )

    # get a chat completion from the formatted messages
    r = chat(
        chat_prompt.format_prompt(
            input_language="English",
            output_language="Italian",
            text="I love programming.",
        ).to_messages()
    )
    assert type(r) == AIMessage
    assert r.content


def test_launch_model_async(setup):
    endpoint, _ = setup
    url = f"{endpoint}/v1/models?wait_ready=false"

    payload = {
        "model_uid": "test_orca",
        "model_name": "orca",
        "quantization": "q4_0",
    }

    response = requests.post(url, json=payload)
    response_data = response.json()
    model_uid_res = response_data["model_uid"]
    assert model_uid_res == "test_orca"

    status_url = f"{endpoint}/v1/models/instances?model_uid=test_orca"
    while True:
        response = requests.get(status_url)
        response_data = response.json()
        assert len(response_data) == 1
        res = response_data[0]
        print(res)
        if res["status"] == "READY":
            break
        time.sleep(2)

    # delete again
    url = f"{endpoint}/v1/models/test_orca"
    requests.delete(url)

    response = requests.get(status_url)
    assert len(response.json()) == 0


<<<<<<< HEAD
def test_events(setup):
    endpoint, _ = setup
    url = f"{endpoint}/v1/models"

    payload = {
        "model_uid": "test_orca",
        "model_name": "orca",
        "quantization": "q4_0",
    }

    response = requests.post(url, json=payload)
    response_data = response.json()
    model_uid_res = response_data["model_uid"]
    assert model_uid_res == "test_orca"

    events_url = f"{endpoint}/v1/models/test_orca/events"
    response = requests.get(events_url)
    response_data = response.json()
    # [{'event_type': 'INFO', 'event_ts': 1705896156, 'event_content': 'Launch model'}]
    assert len(response_data) == 1
    assert "Launch" in response_data[0]["event_content"]

    # delete again
    url = f"{endpoint}/v1/models/test_orca"
    requests.delete(url)

    response = requests.get(events_url)
    response_data = response.json()
    # [{'event_type': 'INFO', 'event_ts': 1705896215, 'event_content': 'Launch model'},
    #  {'event_type': 'INFO', 'event_ts': 1705896215, 'event_content': 'Terminate model'}]
    assert len(response_data) == 2
    assert "Terminate" in response_data[1]["event_content"]
=======
def test_launch_model_by_version(setup):
    from ...model.llm import get_llm_model_descriptions

    endpoint, supervisor_addr = setup
    url = f"{endpoint}/v1/models/instance"

    version_info = get_llm_model_descriptions()["orca"][0]

    payload = {
        "model_uid": "test_orca",
        "model_type": "LLM",
        "model_version": version_info["model_version"],
    }
    response = requests.post(url, json=payload)
    assert response.json()["model_uid"] == "test_orca"

    url_version = f"{endpoint}/v1/models/LLM/orca/versions"
    response = requests.get(url_version)
    versions = response.json()

    has_version = False
    for info in versions:
        if info["model_version"] == version_info["model_version"]:
            has_version = True
            assert info["cache_status"] is True
            assert info["model_file_location"] is not None
            assert isinstance(info["model_file_location"], dict)
            assert supervisor_addr in info["model_file_location"]
            assert os.path.exists(info["model_file_location"][supervisor_addr])
            break
    assert has_version is True

    # delete again
    url = f"{endpoint}/v1/models/test_orca"
    requests.delete(url)
>>>>>>> 99988c66
<|MERGE_RESOLUTION|>--- conflicted
+++ resolved
@@ -1069,7 +1069,6 @@
     assert len(response.json()) == 0
 
 
-<<<<<<< HEAD
 def test_events(setup):
     endpoint, _ = setup
     url = f"{endpoint}/v1/models"
@@ -1102,7 +1101,8 @@
     #  {'event_type': 'INFO', 'event_ts': 1705896215, 'event_content': 'Terminate model'}]
     assert len(response_data) == 2
     assert "Terminate" in response_data[1]["event_content"]
-=======
+
+
 def test_launch_model_by_version(setup):
     from ...model.llm import get_llm_model_descriptions
 
@@ -1137,5 +1137,4 @@
 
     # delete again
     url = f"{endpoint}/v1/models/test_orca"
-    requests.delete(url)
->>>>>>> 99988c66
+    requests.delete(url)