# Copyright 2022-2023 XProbe Inc.
#
# Licensed under the Apache License, Version 2.0 (the "License");
# you may not use this file except in compliance with the License.
# You may obtain a copy of the License at
#
#      http://www.apache.org/licenses/LICENSE-2.0
#
# Unless required by applicable law or agreed to in writing, software
# distributed under the License is distributed on an "AS IS" BASIS,
# WITHOUT WARRANTIES OR CONDITIONS OF ANY KIND, either express or implied.
# See the License for the specific language governing permissions and
# limitations under the License.

import sys

import openai
import pytest
import requests
from packaging import version

from ...model.embedding import BUILTIN_EMBEDDING_MODELS


@pytest.mark.asyncio
async def test_restful_api(setup):
    endpoint, _ = setup
    url = f"{endpoint}/v1/models"

    # list
    response = requests.get(url)
    response_data = response.json()
    assert len(response_data) == 0

    # launch
    payload = {
        "model_uid": "test_restful_api",
        "model_name": "orca",
        "quantization": "q4_0",
    }

    response = requests.post(url, json=payload)
    response_data = response.json()
    model_uid_res = response_data["model_uid"]
    assert model_uid_res == "test_restful_api"

    # launch n_gpu error
    payload = {
        "model_uid": "test_restful_api",
        "model_name": "orca",
        "quantization": "q4_0",
        "n_gpu": -1,
    }
    response = requests.post(url, json=payload)
    assert response.status_code == 400

    payload = {
        "model_uid": "test_restful_api",
        "model_name": "orca",
        "quantization": "q4_0",
    }
    response = requests.post(url, json=payload)
    assert response.status_code == 400

    payload = {"model_name": "orca", "quantization": "q4_0"}
    response = requests.post(url, json=payload)
    assert response.status_code == 400

    # list
    response = requests.get(url)
    response_data = response.json()
    assert len(response_data) == 1

    # describe
    response = requests.get(f"{endpoint}/v1/models/test_restful_api")
    response_data = response.json()
    assert response_data["model_name"] == "orca"
    assert response_data["replica"] == 1

    response = requests.delete(f"{endpoint}/v1/models/bogus")
    assert response.status_code == 400

    # generate
    url = f"{endpoint}/v1/completions"
    payload = {
        "model": model_uid_res,
        "prompt": "Once upon a time, there was a very old computer.",
    }
    response = requests.post(url, json=payload)
    completion = response.json()
    assert "text" in completion["choices"][0]

    payload = {
        "model": "bogus",
        "prompt": "Once upon a time, there was a very old computer.",
    }
    response = requests.post(url, json=payload)
    assert response.status_code == 400

    payload = {
        "prompt": "Once upon a time, there was a very old computer.",
    }
    response = requests.post(url, json=payload)
    assert response.status_code == 422

    # chat
    url = f"{endpoint}/v1/chat/completions"
    payload = {
        "model": model_uid_res,
        "messages": [
            {"role": "system", "content": "You are a helpful assistant."},
            {"role": "user", "content": "Hello!"},
            {"role": "assistant", "content": "Hi what can I help you?"},
            {"role": "user", "content": "What is the capital of France?"},
        ],
        "stop": ["\n"],
    }
    response = requests.post(url, json=payload)
    completion = response.json()
    assert "content" in completion["choices"][0]["message"]

    payload = {
        "messages": [
            {"role": "system", "content": "You are a helpful assistant."},
            {"role": "user", "content": "Hello!"},
            {"role": "assistant", "content": "Hi what can I help you?"},
            {"role": "user", "content": "What is the capital of France?"},
        ],
    }
    response = requests.post(url, json=payload)
    assert response.status_code == 422

    payload = {
        "model": "bogus",
        "messages": [
            {"role": "system", "content": "You are a helpful assistant."},
            {"role": "user", "content": "Hello!"},
            {"role": "assistant", "content": "Hi what can I help you?"},
            {"role": "user", "content": "What is the capital of France?"},
        ],
    }
    response = requests.post(url, json=payload)
    assert response.status_code == 400

    payload = {
        "model": model_uid_res,
        "messages": [
            {"role": "system", "content": "You are a helpful assistant."},
            {"role": "user", "content": "Hello!"},
            {"role": "assistant", "content": "Hi what can I help you?"},
        ],
    }
    response = requests.post(url, json=payload)
    assert response.status_code == 400

    # Duplicate system messages
    payload = {
        "model": model_uid_res,
        "messages": [
            {"role": "system", "content": "You are a helpful assistant."},
            {"role": "system", "content": "You are not a helpful assistant."},
            {"role": "user", "content": "Hello!"},
            {"role": "assistant", "content": "Hi what can I help you?"},
            {"role": "user", "content": "What is the capital of France?"},
        ],
    }
    response = requests.post(url, json=payload)
    assert response.status_code == 400

    # System message should be the first one.
    payload = {
        "model": model_uid_res,
        "messages": [
            {"role": "user", "content": "Hello!"},
            {"role": "system", "content": "You are a helpful assistant."},
            {"role": "assistant", "content": "Hi what can I help you?"},
            {"role": "user", "content": "What is the capital of France?"},
        ],
    }
    response = requests.post(url, json=payload)
    assert response.status_code == 400

    # delete
    url = f"{endpoint}/v1/models/test_restful_api"
    response = requests.delete(url)

    # list
    response = requests.get(f"{endpoint}/v1/models")
    response_data = response.json()
    assert len(response_data) == 0

    # delete again
    url = f"{endpoint}/v1/models/test_restful_api"
    response = requests.delete(url)
    assert response.status_code == 400

    # test for model that supports embedding
    url = f"{endpoint}/v1/models"

    payload = {
        "model_uid": "test_restful_api2",
        "model_name": "orca",
        "quantization": "q4_0",
    }

    response = requests.post(url, json=payload)
    response_data = response.json()
    model_uid_res = response_data["model_uid"]
    assert model_uid_res == "test_restful_api2"

    url = f"{endpoint}/v1/embeddings"
    payload = {
        "model": "test_restful_api2",
        "input": "The food was delicious and the waiter...",
    }
    response = requests.post(url, json=payload)
    embedding_res = response.json()

    assert "embedding" in embedding_res["data"][0]

    url = f"{endpoint}/v1/models/test_restful_api2"
    response = requests.delete(url)

    # list model registration

    url = f"{endpoint}/v1/model_registrations/LLM"

    response = requests.get(url)

    assert response.status_code == 200
    model_regs = response.json()
    assert len(model_regs) > 0
    for model_reg in model_regs:
        assert model_reg["is_builtin"]

    # register_model

    model = """{
  "version": 1,
  "context_length":2048,
  "model_name": "custom_model",
  "model_lang": [
    "en", "zh"
  ],
  "model_ability": [
    "embed",
    "chat"
  ],
  "model_specs": [
    {
      "model_format": "pytorch",
      "model_size_in_billions": 7,
      "quantizations": [
        "4-bit",
        "8-bit",
        "none"
      ],
      "model_id": "ziqingyang/chinese-alpaca-2-7b"
    }
  ],
  "prompt_style": {
    "style_name": "ADD_COLON_SINGLE",
    "system_prompt": "Below is an instruction that describes a task. Write a response that appropriately completes the request.",
    "roles": [
      "Instruction",
      "Response"
    ],
    "intra_message_sep": "\\n\\n### "
  }
}"""

    url = f"{endpoint}/v1/model_registrations/LLM"

    payload = {"model": model, "persist": False}

    response = requests.post(url, json=payload)
    assert response.status_code == 200

    url = f"{endpoint}/v1/model_registrations/LLM"

    response = requests.get(url)

    assert response.status_code == 200
    new_model_regs = response.json()
    assert len(new_model_regs) == len(model_regs) + 1

    # get_model_registrations
    url = f"{endpoint}/v1/model_registrations/LLM/custom_model"
    response = requests.get(url, json=payload)
    assert response.status_code == 200
    data = response.json()
    assert "custom_model" in data["model_name"]

    # unregister_model
    url = f"{endpoint}/v1/model_registrations/LLM/custom_model"

    response = requests.delete(url, json=payload)
    assert response.status_code == 200

    url = f"{endpoint}/v1/model_registrations/LLM"

    response = requests.get(url)
    assert response.status_code == 200
    new_model_regs = response.json()
    assert len(new_model_regs) == len(model_regs)
    custom_model_reg = None
    for model_reg in new_model_regs:
        if model_reg["model_name"] == "custom_model":
            custom_model_reg = model_reg
    assert custom_model_reg is None


def test_restful_api_for_embedding(setup):
    model_name = "gte-base"
    model_spec = BUILTIN_EMBEDDING_MODELS[model_name]

    endpoint, _ = setup
    url = f"{endpoint}/v1/models"

    # list
    response = requests.get(url)
    response_data = response.json()
    assert len(response_data) == 0

    # launch
    payload = {
        "model_uid": "test_embedding",
        "model_name": model_name,
        "model_type": "embedding",
    }

    response = requests.post(url, json=payload)
    response_data = response.json()
    model_uid_res = response_data["model_uid"]
    assert model_uid_res == "test_embedding"

    response = requests.get(url)
    response_data = response.json()
    assert len(response_data) == 1

    # test embedding
    url = f"{endpoint}/v1/embeddings"
    payload = {
        "model": "test_embedding",
        "input": "The food was delicious and the waiter...",
    }
    response = requests.post(url, json=payload)
    embedding_res = response.json()

    assert "embedding" in embedding_res["data"][0]
    assert len(embedding_res["data"][0]["embedding"]) == model_spec.dimensions

    # test multiple
    payload = {
        "model": "test_embedding",
        "input": [
            "The food was delicious and the waiter...",
            "how to implement quick sort in python?",
            "Beijing",
            "sorting algorithms",
        ],
    }
    response = requests.post(url, json=payload)
    embedding_res = response.json()

    assert len(embedding_res["data"]) == 4
    for data in embedding_res["data"]:
        assert len(data["embedding"]) == model_spec.dimensions

    # delete model
    url = f"{endpoint}/v1/models/test_embedding"
    response = requests.delete(url)
    assert response.status_code == 200

    response = requests.get(f"{endpoint}/v1/models")
    response_data = response.json()
    assert len(response_data) == 0


@pytest.mark.asyncio
@pytest.mark.skipif(
    sys.platform == "win32", reason="Window CI hangs after run this case."
)
async def test_openai(setup):
    endpoint, _ = setup
    url = f"{endpoint}/v1/models"

    # list
    response = requests.get(url)
    response_data = response.json()
    assert len(response_data) == 0

    # launch
    payload = {
        "model_uid": "test_restful_api",
        "model_name": "orca",
        "quantization": "q4_0",
    }

    response = requests.post(url, json=payload)
    response_data = response.json()
    model_uid_res = response_data["model_uid"]
    assert model_uid_res == "test_restful_api"

    # chat
    messages = [
        {"role": "system", "content": "You are a helpful assistant."},
        {"role": "user", "content": "Hello!"},
        {"role": "assistant", "content": "Hi what can I help you?"},
        {"role": "user", "content": "What is the capital of France?"},
    ]

    result = []
    if version.parse(openai.__version__) < version.parse("1.0"):
        openai.api_key = ""
        openai.api_base = f"{endpoint}/v1"
        openai_chat_completion = openai.ChatCompletion.acreate
        stream_chunk_type_name = "OpenAIObject"
        response_type_name = "OpenAIObject"
    else:
        client = openai.AsyncClient(api_key="not empty", base_url=f"{endpoint}/v1")
        openai_chat_completion = client.chat.completions.create
        stream_chunk_type_name = "ChatCompletionChunk"
        response_type_name = "ChatCompletion"
    async for chunk in await openai_chat_completion(
        messages=messages, stream=True, model=model_uid_res
    ):
        if not hasattr(chunk, "choices") or len(chunk.choices) == 0:
            continue
        result.append(chunk)
    assert result
    assert type(result[0]).__name__ == stream_chunk_type_name

    result = await openai_chat_completion(
        messages=messages, stream=False, model=model_uid_res
    )

    assert result
<<<<<<< HEAD
    assert type(result).__name__ == "OpenAIObject"


def test_lang_chain(setup):
    endpoint, _ = setup
    url = f"{endpoint}/v1/models"

    # list
    response = requests.get(url)
    response_data = response.json()
    assert len(response_data) == 0

    # launch
    payload = {
        "model_uid": "test_restful_api",
        "model_name": "orca",
        "quantization": "q4_0",
    }

    response = requests.post(url, json=payload)
    response_data = response.json()
    model_uid_res = response_data["model_uid"]
    assert model_uid_res == "test_restful_api"

    from langchain.chat_models import ChatOpenAI
    from langchain.prompts.chat import (
        ChatPromptTemplate,
        HumanMessagePromptTemplate,
        SystemMessagePromptTemplate,
    )
    from langchain.schema import AIMessage, HumanMessage, SystemMessage

    inference_server_url = f"{endpoint}/v1"

    chat = ChatOpenAI(
        model=model_uid_res,
        openai_api_key="EMPTY",
        openai_api_base=inference_server_url,
        max_tokens=5,
        temperature=0,
    )

    messages = [
        SystemMessage(
            content="You are a helpful assistant that translates English to Italian."
        ),
        HumanMessage(
            content="Translate the following sentence from English to Italian: I love programming."
        ),
    ]
    r = chat(messages)
    assert type(r) == AIMessage
    assert r.content
    assert "amo" in r.content.lower()

    template = "You are a helpful assistant that translates {input_language} to {output_language}."
    system_message_prompt = SystemMessagePromptTemplate.from_template(template)
    human_template = "{text}"
    human_message_prompt = HumanMessagePromptTemplate.from_template(human_template)

    chat_prompt = ChatPromptTemplate.from_messages(
        [system_message_prompt, human_message_prompt]
    )

    # get a chat completion from the formatted messages
    r = chat(
        chat_prompt.format_prompt(
            input_language="English",
            output_language="Italian",
            text="I love programming.",
        ).to_messages()
    )
    assert type(r) == AIMessage
    assert r.content
=======
    assert type(result).__name__ == response_type_name
>>>>>>> e8e18956
<|MERGE_RESOLUTION|>--- conflicted
+++ resolved
@@ -436,8 +436,7 @@
     )
 
     assert result
-<<<<<<< HEAD
-    assert type(result).__name__ == "OpenAIObject"
+    assert type(result).__name__ == response_type_name
 
 
 def test_lang_chain(setup):
@@ -510,7 +509,4 @@
         ).to_messages()
     )
     assert type(r) == AIMessage
-    assert r.content
-=======
-    assert type(result).__name__ == response_type_name
->>>>>>> e8e18956
+    assert r.content