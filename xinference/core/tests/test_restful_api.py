# Copyright 2022-2023 XProbe Inc.
#
# Licensed under the Apache License, Version 2.0 (the "License");
# you may not use this file except in compliance with the License.
# You may obtain a copy of the License at
#
#      http://www.apache.org/licenses/LICENSE-2.0
#
# Unless required by applicable law or agreed to in writing, software
# distributed under the License is distributed on an "AS IS" BASIS,
# WITHOUT WARRANTIES OR CONDITIONS OF ANY KIND, either express or implied.
# See the License for the specific language governing permissions and
# limitations under the License.
import asyncio
import json
import os
import os.path
import sys
import time

import openai
import pytest
import requests
from packaging import version

from ...model.embedding import BUILTIN_EMBEDDING_MODELS


@pytest.mark.asyncio
async def test_restful_api(setup):
    endpoint, _ = setup
    url = f"{endpoint}/v1/models"

    # list
    response = requests.get(url)
    response_data = response.json()
    assert len(response_data["data"]) == 0

    # launch
    payload = {
        "model_uid": "test_restful_api",
        "model_engine": "llama.cpp",
        "model_name": "qwen1.5-chat",
        "model_size_in_billions": "0_5",
        "quantization": "q4_0",
    }

    response = requests.post(url, json=payload)
    response_data = response.json()
    model_uid_res = response_data["model_uid"]
    assert model_uid_res == "test_restful_api"

    # launch n_gpu error
    payload = {
        "model_uid": "test_restful_api",
        "model_name": "qwen1.5-chat",
        "quantization": "q4_0",
        "n_gpu": -1,
    }
    response = requests.post(url, json=payload)
    assert response.status_code == 400

    # same model uid
    payload = {
        "model_uid": "test_restful_api",
        "model_name": "qwen1.5-chat",
        "quantization": "q4_0",
    }
    response = requests.post(url, json=payload)
    assert response.status_code == 400

    # list
    response = requests.get(url)
    response_data = response.json()
    assert len(response_data["data"]) == 1

    # describe
    response = requests.get(f"{endpoint}/v1/models/test_restful_api")
    response_data = response.json()
    assert response_data["model_name"] == "qwen1.5-chat"
    assert response_data["replica"] == 1

    response = requests.delete(f"{endpoint}/v1/models/bogus")
    assert response.status_code == 400

    # generate
    url = f"{endpoint}/v1/completions"
    payload = {
        "model": model_uid_res,
        "prompt": "Once upon a time, there was a very old computer.",
    }
    response = requests.post(url, json=payload)
    completion = response.json()
    assert "text" in completion["choices"][0]

    payload = {
        "model": "bogus",
        "prompt": "Once upon a time, there was a very old computer.",
    }
    response = requests.post(url, json=payload)
    assert response.status_code == 400

    payload = {
        "prompt": "Once upon a time, there was a very old computer.",
    }
    response = requests.post(url, json=payload)
    assert response.status_code == 500

    # chat without user messages
    url = f"{endpoint}/v1/chat/completions"
    payload = {
        "model": model_uid_res,
        "messages": [
            {
                "role": "system",
                "content": "<任务> 识别用户输入的技术术语。请用{XXX} -> {XXX}的格式展示翻译前后的技术术语对应关系。\n<输入文本>\n今天天气\n<示例>\nTransformer -> Transformer\nToken -> Token\nZero Shot -> 零样本\nFew Shot -> 少样本\n<专有名词>",
            }
        ],
        "stop": ["\n"],
    }
    response = requests.post(url, json=payload)
    completion = response.json()
    assert "content" in completion["choices"][0]["message"]

    # chat
    url = f"{endpoint}/v1/chat/completions"
    payload = {
        "model": model_uid_res,
        "messages": [
            {"role": "system", "content": "You are a helpful assistant."},
            {"role": "user", "content": "Hello!"},
            {"role": "assistant", "content": "Hi what can I help you?"},
            {"role": "user", "content": "What is the capital of France?"},
        ],
        "stop": ["\n"],
    }
    response = requests.post(url, json=payload)
    completion = response.json()
    assert "content" in completion["choices"][0]["message"]

    payload = {
        "messages": [
            {"role": "system", "content": "You are a helpful assistant."},
            {"role": "user", "content": "Hello!"},
            {"role": "assistant", "content": "Hi what can I help you?"},
            {"role": "user", "content": "What is the capital of France?"},
        ],
    }
    response = requests.post(url, json=payload)
    assert response.status_code == 500

    payload = {
        "model": "bogus",
        "messages": [
            {"role": "system", "content": "You are a helpful assistant."},
            {"role": "user", "content": "Hello!"},
            {"role": "assistant", "content": "Hi what can I help you?"},
            {"role": "user", "content": "What is the capital of France?"},
        ],
    }
    response = requests.post(url, json=payload)
    assert response.status_code == 400

    payload = {
        "model": model_uid_res,
        "messages": [
            {"role": "system", "content": "You are a helpful assistant."},
            {"role": "user", "content": "Hello!"},
            {"role": "assistant", "content": "Hi what can I help you?"},
        ],
    }
    response = requests.post(url, json=payload)
    assert response.status_code == 400

    # allow duplicate system messages
    payload = {
        "model": model_uid_res,
        "messages": [
            {"role": "system", "content": "You are a helpful assistant."},
            {"role": "system", "content": "You are not a helpful assistant."},
            {"role": "user", "content": "Hello!"},
            {"role": "assistant", "content": "Hi what can I help you?"},
            {"role": "user", "content": "What is the capital of France?"},
        ],
    }
    response = requests.post(url, json=payload)
    completion = response.json()
    assert "content" in completion["choices"][0]["message"]

    # allow the first message is not system message.
    payload = {
        "model": model_uid_res,
        "messages": [
            {"role": "user", "content": "Hello!"},
            {"role": "system", "content": "You are a helpful assistant."},
            {"role": "assistant", "content": "Hi what can I help you?"},
            {"role": "user", "content": "What is the capital of France?"},
        ],
    }
    response = requests.post(url, json=payload)
    completion = response.json()
    assert "content" in completion["choices"][0]["message"]

    # delete
    url = f"{endpoint}/v1/models/test_restful_api"
    response = requests.delete(url)

    # list
    response = requests.get(f"{endpoint}/v1/models")
    response_data = response.json()
    assert len(response_data["data"]) == 0

    # delete again
    url = f"{endpoint}/v1/models/test_restful_api"
    response = requests.delete(url)
    assert response.status_code == 400

    # list model registration

    url = f"{endpoint}/v1/model_registrations/LLM"

    response = requests.get(url)

    assert response.status_code == 200
    model_regs = response.json()
    assert len(model_regs) > 0
    for model_reg in model_regs:
        assert model_reg["is_builtin"]

    # register_model

    model = """{
  "version": 1,
  "context_length":2048,
  "model_name": "custom_model",
  "model_lang": [
    "en", "zh"
  ],
  "model_ability": [
    "embed",
    "chat"
  ],
  "model_family": "other",
  "model_specs": [
    {
      "model_format": "pytorch",
      "model_size_in_billions": 7,
      "quantizations": [
        "4-bit",
        "8-bit",
        "none"
      ],
      "model_id": "ziqingyang/chinese-alpaca-2-7b"
    }
  ],
  "prompt_style": {
    "style_name": "ADD_COLON_SINGLE",
    "system_prompt": "Below is an instruction that describes a task. Write a response that appropriately completes the request.",
    "roles": [
      "Instruction",
      "Response"
    ],
    "intra_message_sep": "\\n\\n### "
  }
}"""

    url = f"{endpoint}/v1/model_registrations/LLM"

    payload = {"model": model, "persist": False}

    response = requests.post(url, json=payload)
    assert response.status_code == 200

    # check model version info after registration
    url = f"{endpoint}/v1/models/LLM/custom_model/versions"
    response = requests.get(url)
    version_infos = response.json()
    assert len(version_infos) == 3  # three quantizations

    url = f"{endpoint}/v1/model_registrations/LLM"

    response = requests.get(url)

    assert response.status_code == 200
    new_model_regs = response.json()
    assert len(new_model_regs) == len(model_regs) + 1

    # get_model_registrations
    url = f"{endpoint}/v1/model_registrations/LLM/custom_model"
    response = requests.get(url, json=payload)
    assert response.status_code == 200
    data = response.json()
    assert "custom_model" in data["model_name"]

    # unregister_model
    url = f"{endpoint}/v1/model_registrations/LLM/custom_model"

    response = requests.delete(url, json=payload)
    assert response.status_code == 200

    # check model version info after unregister
    url = f"{endpoint}/v1/models/LLM/custom_model/versions"
    response = requests.get(url)
    version_infos = response.json()
    assert len(version_infos) == 0

    url = f"{endpoint}/v1/model_registrations/LLM"

    response = requests.get(url)
    assert response.status_code == 200
    new_model_regs = response.json()
    assert len(new_model_regs) == len(model_regs)
    custom_model_reg = None
    for model_reg in new_model_regs:
        if model_reg["model_name"] == "custom_model":
            custom_model_reg = model_reg
    assert custom_model_reg is None


def test_restful_api_for_embedding(setup):
    model_name = "gte-base"
    model_spec = BUILTIN_EMBEDDING_MODELS[model_name]

    endpoint, _ = setup
    url = f"{endpoint}/v1/models"

    # list
    response = requests.get(url)
    response_data = response.json()
    assert len(response_data["data"]) == 0

    # launch
    payload = {
        "model_uid": "test_embedding",
        "model_name": model_name,
        "model_type": "embedding",
    }

    response = requests.post(url, json=payload)
    response_data = response.json()
    model_uid_res = response_data["model_uid"]
    assert model_uid_res == "test_embedding"

    response = requests.get(url)
    response_data = response.json()
    assert len(response_data["data"]) == 1

    # test embedding
    url = f"{endpoint}/v1/embeddings"
    payload = {
        "model": "test_embedding",
        "input": "The food was delicious and the waiter...",
    }
    response = requests.post(url, json=payload)
    embedding_res = response.json()

    assert "embedding" in embedding_res["data"][0]
    assert len(embedding_res["data"][0]["embedding"]) == model_spec.dimensions

    # test multiple
    payload = {
        "model": "test_embedding",
        "input": [
            "The food was delicious and the waiter...",
            "how to implement quick sort in python?",
            "Beijing",
            "sorting algorithms",
        ],
    }
    response = requests.post(url, json=payload)
    embedding_res = response.json()

    assert len(embedding_res["data"]) == 4
    for data in embedding_res["data"]:
        assert len(data["embedding"]) == model_spec.dimensions

    # delete model
    url = f"{endpoint}/v1/models/test_embedding"
    response = requests.delete(url)
    assert response.status_code == 200

    response = requests.get(f"{endpoint}/v1/models")
    response_data = response.json()
    assert len(response_data["data"]) == 0


def _check_invalid_tool_calls(endpoint, model_uid_res):
    import openai

    client = openai.Client(api_key="not empty", base_url=f"{endpoint}/v1")

    tools = [
        {
            "type": "function",
            "function": {
                "name": "get_exchange_rate",
                "description": "Get the exchange rate between two currencies",
                "parameters": {
                    "type": "object",
                    "properties": {
                        "base_currency": {
                            "type": "string",
                            "description": "The currency to convert from",
                        },
                        "target_currency": {
                            "type": "string",
                            "description": "The currency to convert to",
                        },
                    },
                    "required": ["base_currency", "target_currency"],
                },
            },
        }
    ]

    completion = client.chat.completions.create(
        model=model_uid_res,
        messages=[
            {
                "content": "Can you book a flight for me from New York to London?",
                "role": "user",
            }
        ],
        tools=tools,
        max_tokens=200,
        temperature=0.1,
    )
    assert "stop" == completion.choices[0].finish_reason
    assert completion.choices[0].message.content
    assert len(completion.choices[0].message.tool_calls) == 0


@pytest.mark.parametrize(
    "model_format, quantization",
    [("pytorch", None)],
)
@pytest.mark.skip(reason="Cost too many resources.")
def test_restful_api_for_tool_calls(setup, model_format, quantization):
    model_name = "glm4-chat"

    endpoint, _ = setup
    url = f"{endpoint}/v1/models"

    # list
    response = requests.get(url)
    response_data = response.json()
    assert len(response_data["data"]) == 0

    # launch
    payload = {
        "model_uid": "test_tool",
        "model_engine": "transformers",
        "model_name": model_name,
        "model_size_in_billions": 9,
        "model_format": model_format,
        "quantization": quantization,
    }

    response = requests.post(url, json=payload)
    response_data = response.json()
    assert "model_uid" in response_data, response_data
    model_uid_res = response_data["model_uid"]
    assert model_uid_res == "test_tool"

    response = requests.get(url)
    response_data = response.json()
    assert len(response_data["data"]) == 1

    # tool
    tools = [
        {
            "type": "function",
            "function": {
                "name": "track_a_long_function_name_to_test",
                "description": "追踪指定股票的实时价格",
                "parameters": {
                    "type": "object",
                    "properties": {"symbol": {"description": "需要追踪的股票代码"}},
                    "required": ["symbol"],
                },
            },
        },
        {
            "type": "function",
            "function": {
                "name": "text-to-speech",
                "description": "将文本转换为语音",
                "parameters": {
                    "type": "object",
                    "properties": {
                        "text": {"description": "需要转换成语音的文本"},
                        "voice": {"description": "要使用的语音类型（男声、女声等）"},
                        "speed": {"description": "语音的速度（快、中等、慢等）"},
                    },
                    "required": ["text"],
                },
            },
        },
    ]
    url = f"{endpoint}/v1/chat/completions"
    payload = {
        "model": model_uid_res,
        "messages": [
            {"role": "user", "content": "帮我查询股票10111的价格"},
        ],
        "tools": tools,
        "stop": ["\n"],
    }
    response = requests.post(url, json=payload)
    completion = response.json()

    assert "content" in completion["choices"][0]["message"]
    assert "tool_calls" == completion["choices"][0]["finish_reason"]
    assert (
        "track_a_long_function_name_to_test"
        == completion["choices"][0]["message"]["tool_calls"][0]["function"]["name"]
    )
    arguments = completion["choices"][0]["message"]["tool_calls"][0]["function"][
        "arguments"
    ]
    arg = json.loads(arguments)
    assert arg == {"symbol": "10111"}

    # Restful client
    from ...client import RESTfulClient

    client = RESTfulClient(endpoint)
    model = client.get_model(model_uid_res)
    completion = model.chat("帮我查询股票10111的价格", tools=tools)
    assert "content" in completion["choices"][0]["message"]
    assert "tool_calls" == completion["choices"][0]["finish_reason"]
    assert (
        "track_a_long_function_name_to_test"
        == completion["choices"][0]["message"]["tool_calls"][0]["function"]["name"]
    )
    arguments = completion["choices"][0]["message"]["tool_calls"][0]["function"][
        "arguments"
    ]
    arg = json.loads(arguments)
    assert arg == {"symbol": "10111"}

    # openai client
    import openai

    async def test_stream():
        async_client = openai.AsyncClient(
            api_key="not empty", base_url=f"{endpoint}/v1"
        )
        chunks = []
        async_completion = async_client.chat.completions.create(
            model=model_uid_res,
            messages=[{"role": "user", "content": "帮我查询股票10111的价格"}],
            tools=tools,
            stream=True,
        )
        async for chunk in await async_completion:
            chunks.append(chunk)
        assert len(chunks) == 2
        assert (
            chunks[1].choices[0].delta.tool_calls[0].function.name
            == "track_a_long_function_name_to_test"
        )
        arguments = chunks[1].choices[0].delta.tool_calls[0].function.arguments
        arg = json.loads(arguments)
        assert arg == {"symbol": "10111"}

    asyncio.run(test_stream())

    client = openai.Client(api_key="not empty", base_url=f"{endpoint}/v1")
    completion = client.chat.completions.create(
        model=model_uid_res,
        messages=[{"role": "user", "content": "帮我查询股票10111的价格"}],
        tools=tools,
    )
    assert "tool_calls" == completion.choices[0].finish_reason
    assert (
        "track_a_long_function_name_to_test"
        == completion.choices[0].message.tool_calls[0].function.name
    )
    arguments = completion.choices[0].message.tool_calls[0].function.arguments
    arg = json.loads(arguments)
    assert arg == {"symbol": "10111"}

    assistant_message = completion.choices[0].message.model_dump()
    messages = [
        {"role": "user", "content": "帮我查询股票10111的价格"},
        assistant_message,
        {
            "role": "tool",
            "tool_call_id": assistant_message["tool_calls"][0]["id"],
            "name": assistant_message["tool_calls"][0]["function"]["name"],
            "content": str({"symbol": "10111", "price": 12345}),
        },
    ]

    # When kwargs is {}, the glm4-chat does not observe the output tool calls,
    # so the test will fail.
    for kwargs in [{"tools": tools}, {}]:
        completion = client.chat.completions.create(
            model=model_uid_res, messages=messages, **kwargs
        )
        assert completion.choices
        assert completion.choices[0].finish_reason == "stop"
        if kwargs:
            assert "10111" in completion.choices[0].message.content
            assert "12345" in completion.choices[0].message.content

    _check_invalid_tool_calls(endpoint, model_uid_res)


@pytest.mark.parametrize(
    "model_format, quantization", [("ggufv2", "Q4_K_S"), ("pytorch", None)]
)
@pytest.mark.skip(reason="Cost too many resources.")
def test_restful_api_for_gorilla_openfunctions_tool_calls(
    setup, model_format, quantization
):
    model_name = "gorilla-openfunctions-v1"

    endpoint, _ = setup
    url = f"{endpoint}/v1/models"

    # list
    response = requests.get(url)
    response_data = response.json()
    assert len(response_data["data"]) == 0

    # launch
    payload = {
        "model_uid": "test_tool",
        "model_name": model_name,
        "model_size_in_billions": 7,
        "model_format": model_format,
        "quantization": quantization,
    }

    response = requests.post(url, json=payload)
    response_data = response.json()
    model_uid_res = response_data["model_uid"]
    assert model_uid_res == "test_tool"

    response = requests.get(url)
    response_data = response.json()
    assert len(response_data["data"]) == 1

    # tool
    tools = [
        {
            "type": "function",
            "function": {
                "name": "uber_ride",
                "description": "Find suitable ride for customers given the location, "
                "type of ride, and the amount of time the customer is "
                "willing to wait as parameters",
                "parameters": {
                    "type": "object",
                    "properties": {
                        "loc": {
                            "type": "int",
                            "description": "Location of the starting place of the Uber ride",
                        },
                        "type": {
                            "type": "string",
                            "enum": ["plus", "comfort", "black"],
                            "description": "Types of Uber ride user is ordering",
                        },
                        "time": {
                            "type": "int",
                            "description": "The amount of time in minutes the customer is willing to wait",
                        },
                    },
                },
            },
        }
    ]
    url = f"{endpoint}/v1/chat/completions"
    payload = {
        "model": model_uid_res,
        "messages": [
            {
                "role": "user",
                "content": 'Call me an Uber ride type "Plus" in Berkeley at zipcode 94704 in 10 minutes',
            },
        ],
        "tools": tools,
        "stop": ["\n"],
        "max_tokens": 200,
        "temperature": 0,
    }
    response = requests.post(url, json=payload)
    completion = response.json()

    assert "content" in completion["choices"][0]["message"]
    assert "tool_calls" == completion["choices"][0]["finish_reason"]
    assert (
        "uber_ride"
        == completion["choices"][0]["message"]["tool_calls"][0]["function"]["name"]
    )
    arguments = completion["choices"][0]["message"]["tool_calls"][0]["function"][
        "arguments"
    ]
    arg = json.loads(arguments)
    assert arg == {"loc": 94704, "time": 10, "type": "plus"}

    _check_invalid_tool_calls(endpoint, model_uid_res)


@pytest.mark.parametrize(
    "model_format, quantization",
    [
        ("pytorch", None),
        ("ggufv2", "Q4_K_M"),
    ],
)
@pytest.mark.skip(reason="Cost too many resources.")
def test_restful_api_for_qwen_tool_calls(setup, model_format, quantization):
    model_name = "qwen1.5-chat"

    endpoint, _ = setup
    url = f"{endpoint}/v1/models"

    # list
    response = requests.get(url)
    response_data = response.json()
    assert len(response_data["data"]) == 0

    # launch
    payload = {
        "model_uid": "test_tool",
        "model_name": model_name,
        "model_engine": "transformers",
        "model_size_in_billions": 7,
        "model_format": model_format,
        "quantization": quantization,
    }

    response = requests.post(url, json=payload)
    response_data = response.json()
    model_uid_res = response_data["model_uid"]
    assert model_uid_res == "test_tool"

    response = requests.get(url)
    response_data = response.json()
    assert len(response_data["data"]) == 1

    url = f"{endpoint}/v1/chat/completions"
    payload = {
        "model": model_uid_res,
        "messages": [
            {
                "role": "user",
                "content": "谁是周杰伦？",
            },
        ],
        "tools": [],
        "max_tokens": 2048,
        "temperature": 0,
    }
    response = requests.post(url, json=payload)
    completion = response.json()
    assert "stop" == completion["choices"][0]["finish_reason"]

    tools = [
        {
            "type": "function",
            "function": {
                "name": "google_search",
                "description": "谷歌搜索是一个通用搜索引擎，搜索周杰伦。",
                "parameters": {},
            },
        },
        {
            "type": "function",
            "function": {
                "name": "image_gen",
                "description": "文生图是一个AI绘画（图像生成）服务，画个周杰伦。",
            },
        },
    ]

    url = f"{endpoint}/v1/chat/completions"
    payload = {
        "model": model_uid_res,
        "messages": [
            {
                "role": "user",
                "content": "谁是周杰伦？",
            },
        ],
        "tools": tools,
        "max_tokens": 2048,
        "temperature": 0,
    }
    response = requests.post(url, json=payload)
    completion = response.json()
    assert "content" in completion["choices"][0]["message"]
    assert "tool_calls" == completion["choices"][0]["finish_reason"]
    assert (
        "google_search"
        == completion["choices"][0]["message"]["tool_calls"][0]["function"]["name"]
    )
    arguments = completion["choices"][0]["message"]["tool_calls"][0]["function"][
        "arguments"
    ]
    assert json.loads(arguments)
    assert completion["usage"]
    assert completion["usage"]["prompt_tokens"] != -1

    # tool
    tools = [
        {
            "type": "function",
            "function": {
                "name": "google_search",
                "description": "谷歌搜索是一个通用搜索引擎，可用于访问互联网、查询百科知识、了解时事新闻等。",
                "parameters": {
                    "type": "object",
                    "properties": {
                        "search_query": {
                            "type": "string",
                            "description": "搜索关键词或短语",
                        },
                    },
                    "required": ["search_query"],
                },
            },
        },
        {
            "type": "function",
            "function": {
                "name": "image_gen",
                "description": "文生图是一个AI绘画（图像生成）服务，输入文本描述，返回根据文本作画得到的图片的URL。",
                "parameters": {
                    "type": "object",
                    "properties": {
                        "prompt": {
                            "type": "string",
                            "description": "英文关键词，描述了希望图像具有什么内容",
                        },
                    },
                    "required": ["prompt"],
                },
            },
        },
    ]
    url = f"{endpoint}/v1/chat/completions"
    payload = {
        "model": model_uid_res,
        "messages": [
            {
                "role": "user",
                "content": "谁是周杰伦？",
            },
        ],
        "tools": tools,
        "max_tokens": 2048,
        "temperature": 0,
    }
    response = requests.post(url, json=payload)
    completion = response.json()

    assert "content" in completion["choices"][0]["message"]
    assert "tool_calls" == completion["choices"][0]["finish_reason"]
    assert (
        "google_search"
        == completion["choices"][0]["message"]["tool_calls"][0]["function"]["name"]
    )
    arguments = completion["choices"][0]["message"]["tool_calls"][0]["function"][
        "arguments"
    ]
    arg = json.loads(arguments)
    assert arg == {"search_query": "周杰伦"}

    # Check tool message.
    payload = {
        "model": model_uid_res,
        "messages": [
            {
                "role": "user",
                "content": "谁是周杰伦？",
            },
            completion["choices"][0]["message"],
            {
                "role": "tool",
                "content": "Jay Chou is a Taiwanese singer, songwriter, record producer, rapper, actor, television personality, and businessman.",
            },
        ],
        "tools": tools,
        "max_tokens": 2048,
        "temperature": 0,
    }
    response = requests.post(url, json=payload)
    completion2 = response.json()
    assert "stop" == completion2["choices"][0]["finish_reason"]
    assert "周杰伦" in completion2["choices"][0]["message"]["content"]
    # The content varies between gguf and torch model.
    # assert "歌" in completion2["choices"][0]["message"]["content"]

    # Check continue tool call.
    payload = {
        "model": model_uid_res,
        "messages": [
            {
                "role": "user",
                "content": "谁是周杰伦？",
            },
            completion["choices"][0]["message"],
            {
                "role": "tool",
                "content": "Jay Chou is a Taiwanese singer, songwriter, record producer, rapper, actor, television personality, and businessman.",
            },
            completion2["choices"][0]["message"],
            {"role": "user", "content": "画一个他的卡通形象出来"},
        ],
        "tools": tools,
        "max_tokens": 2048,
        "temperature": 0,
    }
    response = requests.post(url, json=payload)
    completion3 = response.json()
    assert "tool_calls" == completion3["choices"][0]["finish_reason"]
    assert (
        "image_gen"
        == completion3["choices"][0]["message"]["tool_calls"][0]["function"]["name"]
    )
    arguments = completion3["choices"][0]["message"]["tool_calls"][0]["function"][
        "arguments"
    ]
    arg = json.loads(arguments)
    assert "Jay Chou" in arg["prompt"]

    # Qwen 1.5 4B can't pass the false tool call check.
    # _check_invalid_tool_calls(endpoint, model_uid_res)


def test_restful_api_with_request_limits(setup):
    model_name = "gte-base"

    endpoint, _ = setup
    url = f"{endpoint}/v1/models"

    # test embedding
    # launch
    payload = {
        "model_uid": "test_embedding",
        "model_name": model_name,
        "model_type": "embedding",
        "request_limits": 0,
    }

    response = requests.post(url, json=payload)
    response_data = response.json()
    model_uid_res = response_data["model_uid"]
    assert model_uid_res == "test_embedding"

    # test embedding
    url = f"{endpoint}/v1/embeddings"
    payload = {
        "model": "test_embedding",
        "input": "The food was delicious and the waiter...",
    }
    response = requests.post(url, json=payload)
    assert response.status_code == 429
    assert "Rate limit reached" in response.json()["detail"]

    # delete model
    url = f"{endpoint}/v1/models/test_embedding"
    response = requests.delete(url)
    assert response.status_code == 200

    # test llm
    url = f"{endpoint}/v1/models"
    payload = {
        "model_uid": "test_restful_api",
        "model_engine": "llama.cpp",
        "model_name": "qwen1.5-chat",
        "model_size_in_billions": "0_5",
        "quantization": "q4_0",
        "request_limits": 0,
    }

    response = requests.post(url, json=payload)
    response_data = response.json()
    model_uid_res = response_data["model_uid"]
    assert model_uid_res == "test_restful_api"

    # generate
    url = f"{endpoint}/v1/completions"
    payload = {
        "model": model_uid_res,
        "prompt": "Once upon a time, there was a very old computer.",
    }
    response = requests.post(url, json=payload)
    assert response.status_code == 429
    assert "Rate limit reached" in response.json()["detail"]


@pytest.mark.asyncio
@pytest.mark.skipif(
    sys.platform == "win32", reason="Window CI hangs after run this case."
)
async def test_openai(setup):
    endpoint, _ = setup
    url = f"{endpoint}/v1/models"

    # list
    response = requests.get(url)
    response_data = response.json()
    assert len(response_data["data"]) == 0

    # launch
    payload = {
        "model_uid": "test_restful_api",
        "model_engine": "llama.cpp",
        "model_name": "qwen1.5-chat",
        "model_size_in_billions": "0_5",
        "quantization": "q4_0",
    }

    response = requests.post(url, json=payload)
    response_data = response.json()
    model_uid_res = response_data["model_uid"]
    assert model_uid_res == "test_restful_api"

    # chat
    messages = [
        {"role": "system", "content": "You are a helpful assistant."},
        {"role": "user", "content": "Hello!"},
        {"role": "assistant", "content": "Hi what can I help you?"},
        {"role": "user", "content": "What is the capital of France?"},
    ]

    result = []
    if version.parse(openai.__version__) < version.parse("1.0"):
        openai.api_key = ""
        openai.api_base = f"{endpoint}/v1"
        openai_chat_completion = openai.ChatCompletion.acreate
        stream_chunk_type_name = "OpenAIObject"
        response_type_name = "OpenAIObject"
    else:
        client = openai.AsyncClient(api_key="not empty", base_url=f"{endpoint}/v1")
        openai_chat_completion = client.chat.completions.create
        stream_chunk_type_name = "ChatCompletionChunk"
        response_type_name = "ChatCompletion"
    async for chunk in await openai_chat_completion(
        messages=messages, stream=True, model=model_uid_res, max_tokens=None
    ):
        if not hasattr(chunk, "choices") or len(chunk.choices) == 0:
            continue
        result.append(chunk)
    assert result
    assert type(result[0]).__name__ == stream_chunk_type_name

    result = await openai_chat_completion(
        messages=messages, stream=False, model=model_uid_res
    )

    assert result
    assert type(result).__name__ == response_type_name


def test_lang_chain(setup):
    endpoint, _ = setup
    url = f"{endpoint}/v1/models"

    # list
    response = requests.get(url)
    response_data = response.json()
    assert len(response_data["data"]) == 0

    # launch
    payload = {
        "model_uid": "test_restful_api",
        "model_engine": "llama.cpp",
        "model_name": "qwen1.5-chat",
        "model_size_in_billions": "0_5",
        "quantization": "q4_0",
    }

    response = requests.post(url, json=payload)
    response_data = response.json()
    model_uid_res = response_data["model_uid"]
    assert model_uid_res == "test_restful_api"

    from langchain.chat_models import ChatOpenAI
    from langchain.prompts.chat import (
        ChatPromptTemplate,
        HumanMessagePromptTemplate,
        SystemMessagePromptTemplate,
    )
    from langchain.schema import AIMessage, HumanMessage, SystemMessage

    inference_server_url = f"{endpoint}/v1"

    chat = ChatOpenAI(
        model=model_uid_res,
        openai_api_key="EMPTY",
        openai_api_base=inference_server_url,
        max_tokens=5,
        temperature=0,
    )

    messages = [
        SystemMessage(
            content="You are a helpful assistant that translates English to Italian."
        ),
        HumanMessage(
            content="Translate the following sentence from English to Italian: I love programming."
        ),
    ]
    r = chat(messages)
    assert type(r) == AIMessage
    assert r.content

    template = "You are a helpful assistant that translates {input_language} to {output_language}."
    system_message_prompt = SystemMessagePromptTemplate.from_template(template)
    human_template = "{text}"
    human_message_prompt = HumanMessagePromptTemplate.from_template(human_template)

    chat_prompt = ChatPromptTemplate.from_messages(
        [system_message_prompt, human_message_prompt]
    )

    # get a chat completion from the formatted messages
    r = chat(
        chat_prompt.format_prompt(
            input_language="English",
            output_language="Italian",
            text="I love programming.",
        ).to_messages()
    )
    assert type(r) == AIMessage
    assert r.content


def test_launch_model_async(setup):
    endpoint, _ = setup
    url = f"{endpoint}/v1/models?wait_ready=false"

    payload = {
        "model_uid": "test_qwen_15",
        "model_engine": "llama.cpp",
        "model_name": "qwen1.5-chat",
        "model_size_in_billions": "0_5",
        "quantization": "q4_0",
    }

    response = requests.post(url, json=payload)
    response_data = response.json()
    model_uid_res = response_data["model_uid"]
    assert model_uid_res == "test_qwen_15"

    status_url = f"{endpoint}/v1/models/instances?model_uid=test_qwen_15"
    while True:
        response = requests.get(status_url)
        response_data = response.json()
        assert len(response_data) == 1
        res = response_data[0]
        print(res)
        if res["status"] == "READY":
            break
        time.sleep(2)

    # delete again
    url = f"{endpoint}/v1/models/test_qwen_15"
    requests.delete(url)

    response = requests.get(status_url)
    assert len(response.json()) == 0


def test_events(setup):
    endpoint, _ = setup
    url = f"{endpoint}/v1/models"

    payload = {
        "model_uid": "test_qwen_15",
        "model_engine": "llama.cpp",
        "model_name": "qwen1.5-chat",
        "model_size_in_billions": "0_5",
        "quantization": "q4_0",
    }

    response = requests.post(url, json=payload)
    response_data = response.json()
    model_uid_res = response_data["model_uid"]
    assert model_uid_res == "test_qwen_15"

    events_url = f"{endpoint}/v1/models/test_qwen_15/events"
    response = requests.get(events_url)
    response_data = response.json()
    # [{'event_type': 'INFO', 'event_ts': 1705896156, 'event_content': 'Launch model'}]
    assert len(response_data) == 1
    assert "Launch" in response_data[0]["event_content"]

    # delete again
    url = f"{endpoint}/v1/models/test_qwen_15"
    requests.delete(url)

    response = requests.get(events_url)
    response_data = response.json()
    # [{'event_type': 'INFO', 'event_ts': 1705896215, 'event_content': 'Launch model'},
    #  {'event_type': 'INFO', 'event_ts': 1705896215, 'event_content': 'Terminate model'}]
    assert len(response_data) == 2
    assert "Terminate" in response_data[1]["event_content"]


def test_launch_model_by_version(setup):
    endpoint, supervisor_addr = setup
    url = f"{endpoint}/v1/models/instance"

    model_version = "qwen1.5-chat--0_5B--ggufv2--q4_0"

    payload = {
        "model_uid": "test_qwen15",
        "model_engine": "llama.cpp",
        "model_type": "LLM",
        "model_version": model_version,
    }
    response = requests.post(url, json=payload)
    assert response.json()["model_uid"] == "test_qwen15"

    url_version = f"{endpoint}/v1/models/LLM/qwen1.5-chat/versions"
    response = requests.get(url_version)
    versions = response.json()

    has_version = False
    for info in versions:
        if info["model_version"] == model_version:
            has_version = True
            assert info["cache_status"] is True
            assert info["model_file_location"] is not None
            assert isinstance(info["model_file_location"], dict)
            assert supervisor_addr in info["model_file_location"]
            assert os.path.exists(info["model_file_location"][supervisor_addr])
            break
    assert has_version is True

    # delete again
<<<<<<< HEAD
    url = f"{endpoint}/v1/models/test_orca"
    requests.delete(url)


@pytest.mark.skipif(bool(os.environ.get("GITHUB_ACTIONS")), reason="Skip windows")
def test_cluster_info(setup):
    endpoint, _ = setup
    url = f"{endpoint}/v1/cluster/info"

    response = requests.get(url)
    assert response.status_code == 200
    result = response.json()
    assert isinstance(result, list)
    assert len(result) == 2
    assert result[0]["node_type"] == "Supervisor"
    assert result[0]["gpu_count"] == 0
    assert result[0]["gpu_vram_total"] == 0
    assert result[1]["node_type"] == "Worker"
    assert result[1]["gpu_count"] == 0
    assert result[1]["gpu_vram_total"] == 0


def test_restful_api_for_code_prompt(setup):
    model_name = "deepseek-coder"

    endpoint, _ = setup
    url = f"{endpoint}/v1/models"

    # list
    response = requests.get(url)
    response_data = response.json()
    assert len(response_data["data"]) == 0

    # launch
    payload = {
        "model_uid": "deepseek-coder",
        "model_name": model_name,
        "model_type": "LLM",
        "model_engine": "llama.cpp",
        "model_size_in_billions": "1_3",
        "quantization": "q4_k_m",
    }

    response = requests.post(url, json=payload)
    response_data = response.json()
    model_uid_res = response_data["model_uid"]
    assert model_uid_res == "deepseek-coder"

    response = requests.get(url)
    response_data = response.json()
    assert len(response_data["data"]) == 1

    # test embedding
    url = f"{endpoint}/v1/code/prompt"
    payload = {
        "model": "deepseek-coder",
        "prompt": "#write a quick sort algorithm",
    }
    response = requests.post(url, json=payload)
    coding_res = response.json()

    assert "prompt" in coding_res

    assert "#write a quick sort algorithm" == coding_res["prompt"]

    # test multiple
    payload = {
        "model": "deepseek-coder",
        "mode": "infill",
        "prompt": """def quick_sort(arr):
    if len(arr) <= 1:
        return arr
    pivot = arr[0]
    left = []
    right = []
""",
        "suffix": """
        if arr[i] < pivot:
            left.append(arr[i])
        else:
            right.append(arr[i])
    return quick_sort(left) + [pivot] + quick_sort(right)""",
    }
    response = requests.post(url, json=payload)
    coding_res = response.json()

    assert "prompt" in coding_res
    assert (
        coding_res["prompt"]
        == """<｜fim▁begin｜>def quick_sort(arr):
    if len(arr) <= 1:
        return arr
    pivot = arr[0]
    left = []
    right = []
<｜fim▁hole｜>
        if arr[i] < pivot:
            left.append(arr[i])
        else:
            right.append(arr[i])
    return quick_sort(left) + [pivot] + quick_sort(right)<｜fim▁end｜>"""
    )

    # delete model
    url = f"{endpoint}/v1/models/deepseek-coder"
    response = requests.delete(url)
    assert response.status_code == 200

    response = requests.get(f"{endpoint}/v1/models")
    response_data = response.json()
    assert len(response_data["data"]) == 0


def test_restful_api_for_code_completions(setup):
    model_name = "deepseek-coder"

    endpoint, _ = setup
    url = f"{endpoint}/v1/models"

    # list
    response = requests.get(url)
    response_data = response.json()
    assert len(response_data["data"]) == 0

    # launch
    payload = {
        "model_uid": "deepseek-coder",
        "model_name": model_name,
        "model_type": "LLM",
        "model_engine": "llama.cpp",
        "model_size_in_billions": "1_3",
        "quantization": "q4_k_m",
    }

    response = requests.post(url, json=payload)
    response_data = response.json()
    model_uid_res = response_data["model_uid"]
    assert model_uid_res == "deepseek-coder"

    response = requests.get(url)
    response_data = response.json()
    assert len(response_data["data"]) == 1

    # test embedding
    url = f"{endpoint}/v1/code/completions"
    payload = {
        "model": "deepseek-coder",
        "prompt": "#write a quick sort algorithm",
        "max_tokens": 4096,
    }
    response = requests.post(url, json=payload)
    coding_res = response.json()

    assert len(coding_res["choices"]) == 1
    assert "text" in coding_res["choices"][0]
    assert coding_res["choices"][0]["finish_reason"] == "stop"

    # test multiple
    payload = {
        "model": "deepseek-coder",
        "mode": "infill",
        "prompt": """def quick_sort(arr):
    if len(arr) <= 1:
        return arr
    pivot = arr[0]
    left = []
    right = []
""",
        "suffix": """
        if arr[i] < pivot:
            left.append(arr[i])
        else:
            right.append(arr[i])
    return quick_sort(left) + [pivot] + quick_sort(right)""",
        "max_tokens": 4096,
    }
    response = requests.post(url, json=payload)
    coding_res = response.json()

    assert len(coding_res["choices"]) == 1
    assert "text" in coding_res["choices"][0]
    assert coding_res["choices"][0]["finish_reason"] == "stop"

    # delete model
    url = f"{endpoint}/v1/models/deepseek-coder"
    response = requests.delete(url)
    assert response.status_code == 200

    response = requests.get(f"{endpoint}/v1/models")
    response_data = response.json()
    assert len(response_data["data"]) == 0
=======
    url = f"{endpoint}/v1/models/test_qwen15"
    requests.delete(url)
>>>>>>> 7c891a46
<|MERGE_RESOLUTION|>--- conflicted
+++ resolved
@@ -1237,8 +1237,7 @@
     assert has_version is True
 
     # delete again
-<<<<<<< HEAD
-    url = f"{endpoint}/v1/models/test_orca"
+    url = f"{endpoint}/v1/models/test_qwen15"
     requests.delete(url)
 
 
@@ -1428,8 +1427,4 @@
 
     response = requests.get(f"{endpoint}/v1/models")
     response_data = response.json()
-    assert len(response_data["data"]) == 0
-=======
-    url = f"{endpoint}/v1/models/test_qwen15"
-    requests.delete(url)
->>>>>>> 7c891a46
+    assert len(response_data["data"]) == 0