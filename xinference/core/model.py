# Copyright 2022-2023 XProbe Inc.
#
# Licensed under the Apache License, Version 2.0 (the "License");
# you may not use this file except in compliance with the License.
# You may obtain a copy of the License at
#
#      http://www.apache.org/licenses/LICENSE-2.0
#
# Unless required by applicable law or agreed to in writing, software
# distributed under the License is distributed on an "AS IS" BASIS,
# WITHOUT WARRANTIES OR CONDITIONS OF ANY KIND, either express or implied.
# See the License for the specific language governing permissions and
# limitations under the License.

import asyncio
import functools
import inspect
import json
import os
import time
import types
import weakref
from asyncio.queues import Queue
from asyncio.tasks import wait_for
from concurrent.futures import Future as ConcurrentFuture
from typing import (
    TYPE_CHECKING,
    Any,
    AsyncGenerator,
    AsyncIterator,
    Callable,
    Dict,
    Generator,
    Iterator,
    List,
    Mapping,
    Optional,
    Union,
)

import sse_starlette.sse
import xoscar as xo

from ..constants import XINFERENCE_TRANSFORMERS_ENABLE_BATCHING
from ..types import CodeGenerateMode

if TYPE_CHECKING:
    from .worker import WorkerActor
    from ..model.llm.core import LLM
    from ..model.core import ModelDescription
    import PIL

import logging

logger = logging.getLogger(__name__)

from ..device_utils import empty_cache
from .utils import json_dumps, log_async

try:
    from torch.cuda import OutOfMemoryError
except ImportError:

    class _OutOfMemoryError(Exception):
        pass

    OutOfMemoryError = _OutOfMemoryError


XINFERENCE_BATCHING_ALLOWED_VISION_MODELS = ["qwen-vl-chat", "cogvlm2", "glm-4v"]


def request_limit(fn):
    """
    Used by ModelActor.
    As a decorator, added to a ModelActor method to control
    how many requests are accessing that method at the same time.
    """

    async def wrapped_func(self, *args, **kwargs):
        logger.debug(
            f"Request {fn.__name__}, current serve request count: {self._serve_count}, request limit: {self._request_limits} for the model {self.model_uid()}"
        )
        if self._request_limits is not None:
            if 1 + self._serve_count <= self._request_limits:
                self._serve_count += 1
            else:
                raise RuntimeError(
                    f"Rate limit reached for the model. Request limit {self._request_limits} for the model: {self.model_uid()}"
                )
        try:
            ret = await fn(self, *args, **kwargs)
        finally:
            if self._request_limits is not None:
                self._serve_count -= 1
            logger.debug(
                f"After request {fn.__name__}, current serve request count: {self._serve_count} for the model {self.model_uid()}"
            )
        return ret

    return wrapped_func


def oom_check(fn):
    @functools.wraps(fn)
    def _wrapper(*args, **kwargs):
        try:
            return fn(*args, **kwargs)
        except OutOfMemoryError:
            logger.exception("Model actor is out of memory.")
            os._exit(1)

    @functools.wraps(fn)
    async def _async_wrapper(*args, **kwargs):
        try:
            return await fn(*args, **kwargs)
        except OutOfMemoryError:
            logger.exception("Model actor is out of memory.")
            os._exit(1)

    assert not inspect.isasyncgen(fn)
    assert not inspect.isgenerator(fn)

    if asyncio.iscoroutinefunction(fn):
        return _async_wrapper
    else:
        return _wrapper


class ModelActor(xo.StatelessActor):
    @classmethod
    def gen_uid(cls, model: "LLM"):
        return f"{model.__class__}-model-actor"

    async def __pre_destroy__(self):
        from ..model.embedding.core import EmbeddingModel
        from ..model.llm.pytorch.core import PytorchModel as LLMPytorchModel
        from ..model.llm.vllm.core import VLLMModel as LLMVLLMModel

        if self.allow_batching():
            try:
                assert self._scheduler_ref is not None
                await xo.destroy_actor(self._scheduler_ref)
                del self._scheduler_ref
            except Exception as e:
                logger.debug(
                    f"Destroy scheduler actor failed, address: {self.address}, error: {e}"
                )

        if (
            isinstance(self._model, (LLMPytorchModel, LLMVLLMModel))
            and self._model.model_spec.model_format == "pytorch"
        ) or isinstance(self._model, EmbeddingModel):
            try:
                import gc

                import torch  # noqa: F401
            except ImportError:
                error_message = "Failed to import module 'torch'"
                installation_guide = [
                    "Please make sure 'torch' is installed.\n",
                ]

                raise ImportError(f"{error_message}\n\n{''.join(installation_guide)}")

            del self._model
            gc.collect()
            empty_cache()

    def __init__(
        self,
        worker_address: str,
        model: "LLM",
        model_description: Optional["ModelDescription"] = None,
        request_limits: Optional[int] = None,
    ):
        super().__init__()
        from ..model.llm.pytorch.core import PytorchModel
        from ..model.llm.vllm.core import VLLMModel

        self._worker_address = worker_address
        self._model = model
        self._model_description = (
            model_description.to_dict() if model_description else {}
        )
        self._request_limits = request_limits

        self._generators: Dict[str, Union[Iterator, AsyncGenerator]] = {}
        self._current_generator = lambda: None
        self._lock = (
            None
            if isinstance(self._model, (PytorchModel, VLLMModel))
            else asyncio.locks.Lock()
        )
        self._worker_ref = None
        self._serve_count = 0
        self._metrics_labels = {
            "type": self._model_description.get("model_type", "unknown"),
            "model": self.model_uid(),
            "node": self._worker_address,
            "format": self._model_description.get("model_format", "unknown"),
            "quantization": self._model_description.get("quantization", "none"),
        }
        self._loop: Optional[asyncio.AbstractEventLoop] = None

        self._scheduler_ref = None

    async def __post_create__(self):
        self._loop = asyncio.get_running_loop()

        if self.allow_batching():
            from .scheduler import SchedulerActor

            self._scheduler_ref = await xo.create_actor(
                SchedulerActor,
                address=self.address,
                uid=SchedulerActor.gen_uid(self.model_uid(), self._model.rep_id),
            )

    async def _record_completion_metrics(
        self, duration, completion_tokens, prompt_tokens
    ):
        coros = []
        if completion_tokens > 0:
            coros.append(
                self.record_metrics(
                    "output_tokens_total_counter",
                    "add",
                    {
                        "labels": self._metrics_labels,
                        "value": completion_tokens,
                    },
                )
            )
        if prompt_tokens > 0:
            coros.append(
                self.record_metrics(
                    "input_tokens_total_counter",
                    "add",
                    {"labels": self._metrics_labels, "value": prompt_tokens},
                )
            )
        if completion_tokens > 0:
            generate_throughput = completion_tokens / duration
            coros.append(
                self.record_metrics(
                    "generate_throughput",
                    "set",
                    {
                        "labels": self._metrics_labels,
                        "value": generate_throughput,
                    },
                )
            )
        await asyncio.gather(*coros)

    async def _get_worker_ref(self) -> xo.ActorRefType["WorkerActor"]:
        from .worker import WorkerActor

        if self._worker_ref is None:
            self._worker_ref = await xo.actor_ref(
                address=self._worker_address, uid=WorkerActor.uid()
            )
        return self._worker_ref

    def is_vllm_backend(self) -> bool:
        from ..model.llm.vllm.core import VLLMModel

        return isinstance(self._model, VLLMModel)

    def allow_batching(self) -> bool:
        from ..model.llm.pytorch.core import PytorchModel

        model_ability = self._model_description.get("model_ability", [])

        condition = XINFERENCE_TRANSFORMERS_ENABLE_BATCHING and isinstance(
            self._model, PytorchModel
        )
        if condition and "vision" in model_ability:
            if (
                self._model.model_family.model_name
                in XINFERENCE_BATCHING_ALLOWED_VISION_MODELS
                or self._model.model_family.model_family
                in XINFERENCE_BATCHING_ALLOWED_VISION_MODELS
            ):
                return True
            else:
                logger.warning(
                    f"Currently for multimodal models, "
                    f"xinference only supports {', '.join(XINFERENCE_BATCHING_ALLOWED_VISION_MODELS)} for batching. "
                    f"Your model {self._model.model_family.model_name} with model family {self._model.model_family.model_family} is disqualified."
                )
                return False
        return condition

    async def load(self):
        self._model.load()
        if self.allow_batching():
            await self._scheduler_ref.set_model(self._model)
            logger.debug(
                f"Batching enabled for model: {self.model_uid()}, max_num_seqs: {self._model.get_max_num_seqs()}"
            )

    def model_uid(self):
        return (
            self._model.model_uid
            if hasattr(self._model, "model_uid")
            else (
                self._model._model_uid
                if hasattr(self._model, "_model_uid")
                else None  # return None for UT
            )
        )

    def _to_generator(self, output_type: str, gen: types.GeneratorType):
        start_time = time.time()
        time_to_first_token = None
        final_usage = None
        try:
            for v in gen:
                if time_to_first_token is None:
                    time_to_first_token = (time.time() - start_time) * 1000
                if output_type == "json":
                    final_usage = v.get("usage", None)
                    v = dict(data=json.dumps(v, ensure_ascii=False))
                else:
                    assert (
                        output_type == "binary"
                    ), f"Unknown output type '{output_type}'"
                yield sse_starlette.sse.ensure_bytes(v, None)
        except OutOfMemoryError:
            logger.exception(
                "Model actor is out of memory, model id: %s", self.model_uid()
            )
            os._exit(1)
        finally:
            if self._loop is not None and time_to_first_token is not None:
                coro = self.record_metrics(
                    "time_to_first_token",
                    "set",
                    {"labels": self._metrics_labels, "value": time_to_first_token},
                )
                asyncio.run_coroutine_threadsafe(coro, loop=self._loop)
            if self._loop is not None and final_usage is not None:
                coro = self._record_completion_metrics(
                    time.time() - start_time,
                    completion_tokens=final_usage["completion_tokens"],
                    prompt_tokens=final_usage["prompt_tokens"],
                )
                asyncio.run_coroutine_threadsafe(coro, loop=self._loop)

    async def _to_async_gen(self, output_type: str, gen: types.AsyncGeneratorType):
        start_time = time.time()
        time_to_first_token = None
        final_usage = None
        try:
            async for v in gen:
                if time_to_first_token is None:
                    time_to_first_token = (time.time() - start_time) * 1000
                final_usage = v.get("usage", None)
<<<<<<< HEAD
                v = await asyncio.to_thread(json.dumps, v)  # type: ignore[attr-defined]
                v = dict(data=v)  # noqa: F821
                yield await asyncio.to_thread(sse_starlette.sse.ensure_bytes, v, None)  # type: ignore[attr-defined]
=======
                if output_type == "json":
                    v = await asyncio.to_thread(json.dumps, v, ensure_ascii=False)
                    v = dict(data=v)  # noqa: F821
                else:
                    assert (
                        output_type == "binary"
                    ), f"Unknown output type '{output_type}'"
                yield await asyncio.to_thread(sse_starlette.sse.ensure_bytes, v, None)
>>>>>>> 4e741cf4
        except OutOfMemoryError:
            logger.exception(
                "Model actor is out of memory, model id: %s", self.model_uid()
            )
            os._exit(1)
        finally:
            coros = []
            if time_to_first_token is not None:
                coros.append(
                    self.record_metrics(
                        "time_to_first_token",
                        "set",
                        {"labels": self._metrics_labels, "value": time_to_first_token},
                    )
                )
            if final_usage is not None:
                coros.append(
                    self._record_completion_metrics(
                        time.time() - start_time,
                        completion_tokens=final_usage["completion_tokens"],
                        prompt_tokens=final_usage["prompt_tokens"],
                    )
                )
            await asyncio.gather(*coros)

    async def _call_wrapper_json(self, fn: Callable, *args, **kwargs):
        return await self._call_wrapper("json", fn, *args, **kwargs)

    async def _call_wrapper_binary(self, fn: Callable, *args, **kwargs):
        return await self._call_wrapper("binary", fn, *args, **kwargs)

    @oom_check
    async def _call_wrapper(self, output_type: str, fn: Callable, *args, **kwargs):
        if self._lock is None:
            if inspect.iscoroutinefunction(fn):
                ret = await fn(*args, **kwargs)
            else:
                ret = await asyncio.to_thread(fn, *args, **kwargs)  # type: ignore[attr-defined]
        else:
            async with self._lock:
                if inspect.iscoroutinefunction(fn):
                    ret = await fn(*args, **kwargs)
                else:
                    ret = await asyncio.to_thread(fn, *args, **kwargs)  # type: ignore[attr-defined]

        if self._lock is not None and self._current_generator():
            raise Exception("Parallel generation is not supported by ggml.")

        if inspect.isgenerator(ret):
            gen = self._to_generator(output_type, ret)
            self._current_generator = weakref.ref(gen)
            return gen
        if inspect.isasyncgen(ret):
            gen = self._to_async_gen(output_type, ret)
            self._current_generator = weakref.ref(gen)
            return gen
        if output_type == "json":
            return await asyncio.to_thread(json_dumps, ret)
        else:
            assert output_type == "binary", f"Unknown output type '{output_type}'"
            return ret
<<<<<<< HEAD
        return await asyncio.to_thread(json_dumps, ret)  # type: ignore[attr-defined]
=======
>>>>>>> 4e741cf4

    @log_async(logger=logger)
    @request_limit
    @xo.generator
    async def generate(self, prompt: str, *args, **kwargs):
        if self.allow_batching():
            return await self.handle_batching_request(
                prompt, "generate", *args, **kwargs
            )
        else:
            kwargs.pop("raw_params", None)
            if hasattr(self._model, "generate"):
                return await self._call_wrapper_json(
                    self._model.generate, prompt, *args, **kwargs
                )
            if hasattr(self._model, "async_generate"):
                return await self._call_wrapper_json(
                    self._model.async_generate, prompt, *args, **kwargs
                )
            raise AttributeError(f"Model {self._model.model_spec} is not for generate.")

    @staticmethod
    async def _queue_consumer(
        queue: Queue, timeout: Optional[float] = None
    ) -> AsyncIterator[Any]:
        from .scheduler import (
            XINFERENCE_STREAMING_ABORT_FLAG,
            XINFERENCE_STREAMING_DONE_FLAG,
            XINFERENCE_STREAMING_ERROR_FLAG,
        )

        while True:
            # TODO: timeout setting
            res = await wait_for(queue.get(), timeout)
            if res == XINFERENCE_STREAMING_DONE_FLAG:
                break
            elif res == XINFERENCE_STREAMING_ABORT_FLAG:
                raise RuntimeError(
                    f"This request has been cancelled by another `abort_request` request."
                )
            elif isinstance(res, str) and res.startswith(
                XINFERENCE_STREAMING_ERROR_FLAG
            ):
                raise RuntimeError(res[len(XINFERENCE_STREAMING_ERROR_FLAG) :])
            else:
                yield res

    @staticmethod
    def _get_stream_from_args(ability: str, *args) -> bool:
        if ability == "chat":
            assert args[2] is None or isinstance(args[2], dict)
            return False if args[2] is None else args[2].get("stream", False)
        else:
            assert args[0] is None or isinstance(args[0], dict)
            return False if args[0] is None else args[0].get("stream", False)

    async def handle_batching_request(self, prompt: str, ability: str, *args, **kwargs):
        stream = self._get_stream_from_args(ability, *args)
        assert self._scheduler_ref is not None
        if stream:
            assert self._scheduler_ref is not None
            queue: Queue[Any] = Queue()
            ret = self._queue_consumer(queue)
            await self._scheduler_ref.add_request(prompt, queue, *args, **kwargs)
            gen = self._to_async_gen("json", ret)
            self._current_generator = weakref.ref(gen)
            return gen
        else:
            from .scheduler import XINFERENCE_NON_STREAMING_ABORT_FLAG

            assert self._loop is not None
            future = ConcurrentFuture()
            await self._scheduler_ref.add_request(prompt, future, *args, **kwargs)
            fut = asyncio.wrap_future(future, loop=self._loop)
            result = await fut
            if result == XINFERENCE_NON_STREAMING_ABORT_FLAG:
                raise RuntimeError(
                    f"This request has been cancelled by another `abort_request` request."
                )
            return await asyncio.to_thread(json_dumps, result)

    @log_async(logger=logger)
    @request_limit
    @xo.generator
    async def chat(self, prompt: str, *args, **kwargs):
        start_time = time.time()
        response = None
        try:
            if self.allow_batching():
                return await self.handle_batching_request(
                    prompt, "chat", *args, **kwargs
                )
            else:
                kwargs.pop("raw_params", None)
                if hasattr(self._model, "chat"):
                    response = await self._call_wrapper_json(
                        self._model.chat, prompt, *args, **kwargs
                    )
                    return response
                if hasattr(self._model, "async_chat"):
                    response = await self._call_wrapper_json(
                        self._model.async_chat, prompt, *args, **kwargs
                    )
                    return response
                raise AttributeError(f"Model {self._model.model_spec} is not for chat.")
        finally:
            # For the non stream result.
            record = None
            if isinstance(response, Generator) or isinstance(response, AsyncGenerator):
                record = response
            elif isinstance(response, bytes):
                record = json.loads(response)
            if record and isinstance(record, dict):
                usage = record["usage"]
                # Some backends may not have a valid usage, we just skip them.
                completion_tokens = usage["completion_tokens"]
                prompt_tokens = usage["prompt_tokens"]
                await self._record_completion_metrics(
                    time.time() - start_time,
                    completion_tokens,
                    prompt_tokens,
                )

    async def abort_request(self, request_id: str) -> str:
        from .scheduler import AbortRequestMessage

        if self.allow_batching():
            if self._scheduler_ref is None:
                return AbortRequestMessage.NOT_FOUND.name
            return await self._scheduler_ref.abort_request(request_id)
        return AbortRequestMessage.NO_OP.name

    @log_async(logger=logger)
    @request_limit
    @xo.generator
    async def code_generate(
        self,
        mode: CodeGenerateMode,
        prompt: str,
        file_path: Optional[str],
        suffix: Optional[str],
        repo_name: Optional[str],
        files: Optional[Mapping[str, str]],
        *args,
        **kwargs,
    ):
        start_time = time.time()
        response = None
        try:
            if hasattr(self._model, "code_generate"):
                response = await self._call_wrapper(
                    self._model.code_generate,
                    mode,
                    prompt,
                    file_path,
                    suffix,
                    repo_name,
                    files,
                    *args,
                    **kwargs,
                )
                return response
            if hasattr(self._model, "async_code_generate"):
                response = await self._call_wrapper(
                    self._model.async_code_generate,
                    mode,
                    prompt,
                    file_path,
                    suffix,
                    repo_name,
                    files,
                    *args,
                    **kwargs,
                )
                return response
            raise AttributeError(
                f"Model {self._model.model_spec} is not for code generate."
            )
        finally:
            # For the non stream result.
            record = None
            if isinstance(response, (Generator, AsyncGenerator)):
                record = response
            elif isinstance(response, bytes):
                record = json.loads(response)
            if record and isinstance(record, dict):
                usage = record["usage"]
                # Some backends may not have a valid usage, we just skip them.
                completion_tokens = usage["completion_tokens"]
                prompt_tokens = usage["prompt_tokens"]
                await self._record_completion_metrics(
                    time.time() - start_time,
                    completion_tokens,
                    prompt_tokens,
                )

    @log_async(logger=logger)
    @request_limit
    @xo.generator
    async def get_code_prompt(
        self,
        mode: CodeGenerateMode,
        prompt: str,
        file_path: Optional[str],
        suffix: Optional[str],
        repo_name: Optional[str],
        files: Optional[Mapping[str, str]],
    ):
        from ..model.llm.utils import CodeModelMixin

        if isinstance(self._model, CodeModelMixin):
            return await self._call_wrapper(
                self._model.get_code_prompt,
                mode,
                prompt,
                file_path,
                suffix,
                repo_name,
                files,
            )
        else:
            raise ValueError(
                f"Model {self._model.model_family.model_name} does not support code generating"
            )

    @log_async(logger=logger)
    @request_limit
    async def create_embedding(self, input: Union[str, List[str]], *args, **kwargs):
        if hasattr(self._model, "create_embedding"):
            return await self._call_wrapper_json(
                self._model.create_embedding, input, *args, **kwargs
            )

        raise AttributeError(
            f"Model {self._model.model_spec} is not for creating embedding."
        )

    @log_async(logger=logger)
    @request_limit
    async def rerank(
        self,
        documents: List[str],
        query: str,
        top_n: Optional[int],
        max_chunks_per_doc: Optional[int],
        return_documents: Optional[bool],
        return_len: Optional[bool],
        *args,
        **kwargs,
    ):
        if hasattr(self._model, "rerank"):
            return await self._call_wrapper_json(
                self._model.rerank,
                documents,
                query,
                top_n,
                max_chunks_per_doc,
                return_documents,
                return_len,
                *args,
                **kwargs,
            )
        raise AttributeError(f"Model {self._model.model_spec} is not for reranking.")

    @log_async(logger=logger, args_formatter=lambda _, kwargs: kwargs.pop("audio"))
    @request_limit
    async def transcriptions(
        self,
        audio: bytes,
        language: Optional[str] = None,
        prompt: Optional[str] = None,
        response_format: str = "json",
        temperature: float = 0,
        timestamp_granularities: Optional[List[str]] = None,
    ):
        if hasattr(self._model, "transcriptions"):
            return await self._call_wrapper_json(
                self._model.transcriptions,
                audio,
                language,
                prompt,
                response_format,
                temperature,
                timestamp_granularities,
            )
        raise AttributeError(
            f"Model {self._model.model_spec} is not for creating transcriptions."
        )

    @log_async(logger=logger, args_formatter=lambda _, kwargs: kwargs.pop("audio"))
    @request_limit
    async def translations(
        self,
        audio: bytes,
        language: Optional[str] = None,
        prompt: Optional[str] = None,
        response_format: str = "json",
        temperature: float = 0,
        timestamp_granularities: Optional[List[str]] = None,
    ):
        if hasattr(self._model, "translations"):
            return await self._call_wrapper_json(
                self._model.translations,
                audio,
                language,
                prompt,
                response_format,
                temperature,
                timestamp_granularities,
            )
        raise AttributeError(
            f"Model {self._model.model_spec} is not for creating translations."
        )

    @log_async(logger=logger)
    @request_limit
    @xo.generator
    async def speech(
        self,
        input: str,
        voice: str,
        response_format: str = "mp3",
        speed: float = 1.0,
        stream: bool = False,
    ):
        if hasattr(self._model, "speech"):
            return await self._call_wrapper_binary(
                self._model.speech,
                input,
                voice,
                response_format,
                speed,
                stream,
            )
        raise AttributeError(
            f"Model {self._model.model_spec} is not for creating speech."
        )

    @log_async(logger=logger)
    @request_limit
    async def text_to_image(
        self,
        prompt: str,
        n: int = 1,
        size: str = "1024*1024",
        response_format: str = "url",
        *args,
        **kwargs,
    ):
        if hasattr(self._model, "text_to_image"):
            return await self._call_wrapper_json(
                self._model.text_to_image,
                prompt,
                n,
                size,
                response_format,
                *args,
                **kwargs,
            )
        raise AttributeError(
            f"Model {self._model.model_spec} is not for creating image."
        )

    async def image_to_image(
        self,
        image: "PIL.Image",
        prompt: str,
        negative_prompt: str,
        n: int = 1,
        size: str = "1024*1024",
        response_format: str = "url",
        *args,
        **kwargs,
    ):
        if hasattr(self._model, "image_to_image"):
            return await self._call_wrapper_json(
                self._model.image_to_image,
                image,
                prompt,
                negative_prompt,
                n,
                size,
                response_format,
                *args,
                **kwargs,
            )
        raise AttributeError(
            f"Model {self._model.model_spec} is not for creating image."
        )

    async def inpainting(
        self,
        image: "PIL.Image",
        mask_image: "PIL.Image",
        prompt: str,
        negative_prompt: str,
        n: int = 1,
        size: str = "1024*1024",
        response_format: str = "url",
        *args,
        **kwargs,
    ):
        if hasattr(self._model, "inpainting"):
            return await self._call_wrapper(
                self._model.inpainting,
                image,
                mask_image,
                prompt,
                negative_prompt,
                n,
                size,
                response_format,
                *args,
                **kwargs,
            )
        raise AttributeError(
            f"Model {self._model.model_spec} is not for creating image."
        )

    @log_async(logger=logger)
    @request_limit
    async def infer(
        self,
        **kwargs,
    ):
        if hasattr(self._model, "infer"):
            return await self._call_wrapper(
                self._model.infer,
                **kwargs,
            )
        raise AttributeError(
            f"Model {self._model.model_spec} is not for flexible infer."
        )

    async def record_metrics(self, name, op, kwargs):
        worker_ref = await self._get_worker_ref()
        await worker_ref.record_metrics(name, op, kwargs)<|MERGE_RESOLUTION|>--- conflicted
+++ resolved
@@ -358,11 +358,6 @@
                 if time_to_first_token is None:
                     time_to_first_token = (time.time() - start_time) * 1000
                 final_usage = v.get("usage", None)
-<<<<<<< HEAD
-                v = await asyncio.to_thread(json.dumps, v)  # type: ignore[attr-defined]
-                v = dict(data=v)  # noqa: F821
-                yield await asyncio.to_thread(sse_starlette.sse.ensure_bytes, v, None)  # type: ignore[attr-defined]
-=======
                 if output_type == "json":
                     v = await asyncio.to_thread(json.dumps, v, ensure_ascii=False)
                     v = dict(data=v)  # noqa: F821
@@ -371,7 +366,6 @@
                         output_type == "binary"
                     ), f"Unknown output type '{output_type}'"
                 yield await asyncio.to_thread(sse_starlette.sse.ensure_bytes, v, None)
->>>>>>> 4e741cf4
         except OutOfMemoryError:
             logger.exception(
                 "Model actor is out of memory, model id: %s", self.model_uid()
@@ -409,13 +403,13 @@
             if inspect.iscoroutinefunction(fn):
                 ret = await fn(*args, **kwargs)
             else:
-                ret = await asyncio.to_thread(fn, *args, **kwargs)  # type: ignore[attr-defined]
+                ret = await asyncio.to_thread(fn, *args, **kwargs)
         else:
             async with self._lock:
                 if inspect.iscoroutinefunction(fn):
                     ret = await fn(*args, **kwargs)
                 else:
-                    ret = await asyncio.to_thread(fn, *args, **kwargs)  # type: ignore[attr-defined]
+                    ret = await asyncio.to_thread(fn, *args, **kwargs)
 
         if self._lock is not None and self._current_generator():
             raise Exception("Parallel generation is not supported by ggml.")
@@ -433,10 +427,6 @@
         else:
             assert output_type == "binary", f"Unknown output type '{output_type}'"
             return ret
-<<<<<<< HEAD
-        return await asyncio.to_thread(json_dumps, ret)  # type: ignore[attr-defined]
-=======
->>>>>>> 4e741cf4
 
     @log_async(logger=logger)
     @request_limit
