--- conflicted
+++ resolved
@@ -1,285 +1,4 @@
 [
-<<<<<<< HEAD
-    {
-        "version": 2,
-        "model_name": "bge-reranker-large",
-        "type": "normal",
-        "language": ["en", "zh"],
-        "max_tokens": 512,
-        "model_specs": [
-            {
-                "model_format": "pytorch",
-                "model_src": {
-                    "huggingface": {
-                        "model_id": "BAAI/bge-reranker-large",
-                        "model_revision": "27c9168d479987529781de8474dff94d69beca11",
-                        "quantizations": ["none"]
-                    },
-                    "modelscope": {
-                        "model_id": "Xorbits/bge-reranker-large",
-                        "model_revision": "v0.0.1",
-                        "quantizations": ["none"]
-                    }
-                }
-            }
-        ]
-    },
-    {
-        "version": 2,
-        "model_name": "bge-reranker-base",
-        "type": "normal",
-        "language": ["en", "zh"],
-        "max_tokens": 512,
-        "model_specs": [
-            {
-                "model_format": "pytorch",
-                "model_src": {
-                    "huggingface": {
-                        "model_id": "BAAI/bge-reranker-base",
-                        "model_revision": "465b4b7ddf2be0a020c8ad6e525b9bb1dbb708ae",
-                        "quantizations": ["none"]
-                    },
-                    "modelscope": {
-                        "model_id": "Xorbits/bge-reranker-base",
-                        "model_revision": "v0.0.1",
-                        "quantizations": ["none"]
-                    }
-                }
-            }
-        ]
-    },
-    {
-        "version": 2,
-        "model_name": "bce-reranker-base_v1",
-        "type": "normal",
-        "language": ["en", "zh"],
-        "max_tokens": 512,
-        "model_specs": [
-            {
-                "model_format": "pytorch",
-                "model_src": {
-                    "huggingface": {
-                        "model_id": "maidalun1020/bce-reranker-base_v1",
-                        "model_revision": "eaa31a577a0574e87a08959bd229ca14ce1b5496",
-                        "quantizations": ["none"]
-                    },
-                    "modelscope": {
-                        "model_id": "maidalun/bce-reranker-base_v1",
-                        "model_revision": "v0.0.1",
-                        "quantizations": ["none"]
-                    }
-                }
-            }
-        ]
-    },
-    {
-        "version": 2,
-        "model_name": "bge-reranker-v2-m3",
-        "type": "normal",
-        "language": ["en", "zh", "multilingual"],
-        "max_tokens": 8192,
-        "model_specs": [
-            {
-                "model_format": "pytorch",
-                "model_src": {
-                    "huggingface": {
-                        "model_id": "BAAI/bge-reranker-v2-m3",
-                        "model_revision": "12e974610ba9083ed95f3edf08d7e899581f4de4",
-                        "quantizations": ["none"]
-                    },
-                    "modelscope": {
-                        "model_id": "AI-ModelScope/bge-reranker-v2-m3",
-                        "quantizations": ["none"]
-                    }
-                }
-            }
-        ]
-    },
-    {
-        "version": 2,
-        "model_name": "bge-reranker-v2-gemma",
-        "type": "LLM-based",
-        "language": ["en", "zh", "multilingual"],
-        "max_tokens": 8192,
-        "model_specs": [
-            {
-                "model_format": "pytorch",
-                "model_src": {
-                    "huggingface": {
-                        "model_id": "BAAI/bge-reranker-v2-gemma",
-                        "model_revision": "1787044f8b6fb740a9de4557c3a12377f84d9e17",
-                        "quantizations": ["none"]
-                    },
-                    "modelscope": {
-                        "model_id": "AI-ModelScope/bge-reranker-v2-gemma",
-                        "quantizations": ["none"]
-                    }
-                }
-            }
-        ]
-    },
-    {
-        "version": 2,
-        "model_name": "bge-reranker-v2-minicpm-layerwise",
-        "type": "LLM-based layerwise",
-        "language": ["en", "zh", "multilingual"],
-        "max_tokens": 2048,
-        "model_specs": [
-            {
-                "model_format": "pytorch",
-                "model_src": {
-                    "huggingface": {
-                        "model_id": "BAAI/bge-reranker-v2-minicpm-layerwise",
-                        "model_revision": "47b5332b296c4d8cb6ee2c60502cc62a0d708881",
-                        "quantizations": ["none"]
-                    },
-                    "modelscope": {
-                        "model_id": "mirror013/bge-reranker-v2-minicpm-layerwise",
-                        "quantizations": ["none"]
-                    }
-                }
-            }
-        ]
-    },
-    {
-        "version": 2,
-        "model_name": "jina-reranker-v2",
-        "type": "normal",
-        "language": ["en", "zh", "multilingual"],
-        "max_tokens": 1024,
-        "model_specs": [
-            {
-                "model_format": "pytorch",
-                "model_src": {
-                    "huggingface": {
-                        "model_id": "jinaai/jina-reranker-v2-base-multilingual",
-                        "model_revision": "298e48cada4a9318650d7fbd795f63827f884087",
-                        "quantizations": ["none"]
-                    },
-                    "modelscope": {
-                        "model_id": "jinaai/jina-reranker-v2-base-multilingual",
-                        "quantizations": ["none"]
-                    }
-                }
-            }
-        ]
-    },
-    {
-        "version": 2,
-        "model_name": "jina-reranker-v3",
-        "type": "normal",
-        "language": ["en", "zh", "multilingual"],
-        "max_tokens": 131072,
-        "model_specs": [
-            {
-                "model_format": "pytorch",
-                "model_src": {
-                    "huggingface": {
-                        "model_id": "jinaai/jina-reranker-v3",
-                        "model_revision": "7fa51ea4da62cb1b13ac263a1a41e20962a36c81",
-                        "quantizations": ["none"]
-                    },
-                    "modelscope": {
-                        "model_id": "jinaai/jina-reranker-v3",
-                        "quantizations": ["none"]
-                    }
-                }
-            }
-        ]
-    },
-    {
-        "version": 2,
-        "model_name": "minicpm-reranker",
-        "type": "normal",
-        "language": ["en", "zh"],
-        "max_tokens": 1024,
-        "model_specs": [
-            {
-                "model_format": "pytorch",
-                "model_src": {
-                    "huggingface": {
-                        "model_id": "openbmb/MiniCPM-Reranker",
-                        "model_revision": "5d2fd7345b6444c89d4c0fa59c92272888f3f2d0",
-                        "quantizations": ["none"]
-                    },
-                    "modelscope": {
-                        "model_id": "OpenBMB/MiniCPM-Reranker",
-                        "quantizations": ["none"]
-                    }
-                }
-            }
-        ]
-    },
-    {
-        "version": 2,
-        "model_name": "Qwen3-Reranker-0.6B",
-        "type": "normal",
-        "language": ["en", "zh"],
-        "max_tokens": 32768,
-        "model_specs": [
-            {
-                "model_format": "pytorch",
-                "model_src": {
-                    "huggingface": {
-                        "model_id": "Qwen/Qwen3-Reranker-0.6B",
-                        "model_revision": "6e9e69830b95c52b5fd889b7690dda3329508de3",
-                        "quantizations": ["none"]
-                    },
-                    "modelscope": {
-                        "model_id": "Qwen/Qwen3-Reranker-0.6B",
-                        "quantizations": ["none"]
-                    }
-                }
-            }
-        ]
-    },
-    {
-        "version": 2,
-        "model_name": "Qwen3-Reranker-4B",
-        "type": "normal",
-        "language": ["en", "zh"],
-        "max_tokens": 32768,
-        "model_specs": [
-            {
-                "model_format": "pytorch",
-                "model_src": {
-                    "huggingface": {
-                        "model_id": "Qwen/Qwen3-Reranker-4B",
-                        "model_revision": "f16fc5d5d2b9b1d0db8280929242745d79794ef5",
-                        "quantizations": ["none"]
-                    },
-                    "modelscope": {
-                        "model_id": "Qwen/Qwen3-Reranker-4B",
-                        "quantizations": ["none"]
-                    }
-                }
-            }
-        ]
-    },
-    {
-        "version": 2,
-        "model_name": "Qwen3-Reranker-8B",
-        "type": "normal",
-        "language": ["en", "zh"],
-        "max_tokens": 32768,
-        "model_specs": [
-            {
-                "model_format": "pytorch",
-                "model_src": {
-                    "huggingface": {
-                        "model_id": "Qwen/Qwen3-Reranker-8B",
-                        "model_revision": "5fa94080caafeaa45a15d11f969d7978e087a3db",
-                        "quantizations": ["none"]
-                    },
-                    "modelscope": {
-                        "model_id": "Qwen/Qwen3-Reranker-8B",
-                        "quantizations": ["none"]
-                    }
-                }
-            }
-        ]
-    }
-=======
   {
     "version": 2,
     "model_name": "bge-reranker-large",
@@ -648,5 +367,4 @@
       }
     ]
   }
->>>>>>> ba64d147
 ]