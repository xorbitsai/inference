--- conflicted
+++ resolved
@@ -39,7 +39,13 @@
 logger = logging.getLogger(__name__)
 
 
-QWEN_TOOL_CALL_FAMILY = ["qwen-chat", "qwen1.5-chat", "qwen2-instruct"]
+QWEN_TOOL_CALL_FAMILY = [
+    "qwen-chat",
+    "qwen1.5-chat",
+    "qwen1.5-moe-chat",
+    "qwen2-instruct",
+    "qwen2-moe-instruct",
+]
 
 
 class ChatModelMixin:
@@ -664,17 +670,7 @@
             content, func, args = cls._eval_gorilla_openfunctions_arguments(c, tools)
         elif family in ["chatglm3", "glm4-chat"]:
             content, func, args = cls._eval_glm_chat_arguments(c, tools)
-<<<<<<< HEAD
         elif family in QWEN_TOOL_CALL_FAMILY:
-=======
-        elif family in [
-            "qwen-chat",
-            "qwen1.5-chat",
-            "qwen1.5-moe-chat",
-            "qwen2-instruct",
-            "qwen2-moe-instruct",
-        ]:
->>>>>>> 7a70214a
             content, func, args = cls._eval_qwen_chat_arguments(c, tools)
         else:
             raise Exception(
@@ -693,17 +689,7 @@
             returns the part after "\nFinal Answer:" if found, else returns delta.
         """
         family = model_family.model_family or model_family.model_name
-<<<<<<< HEAD
         if family in QWEN_TOOL_CALL_FAMILY:
-=======
-        if family in [
-            "qwen-chat",
-            "qwen1.5-chat",
-            "qwen1.5-moe-chat",
-            "qwen2-instruct",
-            "qwen2-moe-instruct",
-        ]:
->>>>>>> 7a70214a
             # Encapsulating function to reset 'found' after each call
             found = False
 
