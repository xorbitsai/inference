--- conflicted
+++ resolved
@@ -800,15 +800,6 @@
         generate_config: Optional[Dict] = None,
         request_id: Optional[str] = None,
     ) -> Union[ChatCompletion, AsyncGenerator[ChatCompletionChunk, None]]:
-<<<<<<< HEAD
-        # only support single image, waiting vllm support multi images
-        assert self.model_family.prompt_style is not None
-        prompt_style = self.model_family.prompt_style.copy()
-        chat_history = chat_history or []
-        prompt, images = self.get_prompt(prompt, chat_history, prompt_style)
-
-        if len(images) == 0:
-=======
         messages = self._transform_messages(messages)
         tools = generate_config.pop("tools", []) if generate_config else None
 
@@ -831,7 +822,6 @@
             prompt, images = self.get_specific_prompt(model_family, messages)
 
         if not images:
->>>>>>> bd599b2a
             inputs = {
                 "prompt": prompt,
             }
