# Copyright 2022-2023 XProbe Inc.
#
# Licensed under the Apache License, Version 2.0 (the "License");
# you may not use this file except in compliance with the License.
# You may obtain a copy of the License at
#
#      http://www.apache.org/licenses/LICENSE-2.0
#
# Unless required by applicable law or agreed to in writing, software
# distributed under the License is distributed on an "AS IS" BASIS,
# WITHOUT WARRANTIES OR CONDITIONS OF ANY KIND, either express or implied.
# See the License for the specific language governing permissions and
# limitations under the License.

import json
import logging
import multiprocessing
import time
import uuid
from typing import (
    TYPE_CHECKING,
    AsyncGenerator,
    Dict,
    Iterable,
    List,
    Optional,
    TypedDict,
    Union,
)

from ....constants import XINFERENCE_DISABLE_VLLM
from ....types import (
    ChatCompletion,
    ChatCompletionChunk,
    ChatCompletionMessage,
    Completion,
    CompletionChoice,
    CompletionChunk,
    CompletionUsage,
    LoRA,
    ToolCallFunction,
    ToolCalls,
)
from .. import LLM, LLMFamilyV1, LLMSpecV1
from ..llm_family import CustomLLMFamilyV1
from ..utils import ChatModelMixin

logger = logging.getLogger(__name__)

if TYPE_CHECKING:
    from vllm.outputs import RequestOutput


class VLLMModelConfig(TypedDict, total=False):
    tokenizer_mode: Optional[str]
    trust_remote_code: bool
    tensor_parallel_size: int
    block_size: int
    swap_space: int  # GiB
    gpu_memory_utilization: float
    max_num_batched_tokens: int
    max_num_seqs: int
    quantization: Optional[str]
    max_model_len: Optional[int]


class VLLMGenerateConfig(TypedDict, total=False):
    lora_name: Optional[str]
    n: int
    best_of: Optional[int]
    presence_penalty: float
    frequency_penalty: float
    temperature: float
    top_p: float
    max_tokens: int
    stop_token_ids: Optional[List[int]]
    stop: Optional[Union[str, List[str]]]
    stream: bool  # non-sampling param, should not be passed to the engine.


try:
    import vllm  # noqa: F401

    VLLM_INSTALLED = True
except ImportError:
    VLLM_INSTALLED = False

VLLM_SUPPORTED_MODELS = [
    "llama-2",
    "llama-3",
    "baichuan",
    "internlm-16k",
    "mistral-v0.1",
    "Yi",
    "code-llama",
    "code-llama-python",
]
VLLM_SUPPORTED_CHAT_MODELS = [
    "llama-2-chat",
    "llama-3-instruct",
    "vicuna-v1.3",
    "vicuna-v1.5",
    "baichuan-chat",
    "baichuan-2-chat",
    "internlm-chat-7b",
    "internlm-chat-8k",
    "internlm-chat-20b",
    "internlm2-chat",
    "qwen-chat",
    "Yi-chat",
    "code-llama-instruct",
    "mistral-instruct-v0.1",
    "mistral-instruct-v0.2",
    "mixtral-instruct-v0.1",
    "mixtral-8x22B-instruct-v0.1",
    "chatglm3",
    "chatglm3-32k",
    "chatglm3-128k",
    "deepseek-chat",
    "deepseek-coder-instruct",
]
if VLLM_INSTALLED and vllm.__version__ >= "0.3.0":
    VLLM_SUPPORTED_CHAT_MODELS.append("qwen1.5-chat")
    VLLM_SUPPORTED_CHAT_MODELS.append("codeqwen1.5-chat")

if VLLM_INSTALLED and vllm.__version__ >= "0.3.2":
    VLLM_SUPPORTED_CHAT_MODELS.append("gemma-it")

if VLLM_INSTALLED and vllm.__version__ >= "0.3.3":
    VLLM_SUPPORTED_CHAT_MODELS.append("orion-chat")
    VLLM_SUPPORTED_CHAT_MODELS.append("orion-chat-rag")

if VLLM_INSTALLED and vllm.__version__ >= "0.4.0":
    VLLM_SUPPORTED_CHAT_MODELS.append("qwen1.5-moe-chat")
    VLLM_SUPPORTED_MODELS.append("c4ai-command-r-v01")
    VLLM_SUPPORTED_MODELS.append("c4ai-command-r-v01-4bit")


class VLLMModel(LLM):
    def __init__(
        self,
        model_uid: str,
        model_family: "LLMFamilyV1",
        model_spec: "LLMSpecV1",
        quantization: str,
        model_path: str,
        model_config: Optional[VLLMModelConfig],
        peft_model: Optional[List[LoRA]] = None,
    ):
        try:
            from vllm.lora.request import LoRARequest
        except ImportError:
            error_message = "Failed to import module 'vllm'"
            installation_guide = [
                "Please make sure 'vllm' is installed. ",
                "You can install it by `pip install vllm`\n",
            ]

            raise ImportError(f"{error_message}\n\n{''.join(installation_guide)}")
<<<<<<< HEAD
=======

>>>>>>> d87b18b7
        super().__init__(model_uid, model_family, model_spec, quantization, model_path)
        self._model_config = model_config
        self._engine = None
        self.lora_modules = peft_model
        self.lora_requests: List[LoRARequest] = []

    def load(self):
        try:
            import vllm
            from vllm.engine.arg_utils import AsyncEngineArgs
            from vllm.engine.async_llm_engine import AsyncLLMEngine
            from vllm.lora.request import LoRARequest
        except ImportError:
            error_message = "Failed to import module 'vllm'"
            installation_guide = [
                "Please make sure 'vllm' is installed. ",
                "You can install it by `pip install vllm`\n",
            ]

            raise ImportError(f"{error_message}\n\n{''.join(installation_guide)}")

        if vllm.__version__ >= "0.3.1":
            # from vllm v0.3.1, it uses cupy as NCCL backend
            # in which cupy will fork a process
            # only for xoscar >= 0.3.0, new process is allowed in subpool
            # besides, xinference set start method as forkserver for unix
            # we need to set it to fork to make cupy NCCL work
            multiprocessing.set_start_method("fork", force=True)

        self._model_config = self._sanitize_model_config(self._model_config)

        if self.lora_modules is None:
            self.lora_requests = []
        else:
            self.lora_requests = [
                LoRARequest(
                    lora_name=lora.lora_name,
                    lora_int_id=i,
                    lora_local_path=lora.local_path,
                )
                for i, lora in enumerate(self.lora_modules, start=1)
            ]

        enable_lora = len(self.lora_requests) > 0
        max_loras = len(self.lora_requests)

        logger.info(
            f"Loading {self.model_uid} with following model config: {self._model_config}"
            f"Enable lora: {enable_lora}. Lora count: {max_loras}."
        )

<<<<<<< HEAD
        if self.lora_modules is None:
            self.lora_requests = []
        else:
            self.lora_requests = [
                LoRARequest(
                    lora_name=lora.lora_name,
                    lora_int_id=i,
                    lora_local_path=lora.local_path,
                )
                for i, lora in enumerate(self.lora_modules, start=1)
            ]

        enable_lora = len(self.lora_requests) > 0
        max_loras = len(self.lora_requests)

        engine_args = AsyncEngineArgs(
            model=self.model_path,
            **self._model_config,
            enable_lora=enable_lora,
            max_loras=max_loras,
=======
        engine_args = AsyncEngineArgs(
            model=self.model_path,
            enable_lora=enable_lora,
            max_loras=max_loras,
            **self._model_config,
>>>>>>> d87b18b7
        )
        self._engine = AsyncLLMEngine.from_engine_args(engine_args)

    def _sanitize_model_config(
        self, model_config: Optional[VLLMModelConfig]
    ) -> VLLMModelConfig:
        if model_config is None:
            model_config = VLLMModelConfig()

        cuda_count = self._get_cuda_count()

        model_config.setdefault("tokenizer_mode", "auto")
        model_config.setdefault("trust_remote_code", True)
        model_config.setdefault("tensor_parallel_size", cuda_count)
        model_config.setdefault("block_size", 16)
        model_config.setdefault("swap_space", 4)
        model_config.setdefault("gpu_memory_utilization", 0.90)
        model_config.setdefault("max_num_seqs", 256)
        model_config.setdefault("quantization", None)
        model_config.setdefault("max_model_len", 4096)

        return model_config

    @staticmethod
    def _sanitize_generate_config(
        generate_config: Optional[Dict] = None,
    ) -> VLLMGenerateConfig:
        if not generate_config:
            generate_config = {}

        sanitized = VLLMGenerateConfig()
        sanitized.setdefault("lora_name", generate_config.get("lora_name", None))
        sanitized.setdefault("n", generate_config.get("n", 1))
        sanitized.setdefault("best_of", generate_config.get("best_of", None))
        sanitized.setdefault(
            "presence_penalty", generate_config.get("presence_penalty", 0.0)
        )
        sanitized.setdefault(
            "frequency_penalty", generate_config.get("frequency_penalty", 0.0)
        )
        sanitized.setdefault("temperature", generate_config.get("temperature", 1.0))
        sanitized.setdefault("top_p", generate_config.get("top_p", 1.0))
        sanitized.setdefault("max_tokens", generate_config.get("max_tokens", 1024))
        sanitized.setdefault("stop", generate_config.get("stop", None))
        sanitized.setdefault(
            "stop_token_ids", generate_config.get("stop_token_ids", None)
        )
        sanitized.setdefault("stream", generate_config.get("stream", None))

        return sanitized

    @classmethod
    def match(
        cls, llm_family: "LLMFamilyV1", llm_spec: "LLMSpecV1", quantization: str
    ) -> bool:
        if XINFERENCE_DISABLE_VLLM:
            return False
        if not cls._has_cuda_device():
            return False
        if not cls._is_linux():
            return False
        if llm_spec.model_format not in ["pytorch", "gptq", "awq"]:
            return False
        if llm_spec.model_format == "pytorch":
            if quantization != "none" and not (quantization is None):
                return False
        if llm_spec.model_format == "awq":
            # Currently, only 4-bit weight quantization is supported for AWQ, but got 8 bits.
            if "4" not in quantization:
                return False
        if llm_spec.model_format == "gptq":
            if VLLM_INSTALLED and vllm.__version__ >= "0.3.3":
                if not any(q in quantization for q in ("3", "4", "8")):
                    return False
            else:
                if "4" not in quantization:
                    return False
        if isinstance(llm_family, CustomLLMFamilyV1):
            if llm_family.model_family not in VLLM_SUPPORTED_MODELS:
                return False
        else:
            if llm_family.model_name not in VLLM_SUPPORTED_MODELS:
                return False
        if "generate" not in llm_family.model_ability:
            return False
        return VLLM_INSTALLED

    @staticmethod
    def _convert_request_output_to_completion_chunk(
        request_id: str, model: str, request_output: "RequestOutput"
    ) -> CompletionChunk:
        choices: List[CompletionChoice] = []
        for output in request_output.outputs:
            choices.append(
                CompletionChoice(
                    text=output.text,
                    index=output.index,
                    logprobs=None,  # TODO: support logprobs.
                    finish_reason=output.finish_reason,
                )
            )
        return CompletionChunk(
            id=request_id,
            object="text_completion",
            created=int(time.time()),
            model=model,
            choices=choices,
        )

    @staticmethod
    def _convert_request_output_to_completion(
        request_id: str, model: str, request_output: "RequestOutput"
    ) -> Completion:
        choices = []
        for output in request_output.outputs:
            choices.append(
                CompletionChoice(
                    text=output.text,
                    index=output.index,
                    logprobs=None,  # TODO: support logprobs.
                    finish_reason=output.finish_reason,
                )
            )

        prompt_tokens = len(request_output.prompt_token_ids)
        completion_tokens = sum(
            len(output.token_ids) for output in request_output.outputs
        )
        usage = CompletionUsage(
            prompt_tokens=prompt_tokens,
            completion_tokens=completion_tokens,
            total_tokens=prompt_tokens + completion_tokens,
        )
        return Completion(
            id=request_id,
            object="text_completion",
            created=int(time.time()),
            model=model,
            choices=choices,
            usage=usage,
        )

    async def async_generate(
        self,
        prompt: str,
        generate_config: Optional[Dict] = None,
        tools: object = False,
    ) -> Union[Completion, AsyncGenerator[CompletionChunk, None]]:
        try:
            from vllm.sampling_params import SamplingParams
        except ImportError:
            error_message = "Failed to import module 'vllm'"
            installation_guide = [
                "Please make sure 'vllm' is installed. ",
                "You can install it by `pip install vllm`\n",
            ]

            raise ImportError(f"{error_message}\n\n{''.join(installation_guide)}")

        sanitized_generate_config = self._sanitize_generate_config(generate_config)
        logger.debug(
            "Enter generate, prompt: %s, generate config: %s", prompt, generate_config
        )

        lora_model = sanitized_generate_config.pop("lora_name")

        lora_request = None
        if lora_model is not None:
            for lora in self.lora_requests:
                if lora_model == lora.lora_name:
                    lora_request = lora
                    break

        stream = sanitized_generate_config.pop("stream")
        sampling_params = SamplingParams(**sanitized_generate_config)
        request_id = str(uuid.uuid1())

        assert self._engine is not None
        results_generator = self._engine.generate(
<<<<<<< HEAD
            prompt, sampling_params, request_id, lora_request
=======
            prompt, sampling_params, request_id, lora_request=lora_request
>>>>>>> d87b18b7
        )

        async def stream_results() -> AsyncGenerator[CompletionChunk, None]:
            previous_texts = [""] * sanitized_generate_config["n"]
            tools_token_filter = ChatModelMixin._tools_token_filter(self.model_family)
            async for _request_output in results_generator:
                chunk = self._convert_request_output_to_completion_chunk(
                    request_id=request_id,
                    model=self.model_uid,
                    request_output=_request_output,
                )

                for i, choice in enumerate(chunk["choices"]):
                    delta = choice["text"][len(previous_texts[i]) :]
                    previous_texts[i] = choice["text"]
                    choice["text"] = delta

                if tools:
                    # only handle the first choice
                    choice = chunk["choices"][0]
                    if choice["finish_reason"] is not None:
                        # use previous text for evaluation temporarily
                        choice_delta = choice["text"]
                        choice["text"] = previous_texts[0]
                        _content, func, args = ChatModelMixin._eval_tool_arguments(
                            self.model_family, chunk, tools
                        )
                        choice["text"] = choice_delta
                        if func is not None:
                            choice["text"] = None
                            choice["finish_reason"] = "tool_calls"
                            choice["tool_calls"] = [
                                ToolCalls(
                                    id=str(uuid.uuid4()),
                                    type="function",
                                    function=ToolCallFunction(
                                        name=func,
                                        arguments=json.dumps(args, ensure_ascii=False),
                                    ),
                                )
                            ]
                    # use a filter function to skip Qwen's react thought process
                    elif not tools_token_filter(previous_texts[0]):
                        continue
                prompt_tokens = len(_request_output.prompt_token_ids)
                completion_tokens = sum(
                    len(output.token_ids) for output in _request_output.outputs
                )
                total_tokens = prompt_tokens + completion_tokens
                chunk["usage"] = CompletionUsage(
                    prompt_tokens=prompt_tokens,
                    completion_tokens=completion_tokens,
                    total_tokens=total_tokens,
                )
                yield chunk

        if stream:
            return stream_results()
        else:
            final_output = None
            async for request_output in results_generator:
                final_output = request_output

            assert final_output is not None
            return self._convert_request_output_to_completion(
                request_id, model=self.model_uid, request_output=final_output
            )


class VLLMChatModel(VLLMModel, ChatModelMixin):
    @classmethod
    def match(
        cls, llm_family: "LLMFamilyV1", llm_spec: "LLMSpecV1", quantization: str
    ) -> bool:
        if XINFERENCE_DISABLE_VLLM:
            return False
        if llm_spec.model_format not in ["pytorch", "gptq", "awq"]:
            return False
        if llm_spec.model_format == "pytorch":
            if quantization != "none" and not (quantization is None):
                return False
        if llm_spec.model_format == "awq":
            # Currently, only 4-bit weight quantization is supported for AWQ, but got 8 bits.
            if "4" not in quantization:
                return False
        if llm_spec.model_format == "gptq":
            if VLLM_INSTALLED and vllm.__version__ >= "0.3.3":
                if not any(q in quantization for q in ("3", "4", "8")):
                    return False
            else:
                if "4" not in quantization:
                    return False
        if isinstance(llm_family, CustomLLMFamilyV1):
            if llm_family.model_family not in VLLM_SUPPORTED_CHAT_MODELS:
                return False
        else:
            if llm_family.model_name not in VLLM_SUPPORTED_CHAT_MODELS:
                return False
        if "chat" not in llm_family.model_ability:
            return False
        return VLLM_INSTALLED

    def _sanitize_chat_config(
        self,
        generate_config: Optional[Dict] = None,
    ) -> Dict:
        if not generate_config:
            generate_config = {}
        if self.model_family.prompt_style:
            if (
                not generate_config.get("stop")
            ) and self.model_family.prompt_style.stop:
                generate_config["stop"] = self.model_family.prompt_style.stop.copy()
            if self.model_family.prompt_style.stop_token_ids:
                generate_config.setdefault(
                    "stop_token_ids",
                    self.model_family.prompt_style.stop_token_ids.copy(),
                )
        return generate_config

    async def async_chat(
        self,
        prompt: str,
        system_prompt: Optional[str] = None,
        chat_history: Optional[List[ChatCompletionMessage]] = None,
        generate_config: Optional[Dict] = None,
    ) -> Union[ChatCompletion, AsyncGenerator[ChatCompletionChunk, None]]:
        assert self.model_family.prompt_style is not None
        prompt_style = self.model_family.prompt_style.copy()
        if system_prompt:
            prompt_style.system_prompt = system_prompt
        chat_history = chat_history or []
        tools = generate_config.pop("tools", []) if generate_config else None
        full_prompt = self.get_prompt(prompt, chat_history, prompt_style, tools=tools)

        generate_config = self._sanitize_chat_config(generate_config)
        # TODO(codingl2k1): qwen hacky to set stop for function call.
        model_family = self.model_family.model_family or self.model_family.model_name
        if tools and model_family in ["qwen-chat", "qwen1.5-chat"]:
            stop = generate_config.get("stop")
            if isinstance(stop, str):
                generate_config["stop"] = [stop, "Observation:"]
            elif isinstance(stop, Iterable):
                assert not isinstance(stop, str)
                generate_config["stop"] = list(stop) + ["Observation:"]
            else:
                generate_config["stop"] = "Observation:"

        stream = generate_config.get("stream", None)

        if stream:
            agen = await self.async_generate(full_prompt, generate_config, tools)
            assert isinstance(agen, AsyncGenerator)
            return self._async_to_chat_completion_chunks(agen)
        else:
            c = await self.async_generate(full_prompt, generate_config)
            assert not isinstance(c, AsyncGenerator)
            if tools:
                return self._tool_calls_completion(
                    self.model_family, self.model_uid, c, tools
                )
            return self._to_chat_completion(c)<|MERGE_RESOLUTION|>--- conflicted
+++ resolved
@@ -157,10 +157,6 @@
             ]
 
             raise ImportError(f"{error_message}\n\n{''.join(installation_guide)}")
-<<<<<<< HEAD
-=======
-
->>>>>>> d87b18b7
         super().__init__(model_uid, model_family, model_spec, quantization, model_path)
         self._model_config = model_config
         self._engine = None
@@ -212,34 +208,11 @@
             f"Enable lora: {enable_lora}. Lora count: {max_loras}."
         )
 
-<<<<<<< HEAD
-        if self.lora_modules is None:
-            self.lora_requests = []
-        else:
-            self.lora_requests = [
-                LoRARequest(
-                    lora_name=lora.lora_name,
-                    lora_int_id=i,
-                    lora_local_path=lora.local_path,
-                )
-                for i, lora in enumerate(self.lora_modules, start=1)
-            ]
-
-        enable_lora = len(self.lora_requests) > 0
-        max_loras = len(self.lora_requests)
-
-        engine_args = AsyncEngineArgs(
-            model=self.model_path,
-            **self._model_config,
-            enable_lora=enable_lora,
-            max_loras=max_loras,
-=======
         engine_args = AsyncEngineArgs(
             model=self.model_path,
             enable_lora=enable_lora,
             max_loras=max_loras,
             **self._model_config,
->>>>>>> d87b18b7
         )
         self._engine = AsyncLLMEngine.from_engine_args(engine_args)
 
@@ -419,11 +392,7 @@
 
         assert self._engine is not None
         results_generator = self._engine.generate(
-<<<<<<< HEAD
-            prompt, sampling_params, request_id, lora_request
-=======
             prompt, sampling_params, request_id, lora_request=lora_request
->>>>>>> d87b18b7
         )
 
         async def stream_results() -> AsyncGenerator[CompletionChunk, None]:
