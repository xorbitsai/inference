# Copyright 2022-2023 XProbe Inc.
#
# Licensed under the Apache License, Version 2.0 (the "License");
# you may not use this file except in compliance with the License.
# You may obtain a copy of the License at
#
#      http://www.apache.org/licenses/LICENSE-2.0
#
# Unless required by applicable law or agreed to in writing, software
# distributed under the License is distributed on an "AS IS" BASIS,
# WITHOUT WARRANTIES OR CONDITIONS OF ANY KIND, either express or implied.
# See the License for the specific language governing permissions and
# limitations under the License.

import json
import logging
import multiprocessing
import time
import uuid
from typing import (
    TYPE_CHECKING,
    AsyncGenerator,
    Dict,
    Iterable,
    List,
    Optional,
    TypedDict,
    Union,
)

from ....constants import XINFERENCE_DISABLE_VLLM
from ....types import (
    ChatCompletion,
    ChatCompletionChunk,
    ChatCompletionMessage,
    Completion,
    CompletionChoice,
    CompletionChunk,
    CompletionUsage,
<<<<<<< HEAD
    LoRA,
=======
    ToolCallFunction,
    ToolCalls,
>>>>>>> baf6a126
)
from .. import LLM, LLMFamilyV1, LLMSpecV1
from ..llm_family import CustomLLMFamilyV1
from ..utils import ChatModelMixin

logger = logging.getLogger(__name__)

if TYPE_CHECKING:
    from vllm.outputs import RequestOutput


class VLLMModelConfig(TypedDict, total=False):
    tokenizer_mode: Optional[str]
    trust_remote_code: bool
    tensor_parallel_size: int
    block_size: int
    swap_space: int  # GiB
    gpu_memory_utilization: float
    max_num_batched_tokens: int
    max_num_seqs: int
    quantization: Optional[str]
    max_model_len: Optional[int]


class VLLMGenerateConfig(TypedDict, total=False):
    lora_model: str
    n: int
    best_of: Optional[int]
    presence_penalty: float
    frequency_penalty: float
    temperature: float
    top_p: float
    max_tokens: int
    stop_token_ids: Optional[List[int]]
    stop: Optional[Union[str, List[str]]]
    stream: bool  # non-sampling param, should not be passed to the engine.


try:
    import vllm  # noqa: F401

    VLLM_INSTALLED = True
except ImportError:
    VLLM_INSTALLED = False

VLLM_SUPPORTED_MODELS = [
    "llama-2",
    "baichuan",
    "internlm-16k",
    "mistral-v0.1",
    "Yi",
    "code-llama",
    "code-llama-python",
]
VLLM_SUPPORTED_CHAT_MODELS = [
    "llama-2-chat",
    "vicuna-v1.3",
    "vicuna-v1.5",
    "baichuan-chat",
    "baichuan-2-chat",
    "internlm-chat-7b",
    "internlm-chat-8k",
    "internlm-chat-20b",
    "internlm2-chat",
    "qwen-chat",
    "Yi-chat",
    "code-llama-instruct",
    "mistral-instruct-v0.1",
    "mistral-instruct-v0.2",
    "mixtral-instruct-v0.1",
    "chatglm3",
    "chatglm3-32k",
    "chatglm3-128k",
    "deepseek-chat",
    "deepseek-coder-instruct",
]
if VLLM_INSTALLED and vllm.__version__ >= "0.3.0":
    VLLM_SUPPORTED_CHAT_MODELS.append("qwen1.5-chat")

if VLLM_INSTALLED and vllm.__version__ >= "0.3.2":
    VLLM_SUPPORTED_CHAT_MODELS.append("gemma-it")

if VLLM_INSTALLED and vllm.__version__ >= "0.3.3":
    VLLM_SUPPORTED_CHAT_MODELS.append("orion-chat")
    VLLM_SUPPORTED_CHAT_MODELS.append("orion-chat-rag")

if VLLM_INSTALLED and vllm.__version__ >= "0.4.0":
    VLLM_SUPPORTED_CHAT_MODELS.append("qwen1.5-moe-chat")


class VLLMModel(LLM):
    def __init__(
        self,
        model_uid: str,
        model_family: "LLMFamilyV1",
        model_spec: "LLMSpecV1",
        quantization: str,
        model_path: str,
        model_config: Optional[VLLMModelConfig],
        peft_model: Optional[List[LoRA]] = None,
    ):
        try:
            from vllm.lora.request import LoRARequest
        except ImportError:
            error_message = "Failed to import module 'vllm'"
            installation_guide = [
                "Please make sure 'vllm' is installed. ",
                "You can install it by `pip install vllm`\n",
            ]

            raise ImportError(f"{error_message}\n\n{''.join(installation_guide)}")
        super().__init__(model_uid, model_family, model_spec, quantization, model_path)
        self._model_config = model_config
        self._engine = None
        self.lora_modules = peft_model
        self.lora_requests: List[LoRARequest] = []

    def load(self):
        try:
            import vllm
            from vllm.engine.arg_utils import AsyncEngineArgs
            from vllm.engine.async_llm_engine import AsyncLLMEngine
            from vllm.lora.request import LoRARequest
        except ImportError:
            error_message = "Failed to import module 'vllm'"
            installation_guide = [
                "Please make sure 'vllm' is installed. ",
                "You can install it by `pip install vllm`\n",
            ]

            raise ImportError(f"{error_message}\n\n{''.join(installation_guide)}")

        if vllm.__version__ >= "0.3.1":
            # from vllm v0.3.1, it uses cupy as NCCL backend
            # in which cupy will fork a process
            # only for xoscar >= 0.3.0, new process is allowed in subpool
            # besides, xinference set start method as forkserver for unix
            # we need to set it to fork to make cupy NCCL work
            multiprocessing.set_start_method("fork", force=True)

        self._model_config = self._sanitize_model_config(self._model_config)
        logger.info(
            f"Loading {self.model_uid} with following model config: {self._model_config}"
        )

        if self.lora_modules is None:
            self.lora_requests = []
        else:
            self.lora_requests = [
                LoRARequest(
                    lora_name=lora.lora_name,
                    lora_int_id=i,
                    lora_local_path=lora.local_path,
                )
                for i, lora in enumerate(self.lora_modules, start=1)
            ]

        enable_lora = len(self.lora_requests) > 0
        max_loras = len(self.lora_requests)

        engine_args = AsyncEngineArgs(
            model=self.model_path,
            **self._model_config,
            enable_lora=enable_lora,
            max_loras=max_loras,
        )
        self._engine = AsyncLLMEngine.from_engine_args(engine_args)

    def _sanitize_model_config(
        self, model_config: Optional[VLLMModelConfig]
    ) -> VLLMModelConfig:
        if model_config is None:
            model_config = VLLMModelConfig()

        cuda_count = self._get_cuda_count()

        model_config.setdefault("tokenizer_mode", "auto")
        model_config.setdefault("trust_remote_code", True)
        model_config.setdefault("tensor_parallel_size", cuda_count)
        model_config.setdefault("block_size", 16)
        model_config.setdefault("swap_space", 4)
        model_config.setdefault("gpu_memory_utilization", 0.90)
        model_config.setdefault("max_num_seqs", 256)
        model_config.setdefault("quantization", None)
        model_config.setdefault("max_model_len", 4096)

        return model_config

    @staticmethod
    def _sanitize_generate_config(
        self,
        generate_config: Optional[Dict] = None,
    ) -> VLLMGenerateConfig:
        if not generate_config:
            generate_config = {}

        sanitized = VLLMGenerateConfig()
        sanitized.setdefault(
            "lora_model", generate_config.get("lora_model", self.model_uid)
        )
        sanitized.setdefault("n", generate_config.get("n", 1))
        sanitized.setdefault("best_of", generate_config.get("best_of", None))
        sanitized.setdefault(
            "presence_penalty", generate_config.get("presence_penalty", 0.0)
        )
        sanitized.setdefault(
            "frequency_penalty", generate_config.get("frequency_penalty", 0.0)
        )
        sanitized.setdefault("temperature", generate_config.get("temperature", 1.0))
        sanitized.setdefault("top_p", generate_config.get("top_p", 1.0))
        sanitized.setdefault("max_tokens", generate_config.get("max_tokens", 1024))
        sanitized.setdefault("stop", generate_config.get("stop", None))
        sanitized.setdefault(
            "stop_token_ids", generate_config.get("stop_token_ids", None)
        )
        sanitized.setdefault("stream", generate_config.get("stream", None))

        return sanitized

    @classmethod
    def match(
        cls, llm_family: "LLMFamilyV1", llm_spec: "LLMSpecV1", quantization: str
    ) -> bool:
        if XINFERENCE_DISABLE_VLLM:
            return False
        if not cls._has_cuda_device():
            return False
        if not cls._is_linux():
            return False
        if llm_spec.model_format not in ["pytorch", "gptq", "awq"]:
            return False
        if llm_spec.model_format == "pytorch":
            if quantization != "none" and not (quantization is None):
                return False
        if llm_spec.model_format in ["gptq", "awq"]:
            # Currently, only 4-bit weight quantization is supported for GPTQ, but got 8 bits.
            if "4" not in quantization:
                return False
        if isinstance(llm_family, CustomLLMFamilyV1):
            if llm_family.model_family not in VLLM_SUPPORTED_MODELS:
                return False
        else:
            if llm_family.model_name not in VLLM_SUPPORTED_MODELS:
                return False
        if "generate" not in llm_family.model_ability:
            return False
        logger.info(
            f"[VLLM]: Match {llm_family.model_name} with following model config: {llm_spec}"
        )
        return VLLM_INSTALLED

    @staticmethod
    def _convert_request_output_to_completion_chunk(
        request_id: str, model: str, request_output: "RequestOutput"
    ) -> CompletionChunk:
        choices: List[CompletionChoice] = []
        for output in request_output.outputs:
            choices.append(
                CompletionChoice(
                    text=output.text,
                    index=output.index,
                    logprobs=None,  # TODO: support logprobs.
                    finish_reason=output.finish_reason,
                )
            )
        return CompletionChunk(
            id=request_id,
            object="text_completion",
            created=int(time.time()),
            model=model,
            choices=choices,
        )

    @staticmethod
    def _convert_request_output_to_completion(
        request_id: str, model: str, request_output: "RequestOutput"
    ) -> Completion:
        choices = []
        for output in request_output.outputs:
            choices.append(
                CompletionChoice(
                    text=output.text,
                    index=output.index,
                    logprobs=None,  # TODO: support logprobs.
                    finish_reason=output.finish_reason,
                )
            )

        prompt_tokens = len(request_output.prompt_token_ids)
        completion_tokens = sum(
            len(output.token_ids) for output in request_output.outputs
        )
        usage = CompletionUsage(
            prompt_tokens=prompt_tokens,
            completion_tokens=completion_tokens,
            total_tokens=prompt_tokens + completion_tokens,
        )
        return Completion(
            id=request_id,
            object="text_completion",
            created=int(time.time()),
            model=model,
            choices=choices,
            usage=usage,
        )

    async def async_generate(
        self,
        prompt: str,
        generate_config: Optional[Dict] = None,
        tools: object = False,
    ) -> Union[Completion, AsyncGenerator[CompletionChunk, None]]:
        try:
            from vllm.lora.request import LoRARequest
            from vllm.sampling_params import SamplingParams
        except ImportError:
            error_message = "Failed to import module 'vllm'"
            installation_guide = [
                "Please make sure 'vllm' is installed. ",
                "You can install it by `pip install vllm`\n",
            ]

            raise ImportError(f"{error_message}\n\n{''.join(installation_guide)}")

        sanitized_generate_config = self._sanitize_generate_config(generate_config)
        logger.debug(
            "Enter generate, prompt: %s, generate config: %s", prompt, generate_config
        )

        stream = sanitized_generate_config.pop("stream")
        sampling_params = SamplingParams(**sanitized_generate_config)
        request_id = str(uuid.uuid1())

        lora_request = self._maybe_get_lora(sanitized_generate_config)
        logger.info(f"[lora_request]: {lora_request}")
        assert self._engine is not None
        results_generator = self._engine.generate(
            prompt, sampling_params, request_id, lora_request
        )

        async def stream_results() -> AsyncGenerator[CompletionChunk, None]:
            previous_texts = [""] * sanitized_generate_config["n"]
            tools_token_filter = ChatModelMixin._tools_token_filter(self.model_family)
            async for _request_output in results_generator:
                chunk = self._convert_request_output_to_completion_chunk(
                    request_id=request_id,
                    model=self.model_uid,
                    request_output=_request_output,
                )

                for i, choice in enumerate(chunk["choices"]):
                    delta = choice["text"][len(previous_texts[i]) :]
                    previous_texts[i] = choice["text"]
                    choice["text"] = delta

                if tools:
                    # only handle the first choice
                    choice = chunk["choices"][0]
                    if choice["finish_reason"] is not None:
                        # use previous text for evaluation temporarily
                        choice_delta = choice["text"]
                        choice["text"] = previous_texts[0]
                        _content, func, args = ChatModelMixin._eval_tool_arguments(
                            self.model_family, chunk, tools
                        )
                        choice["text"] = choice_delta
                        if func is not None:
                            choice["text"] = None
                            choice["finish_reason"] = "tool_calls"
                            choice["tool_calls"] = [
                                ToolCalls(
                                    id=str(uuid.uuid4()),
                                    type="function",
                                    function=ToolCallFunction(
                                        name=func,
                                        arguments=json.dumps(args, ensure_ascii=False),
                                    ),
                                )
                            ]
                    # use a filter function to skip Qwen's react thought process
                    elif not tools_token_filter(previous_texts[0]):
                        continue
                prompt_tokens = len(_request_output.prompt_token_ids)
                completion_tokens = sum(
                    len(output.token_ids) for output in _request_output.outputs
                )
                total_tokens = prompt_tokens + completion_tokens
                chunk["usage"] = CompletionUsage(
                    prompt_tokens=prompt_tokens,
                    completion_tokens=completion_tokens,
                    total_tokens=total_tokens,
                )
                yield chunk

        def _maybe_get_lora(self, request) -> Optional[LoRARequest]:
            if request.lora_model == self.model_uid:
                return
            for lora in self.lora_requests:
                if request.lora_model == lora.lora_name:
                    return lora
            # if _check_model has been called earlier, this will be unreachable
            raise ValueError("The model `{request.model}` does not exist.")

        if stream:
            return stream_results()
        else:
            final_output = None
            async for request_output in results_generator:
                final_output = request_output

            assert final_output is not None
            return self._convert_request_output_to_completion(
                request_id, model=self.model_uid, request_output=final_output
            )


class VLLMChatModel(VLLMModel, ChatModelMixin):
    @classmethod
    def match(
        cls, llm_family: "LLMFamilyV1", llm_spec: "LLMSpecV1", quantization: str
    ) -> bool:
        if XINFERENCE_DISABLE_VLLM:
            return False
        if llm_spec.model_format not in ["pytorch", "gptq", "awq"]:
            return False
        if llm_spec.model_format == "pytorch":
            if quantization != "none" and not (quantization is None):
                return False
        if llm_spec.model_format in ["gptq", "awq"]:
            # Currently, only 4-bit weight quantization is supported for GPTQ, but got 8 bits.
            if "4" not in quantization:
                return False
        if isinstance(llm_family, CustomLLMFamilyV1):
            if llm_family.model_family not in VLLM_SUPPORTED_CHAT_MODELS:
                return False
        else:
            if llm_family.model_name not in VLLM_SUPPORTED_CHAT_MODELS:
                return False
        if "chat" not in llm_family.model_ability:
            return False
        logger.info(
            f"[VLLM]: Match {llm_family.model_name} with following model config: {llm_spec}"
        )
        return VLLM_INSTALLED

    def _sanitize_chat_config(
        self,
        generate_config: Optional[Dict] = None,
    ) -> Dict:
        if not generate_config:
            generate_config = {}
        if self.model_family.prompt_style:
            if (
                not generate_config.get("stop")
            ) and self.model_family.prompt_style.stop:
                generate_config["stop"] = self.model_family.prompt_style.stop.copy()
            if self.model_family.prompt_style.stop_token_ids:
                generate_config.setdefault(
                    "stop_token_ids",
                    self.model_family.prompt_style.stop_token_ids.copy(),
                )
        return generate_config

    async def async_chat(
        self,
        prompt: str,
        system_prompt: Optional[str] = None,
        chat_history: Optional[List[ChatCompletionMessage]] = None,
        generate_config: Optional[Dict] = None,
    ) -> Union[ChatCompletion, AsyncGenerator[ChatCompletionChunk, None]]:
        assert self.model_family.prompt_style is not None
        prompt_style = self.model_family.prompt_style.copy()
        if system_prompt:
            prompt_style.system_prompt = system_prompt
        chat_history = chat_history or []
        tools = generate_config.pop("tools", []) if generate_config else None
        full_prompt = self.get_prompt(prompt, chat_history, prompt_style, tools=tools)

        generate_config = self._sanitize_chat_config(generate_config)
        # TODO(codingl2k1): qwen hacky to set stop for function call.
        model_family = self.model_family.model_family or self.model_family.model_name
        if tools and model_family in ["qwen-chat", "qwen1.5-chat"]:
            stop = generate_config.get("stop")
            if isinstance(stop, str):
                generate_config["stop"] = [stop, "Observation:"]
            elif isinstance(stop, Iterable):
                assert not isinstance(stop, str)
                generate_config["stop"] = list(stop) + ["Observation:"]
            else:
                generate_config["stop"] = "Observation:"

        stream = generate_config.get("stream", None)

        if stream:
            agen = await self.async_generate(full_prompt, generate_config, tools)
            assert isinstance(agen, AsyncGenerator)
            return self._async_to_chat_completion_chunks(agen)
        else:
            c = await self.async_generate(full_prompt, generate_config)
            assert not isinstance(c, AsyncGenerator)
            if tools:
                return self._tool_calls_completion(
                    self.model_family, self.model_uid, c, tools
                )
            return self._to_chat_completion(c)<|MERGE_RESOLUTION|>--- conflicted
+++ resolved
@@ -37,12 +37,9 @@
     CompletionChoice,
     CompletionChunk,
     CompletionUsage,
-<<<<<<< HEAD
     LoRA,
-=======
     ToolCallFunction,
     ToolCalls,
->>>>>>> baf6a126
 )
 from .. import LLM, LLMFamilyV1, LLMSpecV1
 from ..llm_family import CustomLLMFamilyV1
@@ -356,7 +353,6 @@
         tools: object = False,
     ) -> Union[Completion, AsyncGenerator[CompletionChunk, None]]:
         try:
-            from vllm.lora.request import LoRARequest
             from vllm.sampling_params import SamplingParams
         except ImportError:
             error_message = "Failed to import module 'vllm'"
@@ -376,8 +372,14 @@
         sampling_params = SamplingParams(**sanitized_generate_config)
         request_id = str(uuid.uuid1())
 
-        lora_request = self._maybe_get_lora(sanitized_generate_config)
+        lora_model = sanitized_generate_config.pop("lora_model")
+        if lora_model == self.model_uid:
+            lora_request = None
+        for lora in self.lora_requests:
+            if lora_model == lora.lora_name:
+                lora_request = lora
         logger.info(f"[lora_request]: {lora_request}")
+
         assert self._engine is not None
         results_generator = self._engine.generate(
             prompt, sampling_params, request_id, lora_request
@@ -437,15 +439,6 @@
                 )
                 yield chunk
 
-        def _maybe_get_lora(self, request) -> Optional[LoRARequest]:
-            if request.lora_model == self.model_uid:
-                return
-            for lora in self.lora_requests:
-                if request.lora_model == lora.lora_name:
-                    return lora
-            # if _check_model has been called earlier, this will be unreachable
-            raise ValueError("The model `{request.model}` does not exist.")
-
         if stream:
             return stream_results()
         else:
