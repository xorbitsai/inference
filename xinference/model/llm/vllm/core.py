--- conflicted
+++ resolved
@@ -210,14 +210,11 @@
 if VLLM_INSTALLED and vllm.__version__ >= "0.7.0":
     VLLM_SUPPORTED_CHAT_MODELS.append("internlm3-instruct")
 
-<<<<<<< HEAD
-=======
 if VLLM_INSTALLED and vllm.__version__ >= "0.7.2":
     VLLM_SUPPORTED_VISION_MODEL_LIST.append("qwen2.5-vl-instruct")
 
 if VLLM_INSTALLED and vllm.__version__ >= "0.7.3":
     VLLM_SUPPORTED_CHAT_MODELS.append("qwen-2.5-instruct-1m")
->>>>>>> 4a6975a8
 
 
 class VLLMModel(LLM):
