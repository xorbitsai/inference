# Copyright 2022-2023 XProbe Inc.
#
# Licensed under the Apache License, Version 2.0 (the "License");
# you may not use this file except in compliance with the License.
# You may obtain a copy of the License at
#
#      http://www.apache.org/licenses/LICENSE-2.0
#
# Unless required by applicable law or agreed to in writing, software
# distributed under the License is distributed on an "AS IS" BASIS,
# WITHOUT WARRANTIES OR CONDITIONS OF ANY KIND, either express or implied.
# See the License for the specific language governing permissions and
# limitations under the License.

import json
import logging
import multiprocessing
import time
import uuid
from typing import (
    TYPE_CHECKING,
    AsyncGenerator,
    Dict,
    Iterable,
    List,
    Mapping,
    Optional,
    TypedDict,
    Union,
)

from ....constants import XINFERENCE_DISABLE_VLLM
from ....types import (
    ChatCompletion,
    ChatCompletionChunk,
    ChatCompletionMessage,
    CodeGenerateMode,
    Completion,
    CompletionChoice,
    CompletionChunk,
    CompletionUsage,
    LoRA,
    ToolCallFunction,
    ToolCalls,
)
from .. import LLM, LLMFamilyV1, LLMSpecV1
from ..llm_family import CustomLLMFamilyV1
<<<<<<< HEAD
from ..utils import ChatModelMixin, CodeModelMixin
=======
from ..utils import QWEN_TOOL_CALL_FAMILY, ChatModelMixin
>>>>>>> b2a84c1f

logger = logging.getLogger(__name__)

if TYPE_CHECKING:
    from vllm.outputs import RequestOutput


class VLLMModelConfig(TypedDict, total=False):
    tokenizer_mode: Optional[str]
    trust_remote_code: bool
    tensor_parallel_size: int
    block_size: int
    swap_space: int  # GiB
    gpu_memory_utilization: float
    max_num_batched_tokens: int
    max_num_seqs: int
    quantization: Optional[str]
    max_model_len: Optional[int]


class VLLMGenerateConfig(TypedDict, total=False):
    lora_name: Optional[str]
    n: int
    best_of: Optional[int]
    presence_penalty: float
    frequency_penalty: float
    temperature: float
    top_p: float
    top_k: int
    max_tokens: int
    stop_token_ids: Optional[List[int]]
    stop: Optional[Union[str, List[str]]]
    stream: bool  # non-sampling param, should not be passed to the engine.
    stream_options: Optional[Union[dict, None]]


try:
    import vllm  # noqa: F401

    VLLM_INSTALLED = True
except ImportError:
    VLLM_INSTALLED = False

VLLM_SUPPORTED_MODELS = [
    "llama-2",
    "llama-3",
    "baichuan",
    "internlm-16k",
    "mistral-v0.1",
    "codestral-v0.1",
    "Yi",
    "Yi-1.5",
    "code-llama",
    "code-llama-python",
    "deepseek",
    "deepseek-coder",
]
VLLM_SUPPORTED_CHAT_MODELS = [
    "llama-2-chat",
    "llama-3-instruct",
    "vicuna-v1.3",
    "vicuna-v1.5",
    "baichuan-chat",
    "baichuan-2-chat",
    "internlm-chat-7b",
    "internlm-chat-8k",
    "internlm-chat-20b",
    "internlm2-chat",
    "qwen-chat",
    "Yi-chat",
    "Yi-1.5-chat",
    "Yi-1.5-chat-16k",
    "code-llama-instruct",
    "mistral-instruct-v0.1",
    "mistral-instruct-v0.2",
    "mistral-instruct-v0.3",
    "mixtral-instruct-v0.1",
    "mixtral-8x22B-instruct-v0.1",
    "chatglm3",
    "chatglm3-32k",
    "chatglm3-128k",
    "glm4-chat",
    "glm4-chat-1m",
    "deepseek-chat",
    "deepseek-coder-instruct",
]
VLLM_SUPPORTED_CODE_MODELS = [
    "deepseek-coder",
    "codeqwen1.5",
]
if VLLM_INSTALLED and vllm.__version__ >= "0.3.0":
    VLLM_SUPPORTED_CHAT_MODELS.append("qwen1.5-chat")
    VLLM_SUPPORTED_MODELS.append("codeqwen1.5")
    VLLM_SUPPORTED_CHAT_MODELS.append("codeqwen1.5-chat")
    VLLM_SUPPORTED_CHAT_MODELS.append("qwen2-instruct")

if VLLM_INSTALLED and vllm.__version__ >= "0.3.2":
    VLLM_SUPPORTED_CHAT_MODELS.append("gemma-it")

if VLLM_INSTALLED and vllm.__version__ >= "0.3.3":
    VLLM_SUPPORTED_CHAT_MODELS.append("orion-chat")
    VLLM_SUPPORTED_CHAT_MODELS.append("orion-chat-rag")

if VLLM_INSTALLED and vllm.__version__ >= "0.4.0":
    VLLM_SUPPORTED_CHAT_MODELS.append("qwen1.5-moe-chat")
    VLLM_SUPPORTED_CHAT_MODELS.append("qwen2-moe-instruct")
    VLLM_SUPPORTED_CHAT_MODELS.append("c4ai-command-r-v01")


class VLLMModel(LLM):
    def __init__(
        self,
        model_uid: str,
        model_family: "LLMFamilyV1",
        model_spec: "LLMSpecV1",
        quantization: str,
        model_path: str,
        model_config: Optional[VLLMModelConfig],
        peft_model: Optional[List[LoRA]] = None,
    ):
        try:
            from vllm.lora.request import LoRARequest
        except ImportError:
            error_message = "Failed to import module 'vllm'"
            installation_guide = [
                "Please make sure 'vllm' is installed. ",
                "You can install it by `pip install vllm`\n",
            ]

            raise ImportError(f"{error_message}\n\n{''.join(installation_guide)}")
        super().__init__(model_uid, model_family, model_spec, quantization, model_path)
        self._model_config = model_config
        self._engine = None
        self.lora_modules = peft_model
        self.lora_requests: List[LoRARequest] = []

    def load(self):
        try:
            import vllm
            from vllm.engine.arg_utils import AsyncEngineArgs
            from vllm.engine.async_llm_engine import AsyncLLMEngine
            from vllm.lora.request import LoRARequest
        except ImportError:
            error_message = "Failed to import module 'vllm'"
            installation_guide = [
                "Please make sure 'vllm' is installed. ",
                "You can install it by `pip install vllm`\n",
            ]

            raise ImportError(f"{error_message}\n\n{''.join(installation_guide)}")

        if vllm.__version__ >= "0.3.1":
            # from vllm v0.3.1, it uses cupy as NCCL backend
            # in which cupy will fork a process
            # only for xoscar >= 0.3.0, new process is allowed in subpool
            # besides, xinference set start method as forkserver for unix
            # we need to set it to fork to make cupy NCCL work
            multiprocessing.set_start_method("fork", force=True)

        self._model_config = self._sanitize_model_config(self._model_config)

        if self.lora_modules is None:
            self.lora_requests = []
        else:
            self.lora_requests = [
                LoRARequest(
                    lora_name=lora.lora_name,
                    lora_int_id=i,
                    lora_local_path=lora.local_path,
                )
                for i, lora in enumerate(self.lora_modules, start=1)
            ]

        enable_lora = len(self.lora_requests) > 0
        max_loras = len(self.lora_requests)

        logger.info(
            f"Loading {self.model_uid} with following model config: {self._model_config}"
            f"Enable lora: {enable_lora}. Lora count: {max_loras}."
        )

        engine_args = AsyncEngineArgs(
            model=self.model_path,
            enable_lora=enable_lora,
            max_loras=max_loras,
            **self._model_config,
        )
        self._engine = AsyncLLMEngine.from_engine_args(engine_args)

    def _sanitize_model_config(
        self, model_config: Optional[VLLMModelConfig]
    ) -> VLLMModelConfig:
        if model_config is None:
            model_config = VLLMModelConfig()

        cuda_count = self._get_cuda_count()

        model_config.setdefault("tokenizer_mode", "auto")
        model_config.setdefault("trust_remote_code", True)
        model_config.setdefault("tensor_parallel_size", cuda_count)
        model_config.setdefault("block_size", 16)
        model_config.setdefault("swap_space", 4)
        model_config.setdefault("gpu_memory_utilization", 0.90)
        model_config.setdefault("max_num_seqs", 256)
        model_config.setdefault("quantization", None)
        model_config.setdefault("max_model_len", 4096)

        return model_config

    @staticmethod
    def _sanitize_generate_config(
        generate_config: Optional[Dict] = None,
    ) -> VLLMGenerateConfig:
        if not generate_config:
            generate_config = {}

        sanitized = VLLMGenerateConfig()
        sanitized.setdefault("lora_name", generate_config.get("lora_name", None))
        sanitized.setdefault("n", generate_config.get("n", 1))
        sanitized.setdefault("best_of", generate_config.get("best_of", None))
        sanitized.setdefault(
            "presence_penalty", generate_config.get("presence_penalty", 0.0)
        )
        sanitized.setdefault(
            "frequency_penalty", generate_config.get("frequency_penalty", 0.0)
        )
        sanitized.setdefault("temperature", generate_config.get("temperature", 1.0))
        sanitized.setdefault("top_p", generate_config.get("top_p", 1.0))
        sanitized.setdefault("top_k", generate_config.get("top_k", -1))
        sanitized.setdefault("max_tokens", generate_config.get("max_tokens", 1024))
        sanitized.setdefault("stop", generate_config.get("stop", None))
        sanitized.setdefault(
            "stop_token_ids", generate_config.get("stop_token_ids", None)
        )
        sanitized.setdefault("stream", generate_config.get("stream", False))
        sanitized.setdefault(
            "stream_options", generate_config.get("stream_options", None)
        )

        return sanitized

    @classmethod
    def match(
        cls, llm_family: "LLMFamilyV1", llm_spec: "LLMSpecV1", quantization: str
    ) -> bool:
        if XINFERENCE_DISABLE_VLLM:
            return False
        if not cls._has_cuda_device():
            return False
        if not cls._is_linux():
            return False
        if llm_spec.model_format not in ["pytorch", "gptq", "awq"]:
            return False
        if llm_spec.model_format == "pytorch":
            if quantization != "none" and not (quantization is None):
                return False
        if llm_spec.model_format == "awq":
            # Currently, only 4-bit weight quantization is supported for AWQ, but got 8 bits.
            if "4" not in quantization:
                return False
        if llm_spec.model_format == "gptq":
            if VLLM_INSTALLED and vllm.__version__ >= "0.3.3":
                if not any(q in quantization for q in ("3", "4", "8")):
                    return False
            else:
                if "4" not in quantization:
                    return False
        if isinstance(llm_family, CustomLLMFamilyV1):
            if llm_family.model_family not in VLLM_SUPPORTED_MODELS:
                return False
        else:
            if llm_family.model_name not in VLLM_SUPPORTED_MODELS:
                return False
        if "generate" not in llm_family.model_ability:
            return False
        return VLLM_INSTALLED

    @staticmethod
    def _convert_request_output_to_completion_chunk(
        request_id: str, model: str, request_output: "RequestOutput"
    ) -> CompletionChunk:
        choices: List[CompletionChoice] = []
        for output in request_output.outputs:
            choices.append(
                CompletionChoice(
                    text=output.text,
                    index=output.index,
                    logprobs=None,  # TODO: support logprobs.
                    finish_reason=output.finish_reason,
                )
            )
        return CompletionChunk(
            id=request_id,
            object="text_completion",
            created=int(time.time()),
            model=model,
            choices=choices,
        )

    @staticmethod
    def _convert_request_output_to_completion(
        request_id: str, model: str, request_output: "RequestOutput"
    ) -> Completion:
        choices = []
        for output in request_output.outputs:
            choices.append(
                CompletionChoice(
                    text=output.text,
                    index=output.index,
                    logprobs=None,  # TODO: support logprobs.
                    finish_reason=output.finish_reason,
                )
            )

        prompt_tokens = len(request_output.prompt_token_ids)
        completion_tokens = sum(
            len(output.token_ids) for output in request_output.outputs
        )
        usage = CompletionUsage(
            prompt_tokens=prompt_tokens,
            completion_tokens=completion_tokens,
            total_tokens=prompt_tokens + completion_tokens,
        )
        return Completion(
            id=request_id,
            object="text_completion",
            created=int(time.time()),
            model=model,
            choices=choices,
            usage=usage,
        )

    async def async_generate(
        self,
        prompt: str,
        generate_config: Optional[Dict] = None,
        tools: object = False,
    ) -> Union[Completion, AsyncGenerator[CompletionChunk, None]]:
        try:
            from vllm.sampling_params import SamplingParams
        except ImportError:
            error_message = "Failed to import module 'vllm'"
            installation_guide = [
                "Please make sure 'vllm' is installed. ",
                "You can install it by `pip install vllm`\n",
            ]

            raise ImportError(f"{error_message}\n\n{''.join(installation_guide)}")

        sanitized_generate_config = self._sanitize_generate_config(generate_config)
        logger.debug(
            "Enter generate, prompt: %s, generate config: %s", prompt, generate_config
        )

        lora_model = sanitized_generate_config.pop("lora_name")

        lora_request = None
        if lora_model is not None:
            for lora in self.lora_requests:
                if lora_model == lora.lora_name:
                    lora_request = lora
                    break

        stream = sanitized_generate_config.pop("stream")
        stream_options = sanitized_generate_config.pop("stream_options", None)
        include_usage = (
            stream_options["include_usage"]
            if isinstance(stream_options, dict)
            else False
        )
        sampling_params = SamplingParams(**sanitized_generate_config)
        request_id = str(uuid.uuid1())

        assert self._engine is not None
        results_generator = self._engine.generate(
            prompt, sampling_params, request_id, lora_request=lora_request
        )

        async def stream_results() -> AsyncGenerator[CompletionChunk, None]:
            previous_texts = [""] * sanitized_generate_config["n"]
            tools_token_filter = ChatModelMixin._tools_token_filter(self.model_family)
            prompt_tokens, completion_tokens, total_tokens = 0, 0, 0
            async for _request_output in results_generator:
                chunk = self._convert_request_output_to_completion_chunk(
                    request_id=request_id,
                    model=self.model_uid,
                    request_output=_request_output,
                )

                for i, choice in enumerate(chunk["choices"]):
                    delta = choice["text"][len(previous_texts[i]) :]
                    previous_texts[i] = choice["text"]
                    choice["text"] = delta

                if tools:
                    # only handle the first choice
                    choice = chunk["choices"][0]
                    if choice["finish_reason"] is not None:
                        # use previous text for evaluation temporarily
                        choice_delta = choice["text"]
                        choice["text"] = previous_texts[0]
                        _content, func, args = ChatModelMixin._eval_tool_arguments(
                            self.model_family, chunk, tools
                        )
                        choice["text"] = tools_token_filter(
                            tokens=previous_texts[0], delta=choice_delta
                        )
                        if func is not None:
                            choice["text"] = None
                            choice["finish_reason"] = "tool_calls"
                            choice["tool_calls"] = [
                                ToolCalls(
                                    id=str(uuid.uuid4()),
                                    type="function",
                                    function=ToolCallFunction(
                                        name=func,
                                        arguments=json.dumps(args, ensure_ascii=False),
                                    ),
                                )
                            ]
                    else:
                        # use a filter function to skip Qwen's react thought process
                        choice["text"] = tools_token_filter(
                            tokens=previous_texts[0], delta=choice["text"]
                        )
                        if not choice["text"]:
                            continue
                prompt_tokens = len(_request_output.prompt_token_ids)
                completion_tokens = sum(
                    len(output.token_ids) for output in _request_output.outputs
                )
                total_tokens = prompt_tokens + completion_tokens
                chunk["usage"] = CompletionUsage(
                    prompt_tokens=prompt_tokens,
                    completion_tokens=completion_tokens,
                    total_tokens=total_tokens,
                )
                yield chunk
            if include_usage:
                chunk = CompletionChunk(
                    id=request_id,
                    object="text_completion",
                    created=int(time.time()),
                    model=self.model_uid,
                    choices=[],
                )
                chunk["usage"] = CompletionUsage(
                    prompt_tokens=prompt_tokens,
                    completion_tokens=completion_tokens,
                    total_tokens=total_tokens,
                )
                yield chunk

        if stream:
            return stream_results()
        else:
            final_output = None
            async for request_output in results_generator:
                final_output = request_output

            assert final_output is not None
            return self._convert_request_output_to_completion(
                request_id, model=self.model_uid, request_output=final_output
            )


class VLLMChatModel(VLLMModel, ChatModelMixin):
    @classmethod
    def match(
        cls, llm_family: "LLMFamilyV1", llm_spec: "LLMSpecV1", quantization: str
    ) -> bool:
        if XINFERENCE_DISABLE_VLLM:
            return False
        if llm_spec.model_format not in ["pytorch", "gptq", "awq"]:
            return False
        if llm_spec.model_format == "pytorch":
            if quantization != "none" and not (quantization is None):
                return False
        if llm_spec.model_format == "awq":
            # Currently, only 4-bit weight quantization is supported for AWQ, but got 8 bits.
            if "4" not in quantization:
                return False
        if llm_spec.model_format == "gptq":
            if VLLM_INSTALLED and vllm.__version__ >= "0.3.3":
                if not any(q in quantization for q in ("3", "4", "8")):
                    return False
            else:
                if "4" not in quantization:
                    return False
        if isinstance(llm_family, CustomLLMFamilyV1):
            if llm_family.model_family not in VLLM_SUPPORTED_CHAT_MODELS:
                return False
        else:
            if llm_family.model_name not in VLLM_SUPPORTED_CHAT_MODELS:
                return False
        if "chat" not in llm_family.model_ability:
            return False
        return VLLM_INSTALLED

    def _sanitize_chat_config(
        self,
        generate_config: Optional[Dict] = None,
    ) -> Dict:
        if not generate_config:
            generate_config = {}
        if self.model_family.prompt_style:
            if (
                not generate_config.get("stop")
            ) and self.model_family.prompt_style.stop:
                generate_config["stop"] = self.model_family.prompt_style.stop.copy()
            if self.model_family.prompt_style.stop_token_ids:
                generate_config.setdefault(
                    "stop_token_ids",
                    self.model_family.prompt_style.stop_token_ids.copy(),
                )
        return generate_config

    async def async_chat(
        self,
        prompt: str,
        system_prompt: Optional[str] = None,
        chat_history: Optional[List[ChatCompletionMessage]] = None,
        generate_config: Optional[Dict] = None,
    ) -> Union[ChatCompletion, AsyncGenerator[ChatCompletionChunk, None]]:
        assert self.model_family.prompt_style is not None
        prompt_style = self.model_family.prompt_style.copy()
        if system_prompt:
            prompt_style.system_prompt = system_prompt
        chat_history = chat_history or []
        tools = generate_config.pop("tools", []) if generate_config else None
        full_prompt = self.get_prompt(prompt, chat_history, prompt_style, tools=tools)

        generate_config = self._sanitize_chat_config(generate_config)
        # TODO(codingl2k1): qwen hacky to set stop for function call.
        model_family = self.model_family.model_family or self.model_family.model_name
        if tools and model_family in QWEN_TOOL_CALL_FAMILY:
            stop = generate_config.get("stop")
            if isinstance(stop, str):
                generate_config["stop"] = [stop, "Observation:"]
            elif isinstance(stop, Iterable):
                assert not isinstance(stop, str)
                generate_config["stop"] = list(stop) + ["Observation:"]
            else:
                generate_config["stop"] = "Observation:"

        stream = generate_config.get("stream", None)

        if stream:
            agen = await self.async_generate(full_prompt, generate_config, tools)
            assert isinstance(agen, AsyncGenerator)
            return self._async_to_chat_completion_chunks(agen)
        else:
            c = await self.async_generate(full_prompt, generate_config)
            assert not isinstance(c, AsyncGenerator)
            if tools:
                return self._tool_calls_completion(
                    self.model_family, self.model_uid, c, tools
                )
            return self._to_chat_completion(c)


class VLLMCodeModel(VLLMModel, CodeModelMixin):
    @classmethod
    def match(
        cls, llm_family: "LLMFamilyV1", llm_spec: "LLMSpecV1", quantization: str
    ) -> bool:
        if XINFERENCE_DISABLE_VLLM:
            return False
        if llm_spec.model_format not in ["pytorch", "gptq", "awq"]:
            return False
        if llm_spec.model_format == "pytorch":
            if quantization != "none" and not (quantization is None):
                return False
        if llm_spec.model_format == "awq":
            # Currently, only 4-bit weight quantization is supported for AWQ, but got 8 bits.
            if "4" not in quantization:
                return False
        if llm_spec.model_format == "gptq":
            if VLLM_INSTALLED and vllm.__version__ >= "0.3.3":
                if not any(q in quantization for q in ("3", "4", "8")):
                    return False
            else:
                if "4" not in quantization:
                    return False
        if isinstance(llm_family, CustomLLMFamilyV1):
            if llm_family.model_family not in VLLM_SUPPORTED_CODE_MODELS:
                return False
        else:
            if llm_family.model_name not in VLLM_SUPPORTED_CODE_MODELS:
                return False
        if "code" not in llm_family.model_ability:
            return False
        return VLLM_INSTALLED

    async def async_code_generate(
        self,
        mode: CodeGenerateMode,
        prompt: str,
        file_path: Optional[str],
        suffix: Optional[str],
        repo_name: Optional[str],
        files: Optional[Mapping[str, str]],
        generate_config: Optional[Dict] = None,
    ) -> Union[Completion, AsyncGenerator[CompletionChunk, None]]:
        code_prompt = self.get_code_prompt(
            mode,
            prompt,
            file_path,
            suffix,
            repo_name,
            files,
        )["prompt"]

        if generate_config is not None and generate_config.get("stream", False):
            generate_config["stream"] = False

        return await self.async_generate(code_prompt, generate_config)<|MERGE_RESOLUTION|>--- conflicted
+++ resolved
@@ -45,11 +45,7 @@
 )
 from .. import LLM, LLMFamilyV1, LLMSpecV1
 from ..llm_family import CustomLLMFamilyV1
-<<<<<<< HEAD
-from ..utils import ChatModelMixin, CodeModelMixin
-=======
-from ..utils import QWEN_TOOL_CALL_FAMILY, ChatModelMixin
->>>>>>> b2a84c1f
+from ..utils import QWEN_TOOL_CALL_FAMILY, ChatModelMixin, CodeModelMixin
 
 logger = logging.getLogger(__name__)
 
