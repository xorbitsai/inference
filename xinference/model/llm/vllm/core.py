# Copyright 2022-2023 XProbe Inc.
#
# Licensed under the Apache License, Version 2.0 (the "License");
# you may not use this file except in compliance with the License.
# You may obtain a copy of the License at
#
#      http://www.apache.org/licenses/LICENSE-2.0
#
# Unless required by applicable law or agreed to in writing, software
# distributed under the License is distributed on an "AS IS" BASIS,
# WITHOUT WARRANTIES OR CONDITIONS OF ANY KIND, either express or implied.
# See the License for the specific language governing permissions and
# limitations under the License.

import asyncio
import json
import logging
import multiprocessing
import os
import time
import uuid
from typing import (
    TYPE_CHECKING,
    Any,
    AsyncGenerator,
    Dict,
    List,
    Optional,
    Tuple,
    TypedDict,
    Union,
)

from ....types import (
    ChatCompletion,
    ChatCompletionChunk,
    Completion,
    CompletionChoice,
    CompletionChunk,
    CompletionUsage,
    LoRA,
)
from .. import LLM, LLMFamilyV1, LLMSpecV1
from ..llm_family import CustomLLMFamilyV1
from ..utils import (
    QWEN_TOOL_CALL_FAMILY,
    QWEN_TOOL_CALL_SYMBOLS,
    ChatModelMixin,
    generate_completion_chunk,
)
from .utils import vllm_check

logger = logging.getLogger(__name__)

if TYPE_CHECKING:
    from vllm.outputs import RequestOutput


class VLLMModelConfig(TypedDict, total=False):
    tokenizer_mode: Optional[str]
    trust_remote_code: bool
    tensor_parallel_size: int
    block_size: int
    swap_space: int  # GiB
    gpu_memory_utilization: float
    max_num_batched_tokens: int
    max_num_seqs: int
    quantization: Optional[str]
    max_model_len: Optional[int]
    limit_mm_per_prompt: Optional[Dict[str, int]]


class VLLMGenerateConfig(TypedDict, total=False):
    lora_name: Optional[str]
    n: int
    best_of: Optional[int]
    presence_penalty: float
    frequency_penalty: float
    temperature: float
    top_p: float
    top_k: int
    max_tokens: int
    stop_token_ids: Optional[List[int]]
    stop: Optional[Union[str, List[str]]]
    stream: bool  # non-sampling param, should not be passed to the engine.
    stream_options: Optional[Union[dict, None]]


try:
    import vllm  # noqa: F401

    VLLM_INSTALLED = True
except ImportError:
    VLLM_INSTALLED = False

VLLM_SUPPORTED_VISION_MODEL_LIST: List[str] = []
VLLM_SUPPORTED_MODELS = [
    "llama-2",
    "llama-3",
    "mistral-v0.1",
    "codestral-v0.1",
    "Yi",
    "Yi-1.5",
    "code-llama",
    "code-llama-python",
    "deepseek",
    "deepseek-coder",
    "yi-coder",
]
VLLM_SUPPORTED_CHAT_MODELS = [
    "llama-2-chat",
    "llama-3-instruct",
    "baichuan-2-chat",
    "internlm2-chat",
    "internlm2.5-chat",
    "internlm2.5-chat-1m",
    "qwen-chat",
    "Yi-chat",
    "Yi-1.5-chat",
    "Yi-1.5-chat-16k",
    "code-llama-instruct",
    "mistral-instruct-v0.1",
    "mistral-instruct-v0.2",
    "mistral-instruct-v0.3",
    "mixtral-instruct-v0.1",
    "mixtral-8x22B-instruct-v0.1",
    "chatglm3",
    "chatglm3-32k",
    "chatglm3-128k",
    "glm4-chat",
    "glm4-chat-1m",
    "codegeex4",
    "deepseek-chat",
    "deepseek-coder-instruct",
    "yi-coder-chat",
]
if VLLM_INSTALLED and vllm.__version__ >= "0.3.0":
    VLLM_SUPPORTED_CHAT_MODELS.append("qwen1.5-chat")
    VLLM_SUPPORTED_MODELS.append("codeqwen1.5")
    VLLM_SUPPORTED_CHAT_MODELS.append("codeqwen1.5-chat")
    VLLM_SUPPORTED_CHAT_MODELS.append("qwen2-instruct")
    VLLM_SUPPORTED_MODELS.append("qwen2.5")
    VLLM_SUPPORTED_CHAT_MODELS.append("qwen2.5-instruct")
    VLLM_SUPPORTED_MODELS.append("qwen2.5-coder")
    VLLM_SUPPORTED_CHAT_MODELS.append("qwen2.5-coder-instruct")


if VLLM_INSTALLED and vllm.__version__ >= "0.3.2":
    VLLM_SUPPORTED_CHAT_MODELS.append("gemma-it")

if VLLM_INSTALLED and vllm.__version__ >= "0.3.3":
    VLLM_SUPPORTED_CHAT_MODELS.append("orion-chat")
    VLLM_SUPPORTED_CHAT_MODELS.append("orion-chat-rag")

if VLLM_INSTALLED and vllm.__version__ >= "0.4.0":
    VLLM_SUPPORTED_CHAT_MODELS.append("qwen1.5-moe-chat")
    VLLM_SUPPORTED_CHAT_MODELS.append("qwen2-moe-instruct")
    VLLM_SUPPORTED_CHAT_MODELS.append("c4ai-command-r-v01")

if VLLM_INSTALLED and vllm.__version__ >= "0.5.1":
    VLLM_SUPPORTED_CHAT_MODELS.append("deepseek-v2-chat")
    VLLM_SUPPORTED_CHAT_MODELS.append("deepseek-v2-chat-0628")
    VLLM_SUPPORTED_CHAT_MODELS.append("deepseek-v2.5")


if VLLM_INSTALLED and vllm.__version__ >= "0.5.3":
    VLLM_SUPPORTED_CHAT_MODELS.append("gemma-2-it")
    VLLM_SUPPORTED_CHAT_MODELS.append("mistral-nemo-instruct")
    VLLM_SUPPORTED_CHAT_MODELS.append("mistral-large-instruct")

if VLLM_INSTALLED and vllm.__version__ > "0.5.3":
    VLLM_SUPPORTED_MODELS.append("llama-3.1")
    VLLM_SUPPORTED_CHAT_MODELS.append("llama-3.1-instruct")

<<<<<<< HEAD
if VLLM_INSTALLED and vllm.__version__ >= "0.6.2":
    VLLM_SUPPORTED_MODELS.append("llama-3.2-vision")
    VLLM_SUPPORTED_CHAT_MODELS.append("llama-3.2-vision-instruct")
=======
if VLLM_INSTALLED and vllm.__version__ >= "0.6.1":
    VLLM_SUPPORTED_VISION_MODEL_LIST.append("internvl2")
>>>>>>> 92fc84bf


class VLLMModel(LLM):
    def __init__(
        self,
        model_uid: str,
        model_family: "LLMFamilyV1",
        model_spec: "LLMSpecV1",
        quantization: str,
        model_path: str,
        model_config: Optional[VLLMModelConfig],
        peft_model: Optional[List[LoRA]] = None,
    ):
        try:
            from vllm.lora.request import LoRARequest
        except ImportError:
            error_message = "Failed to import module 'vllm'"
            installation_guide = [
                "Please make sure 'vllm' is installed. ",
                "You can install it by `pip install vllm`\n",
            ]

            raise ImportError(f"{error_message}\n\n{''.join(installation_guide)}")
        super().__init__(model_uid, model_family, model_spec, quantization, model_path)
        self._model_config = model_config
        self._engine = None
        self.lora_modules = peft_model
        self.lora_requests: List[LoRARequest] = []

    def load(self):
        try:
            import vllm
            from vllm.engine.arg_utils import AsyncEngineArgs
            from vllm.engine.async_llm_engine import AsyncLLMEngine
            from vllm.lora.request import LoRARequest
        except ImportError:
            error_message = "Failed to import module 'vllm'"
            installation_guide = [
                "Please make sure 'vllm' is installed. ",
                "You can install it by `pip install vllm`\n",
            ]

            raise ImportError(f"{error_message}\n\n{''.join(installation_guide)}")

        if vllm.__version__ >= "0.3.1":
            # from vllm v0.3.1, it uses cupy as NCCL backend
            # in which cupy will fork a process
            # only for xoscar >= 0.3.0, new process is allowed in subpool
            # besides, xinference set start method as forkserver for unix
            # we need to set it to fork to make cupy NCCL work
            multiprocessing.set_start_method("fork", force=True)

        self._model_config = self._sanitize_model_config(self._model_config)

        if self.lora_modules is None:
            self.lora_requests = []
        else:
            self.lora_requests = [
                LoRARequest(
                    lora_name=lora.lora_name,
                    lora_int_id=i,
                    lora_local_path=lora.local_path,
                )
                for i, lora in enumerate(self.lora_modules, start=1)
            ]

        enable_lora = len(self.lora_requests) > 0
        max_loras = len(self.lora_requests)

        logger.info(
            f"Loading {self.model_uid} with following model config: {self._model_config}"
            f"Enable lora: {enable_lora}. Lora count: {max_loras}."
        )

        engine_args = AsyncEngineArgs(
            model=self.model_path,
            enable_lora=enable_lora,
            max_loras=max_loras,
            **self._model_config,
        )
        self._engine = AsyncLLMEngine.from_engine_args(engine_args)

        self._check_health_task = None
        if hasattr(self._engine, "check_health"):
            # vLLM introduced `check_health` since v0.4.1
            self._check_health_task = asyncio.create_task(self._check_healthy())

    def stop(self):
        # though the vLLM engine will shutdown when deleted,
        # but some issue e.g. GH#1682 reported
        # when deleting, the engine exists still
        logger.info("Stopping vLLM engine")
        if self._check_health_task:
            self._check_health_task.cancel()
        if model_executor := getattr(self._engine.engine, "model_executor", None):
            model_executor.shutdown()
        self._engine = None

    async def _check_healthy(self, interval: int = 30):
        from vllm.engine.async_llm_engine import AsyncEngineDeadError

        logger.debug("Begin to check health of vLLM")

        while self._engine is not None:
            try:
                await self._engine.check_health()
            except (AsyncEngineDeadError, RuntimeError):
                logger.info("Detecting vLLM is not health, prepare to quit the process")
                try:
                    self.stop()
                except:
                    # ignore error when stop
                    pass
                # Just kill the process and let xinference auto-recover the model
                os._exit(1)
            else:
                await asyncio.sleep(interval)

    def _sanitize_model_config(
        self, model_config: Optional[VLLMModelConfig]
    ) -> VLLMModelConfig:
        if model_config is None:
            model_config = VLLMModelConfig()

        cuda_count = self._get_cuda_count()

        model_config.setdefault("tokenizer_mode", "auto")
        model_config.setdefault("trust_remote_code", True)
        model_config.setdefault("tensor_parallel_size", cuda_count)
        model_config.setdefault("block_size", 16)
        model_config.setdefault("swap_space", 4)
        model_config.setdefault("gpu_memory_utilization", 0.90)
        model_config.setdefault("max_num_seqs", 256)
        model_config.setdefault("quantization", None)
        model_config.setdefault("max_model_len", None)
        model_config["limit_mm_per_prompt"] = (
            json.loads(model_config.get("limit_mm_per_prompt"))  # type: ignore
            if model_config.get("limit_mm_per_prompt")
            else None
        )

        return model_config

    @staticmethod
    def _sanitize_generate_config(
        generate_config: Optional[Dict] = None,
    ) -> VLLMGenerateConfig:
        if not generate_config:
            generate_config = {}

        sanitized = VLLMGenerateConfig()
        sanitized.setdefault("lora_name", generate_config.get("lora_name", None))
        sanitized.setdefault("n", generate_config.get("n", 1))
        sanitized.setdefault("best_of", generate_config.get("best_of", None))
        sanitized.setdefault(
            "presence_penalty", generate_config.get("presence_penalty", 0.0)
        )
        sanitized.setdefault(
            "frequency_penalty", generate_config.get("frequency_penalty", 0.0)
        )
        sanitized.setdefault("temperature", generate_config.get("temperature", 1.0))
        sanitized.setdefault("top_p", generate_config.get("top_p", 1.0))
        sanitized.setdefault("top_k", generate_config.get("top_k", -1))
        sanitized.setdefault("max_tokens", generate_config.get("max_tokens", 1024))
        sanitized.setdefault("stop", generate_config.get("stop", None))
        sanitized.setdefault(
            "stop_token_ids", generate_config.get("stop_token_ids", None)
        )
        sanitized.setdefault("stream", generate_config.get("stream", False))
        sanitized.setdefault(
            "stream_options", generate_config.get("stream_options", None)
        )

        return sanitized

    @classmethod
    def match(
        cls, llm_family: "LLMFamilyV1", llm_spec: "LLMSpecV1", quantization: str
    ) -> bool:
        if not cls._has_cuda_device():
            return False
        if not cls._is_linux():
            return False
        if llm_spec.model_format not in ["pytorch", "gptq", "awq", "fp8"]:
            return False
        if llm_spec.model_format == "pytorch":
            if quantization != "none" and not (quantization is None):
                return False
        if llm_spec.model_format == "awq":
            # Currently, only 4-bit weight quantization is supported for AWQ, but got 8 bits.
            if "4" not in quantization:
                return False
        if llm_spec.model_format == "gptq":
            if VLLM_INSTALLED and vllm.__version__ >= "0.3.3":
                if not any(q in quantization for q in ("3", "4", "8")):
                    return False
            else:
                if "4" not in quantization:
                    return False
        if isinstance(llm_family, CustomLLMFamilyV1):
            if llm_family.model_family not in VLLM_SUPPORTED_MODELS:
                return False
        else:
            if llm_family.model_name not in VLLM_SUPPORTED_MODELS:
                return False
        if "generate" not in llm_family.model_ability:
            return False
        return VLLM_INSTALLED

    @staticmethod
    def _convert_request_output_to_completion_chunk(
        request_id: str, model: str, request_output: "RequestOutput"
    ) -> Tuple[CompletionChunk, Optional[str]]:
        choices: List[CompletionChoice] = []
        finish_reason = None
        for output in request_output.outputs:
            choices.append(
                CompletionChoice(
                    text=output.text,
                    index=output.index,
                    logprobs=None,  # TODO: support logprobs.
                    finish_reason=None,
                )
            )
            finish_reason = output.finish_reason
        return (
            CompletionChunk(
                id=request_id,
                object="text_completion",
                created=int(time.time()),
                model=model,
                choices=choices,
            ),
            finish_reason,
        )

    @staticmethod
    def _convert_request_output_to_completion(
        request_id: str, model: str, request_output: "RequestOutput"
    ) -> Completion:
        choices = []
        for output in request_output.outputs:
            choices.append(
                CompletionChoice(
                    text=output.text,
                    index=output.index,
                    logprobs=None,  # TODO: support logprobs.
                    finish_reason=output.finish_reason,
                )
            )

        prompt_tokens = len(request_output.prompt_token_ids)
        completion_tokens = sum(
            len(output.token_ids) for output in request_output.outputs
        )
        usage = CompletionUsage(
            prompt_tokens=prompt_tokens,
            completion_tokens=completion_tokens,
            total_tokens=prompt_tokens + completion_tokens,
        )
        return Completion(
            id=request_id,
            object="text_completion",
            created=int(time.time()),
            model=model,
            choices=choices,
            usage=usage,
        )

    @vllm_check
    async def async_generate(
        self,
        prompt: Union[str, Dict[str, Any]],
        generate_config: Optional[Dict] = None,
        tools: object = False,
        request_id: Optional[str] = None,
    ) -> Union[Completion, AsyncGenerator[CompletionChunk, None]]:
        try:
            from vllm.sampling_params import SamplingParams
        except ImportError:
            error_message = "Failed to import module 'vllm'"
            installation_guide = [
                "Please make sure 'vllm' is installed. ",
                "You can install it by `pip install vllm`\n",
            ]

            raise ImportError(f"{error_message}\n\n{''.join(installation_guide)}")

        sanitized_generate_config = self._sanitize_generate_config(generate_config)
        logger.debug(
            "Enter generate, prompt: %s, generate config: %s", prompt, generate_config
        )

        lora_model = sanitized_generate_config.pop("lora_name")

        lora_request = None
        if lora_model is not None:
            for lora in self.lora_requests:
                if lora_model == lora.lora_name:
                    lora_request = lora
                    break

        stream = sanitized_generate_config.pop("stream")
        stream_options = sanitized_generate_config.pop("stream_options", None)
        include_usage = (
            stream_options["include_usage"]
            if isinstance(stream_options, dict)
            else False
        )
        sampling_params = SamplingParams(**sanitized_generate_config)
        if not request_id:
            request_id = str(uuid.uuid1())

        assert self._engine is not None
        results_generator = self._engine.generate(
            prompt, sampling_params, request_id, lora_request=lora_request
        )

        async def stream_results() -> AsyncGenerator[CompletionChunk, None]:
            previous_texts = [""] * sanitized_generate_config["n"]
            prompt_tokens, completion_tokens, total_tokens = 0, 0, 0
            complete_response = ""
            match_tool_call_tmp_results = []
            is_match_tool_call = False
            chunk = None
            finish_reason = None
            async for _request_output in results_generator:
                chunk, finish_reason = self._convert_request_output_to_completion_chunk(
                    request_id=request_id,
                    model=self.model_uid,
                    request_output=_request_output,
                )

                for i, choice in enumerate(chunk["choices"]):
                    delta = choice["text"][len(previous_texts[i]) :]
                    previous_texts[i] = choice["text"]
                    choice["text"] = delta
                    complete_response += delta

                prompt_tokens = len(_request_output.prompt_token_ids)
                completion_tokens = sum(
                    len(output.token_ids) for output in _request_output.outputs
                )
                total_tokens = prompt_tokens + completion_tokens
                chunk["usage"] = CompletionUsage(
                    prompt_tokens=prompt_tokens,
                    completion_tokens=completion_tokens,
                    total_tokens=total_tokens,
                )

                if tools:
                    """
                    The qwen2 tool call returns format like this:
                    <tool_call>
                    {...}
                    </tool_call>
                    Here is to match this.
                    """
                    if (len(QWEN_TOOL_CALL_SYMBOLS[0]) > len(complete_response)) and (
                        not QWEN_TOOL_CALL_SYMBOLS[0].startswith(complete_response)
                    ):
                        for c in match_tool_call_tmp_results:
                            yield c
                        match_tool_call_tmp_results.clear()
                        yield chunk
                    elif (len(QWEN_TOOL_CALL_SYMBOLS[0]) > len(complete_response)) and (
                        QWEN_TOOL_CALL_SYMBOLS[0].startswith(complete_response)
                    ):
                        match_tool_call_tmp_results.append(chunk)
                    else:
                        assert len(QWEN_TOOL_CALL_SYMBOLS[0]) <= len(complete_response)
                        if not is_match_tool_call and complete_response.startswith(
                            QWEN_TOOL_CALL_SYMBOLS[0]
                        ):
                            is_match_tool_call = True
                            match_tool_call_tmp_results.clear()

                        if not is_match_tool_call:
                            for c in match_tool_call_tmp_results:
                                yield c
                            match_tool_call_tmp_results.clear()
                            yield chunk
                        else:
                            chunk["choices"][0]["text"] = complete_response
                else:
                    yield chunk

            if is_match_tool_call:
                assert chunk is not None
                yield chunk

            # match OpenAI API stream
            yield generate_completion_chunk(
                chunk_text="",
                finish_reason=finish_reason,
                chunk_id=request_id,
                model_uid=self.model_uid,
                prompt_tokens=prompt_tokens,
                completion_tokens=completion_tokens,
                total_tokens=total_tokens,
            )

            if include_usage:
                chunk = CompletionChunk(
                    id=request_id,
                    object="text_completion",
                    created=int(time.time()),
                    model=self.model_uid,
                    choices=[],
                )
                chunk["usage"] = CompletionUsage(
                    prompt_tokens=prompt_tokens,
                    completion_tokens=completion_tokens,
                    total_tokens=total_tokens,
                )
                yield chunk

        if stream:
            return stream_results()
        else:
            final_output = None
            async for request_output in results_generator:
                final_output = request_output

            assert final_output is not None
            return self._convert_request_output_to_completion(
                request_id, model=self.model_uid, request_output=final_output
            )


class VLLMChatModel(VLLMModel, ChatModelMixin):
    @classmethod
    def match(
        cls, llm_family: "LLMFamilyV1", llm_spec: "LLMSpecV1", quantization: str
    ) -> bool:
        if llm_spec.model_format not in ["pytorch", "gptq", "awq", "fp8"]:
            return False
        if llm_spec.model_format == "pytorch":
            if quantization != "none" and not (quantization is None):
                return False
        if llm_spec.model_format == "awq":
            # Currently, only 4-bit weight quantization is supported for AWQ, but got 8 bits.
            if "4" not in quantization:
                return False
        if llm_spec.model_format == "gptq":
            if VLLM_INSTALLED and vllm.__version__ >= "0.3.3":
                if not any(q in quantization for q in ("3", "4", "8")):
                    return False
            else:
                if "4" not in quantization:
                    return False
        if isinstance(llm_family, CustomLLMFamilyV1):
            if llm_family.model_family not in VLLM_SUPPORTED_CHAT_MODELS:
                return False
        else:
            if llm_family.model_name not in VLLM_SUPPORTED_CHAT_MODELS:
                return False
        if "chat" not in llm_family.model_ability:
            return False
        return VLLM_INSTALLED

    def _sanitize_chat_config(
        self,
        generate_config: Optional[Dict] = None,
    ) -> Dict:
        if not generate_config:
            generate_config = {}
        if not generate_config.get("stop") and self.model_family.stop:
            generate_config["stop"] = self.model_family.stop.copy()
        if (
            not generate_config.get("stop_token_ids")
            and self.model_family.stop_token_ids
        ):
            generate_config["stop_token_ids"] = self.model_family.stop_token_ids.copy()
        return generate_config

    @staticmethod
    def is_tool_call_chunk(chunk):
        return chunk["choices"][0]["text"].startswith(QWEN_TOOL_CALL_SYMBOLS[0])

    async def _async_to_tool_completion_chunks(
        self,
        chunks: AsyncGenerator[CompletionChunk, None],
    ) -> AsyncGenerator[ChatCompletionChunk, None]:
        i = 0
        async for chunk in chunks:
            if i == 0:
                yield self._get_first_chat_completion_chunk(chunk)
            # usage
            choices = chunk.get("choices")
            if not choices:
                yield self._get_final_chat_completion_chunk(chunk)
            else:
                if self.is_tool_call_chunk(chunk):
                    yield self._tool_calls_completion_chunk(
                        self.model_family, self.model_uid, chunk
                    )
                else:
                    yield self._to_chat_completion_chunk(chunk)
            i += 1

    @vllm_check
    async def async_chat(
        self,
        messages: List[Dict],
        generate_config: Optional[Dict] = None,
        request_id: Optional[str] = None,
    ) -> Union[ChatCompletion, AsyncGenerator[ChatCompletionChunk, None]]:
        tools = generate_config.pop("tools", []) if generate_config else None
        model_family = self.model_family.model_family or self.model_family.model_name
        full_context_kwargs = {}
        if tools and model_family in QWEN_TOOL_CALL_FAMILY:
            full_context_kwargs["tools"] = tools
        assert self.model_family.chat_template is not None
        full_prompt = self.get_full_context(
            messages, self.model_family.chat_template, **full_context_kwargs
        )

        generate_config = self._sanitize_chat_config(generate_config)
        stream = generate_config.get("stream", None)

        if stream:
            agen = await self.async_generate(
                full_prompt, generate_config, tools, request_id=request_id
            )
            assert isinstance(agen, AsyncGenerator)
            if tools:
                return self._async_to_tool_completion_chunks(agen)
            return self._async_to_chat_completion_chunks(agen)
        else:
            c = await self.async_generate(
                full_prompt, generate_config, request_id=request_id
            )
            assert not isinstance(c, AsyncGenerator)
            if tools:
                return self._tool_calls_completion(self.model_family, self.model_uid, c)
            return self._to_chat_completion(c)


class VLLMVisionModel(VLLMModel, ChatModelMixin):
    @classmethod
    def match(
        cls, llm_family: "LLMFamilyV1", llm_spec: "LLMSpecV1", quantization: str
    ) -> bool:
        if llm_spec.model_format != "pytorch":
            return False
        if llm_spec.model_format == "pytorch":
            if quantization != "none" and not (quantization is None):
                return False
        if isinstance(llm_family, CustomLLMFamilyV1):
            if llm_family.model_family not in VLLM_SUPPORTED_VISION_MODEL_LIST:
                return False
        else:
            if llm_family.model_name not in VLLM_SUPPORTED_VISION_MODEL_LIST:
                return False
        if "vision" not in llm_family.model_ability:
            return False
        return VLLM_INSTALLED

    def _sanitize_chat_config(
        self,
        generate_config: Optional[Dict] = None,
    ) -> Dict:
        from ..utils import get_stop_token_ids_from_config_file

        if not generate_config:
            generate_config = {}
        if generate_config.get("stop_token_ids", None) is None:
            stop_token_ids = get_stop_token_ids_from_config_file(self.model_path)
            if stop_token_ids is not None:
                generate_config.setdefault("stop_token_ids", stop_token_ids)
            else:
                if self.model_family.stop_token_ids:
                    generate_config.setdefault(
                        "stop_token_ids", self.model_family.stop_token_ids.copy()
                    )
        return generate_config

    @vllm_check
    async def async_chat(
        self,
        messages: List[Dict],
        generate_config: Optional[Dict] = None,
        request_id: Optional[str] = None,
    ) -> Union[ChatCompletion, AsyncGenerator[ChatCompletionChunk, None]]:
        model_family = self.model_family.model_family or self.model_family.model_name
        prompt, images = self.get_specific_prompt(model_family, messages)

        if len(images) == 0:
            inputs = {
                "prompt": prompt,
            }
        elif len(images) == 1:
            inputs = {
                "prompt": prompt,
                "multi_modal_data": {"image": images[-1]},  # type: ignore
            }
        else:
            inputs = {
                "prompt": prompt,
                "multi_modal_data": {"image": images},  # type: ignore
            }
        generate_config = self._sanitize_chat_config(generate_config)

        stream = generate_config.get("stream", None)

        if stream:
            agen = await self.async_generate(
                inputs, generate_config, request_id=request_id
            )
            assert isinstance(agen, AsyncGenerator)
            return self._async_to_chat_completion_chunks(agen)
        else:
            c = await self.async_generate(
                inputs, generate_config, request_id=request_id
            )
            assert not isinstance(c, AsyncGenerator)
            return self._to_chat_completion(c)<|MERGE_RESOLUTION|>--- conflicted
+++ resolved
@@ -162,7 +162,6 @@
     VLLM_SUPPORTED_CHAT_MODELS.append("deepseek-v2-chat-0628")
     VLLM_SUPPORTED_CHAT_MODELS.append("deepseek-v2.5")
 
-
 if VLLM_INSTALLED and vllm.__version__ >= "0.5.3":
     VLLM_SUPPORTED_CHAT_MODELS.append("gemma-2-it")
     VLLM_SUPPORTED_CHAT_MODELS.append("mistral-nemo-instruct")
@@ -172,15 +171,12 @@
     VLLM_SUPPORTED_MODELS.append("llama-3.1")
     VLLM_SUPPORTED_CHAT_MODELS.append("llama-3.1-instruct")
 
-<<<<<<< HEAD
+if VLLM_INSTALLED and vllm.__version__ >= "0.6.1":
+    VLLM_SUPPORTED_VISION_MODEL_LIST.append("internvl2")
+
 if VLLM_INSTALLED and vllm.__version__ >= "0.6.2":
     VLLM_SUPPORTED_MODELS.append("llama-3.2-vision")
     VLLM_SUPPORTED_CHAT_MODELS.append("llama-3.2-vision-instruct")
-=======
-if VLLM_INSTALLED and vllm.__version__ >= "0.6.1":
-    VLLM_SUPPORTED_VISION_MODEL_LIST.append("internvl2")
->>>>>>> 92fc84bf
-
 
 class VLLMModel(LLM):
     def __init__(
