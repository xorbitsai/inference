--- conflicted
+++ resolved
@@ -16,16 +16,12 @@
 import json
 import logging
 import os
-<<<<<<< HEAD
+
 import tempfile
 import zipfile
-from functools import partial
 from pathlib import Path
 from typing import Any, Iterable, Iterator, List, Optional, Type, Union
-=======
-from functools import lru_cache
-from typing import Iterable, Iterator, List, Optional, Union
->>>>>>> cc972cda
+from functools import lru_cache, partial
 
 from tensorizer import TensorDeserializer, TensorSerializer, stream_io, utils
 
