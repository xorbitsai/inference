--- conflicted
+++ resolved
@@ -200,12 +200,9 @@
             "baichuan",
             "baichuan-chat",
             "vicuna-v1.3",
-<<<<<<< HEAD
+            "falcon",
             "chatglm",
             "chatglm2",
-=======
-            "falcon",
->>>>>>> 071bb36b
         ]:
             return False
         if "generate" not in llm_family.model_ability:
@@ -215,22 +212,22 @@
     def generate(
         self, prompt: str, generate_config: Optional[PytorchGenerateConfig] = None
     ) -> Union[Completion, Iterator[CompletionChunk]]:
-<<<<<<< HEAD
-        from .utils import generate_stream, generate_stream_chatglm
-=======
-        from .utils import generate_stream, generate_stream_falcon
->>>>>>> 071bb36b
+        from .utils import (
+            generate_stream,
+            generate_stream_chatglm,
+            generate_stream_falcon,
+        )
 
         def generator_wrapper(
             prompt: str, device: str, generate_config: PytorchGenerateConfig
         ) -> Iterator[CompletionChunk]:
-<<<<<<< HEAD
-            if self.model_family.model_name in ["chatglm", "chatglm2"]:
-                for completion_chunk, _ in generate_stream_chatglm(
-=======
             if "falcon" in self.model_family.model_name:
                 for completion_chunk, _ in generate_stream_falcon(
->>>>>>> 071bb36b
+                    self._model, self._tokenizer, prompt, device, generate_config
+                ):
+                    yield completion_chunk
+            elif "chatglm" in self.model_family.model_name:
+                for completion_chunk, _ in generate_stream_chatglm(
                     self._model, self._tokenizer, prompt, device, generate_config
                 ):
                     yield completion_chunk
@@ -255,13 +252,13 @@
         else:
             device = self._pytorch_model_config.get("device", "cuda")
         if not stream:
-<<<<<<< HEAD
-            if self.model_family.model_name in ["chatglm", "chatglm2"]:
-                for completion_chunk, completion_usage in generate_stream_chatglm(
-=======
             if "falcon" in self.model_family.model_name:
                 for completion_chunk, completion_usage in generate_stream_falcon(
->>>>>>> 071bb36b
+                    self._model, self._tokenizer, prompt, device, generate_config
+                ):
+                    pass
+            elif "chatglm" in self.model_family.model_name:
+                for completion_chunk, completion_usage in generate_stream_chatglm(
                     self._model, self._tokenizer, prompt, device, generate_config
                 ):
                     pass
@@ -415,12 +412,9 @@
             "baichuan",
             "baichuan-chat",
             "vicuna-v1.3",
-<<<<<<< HEAD
+            "falcon",
             "chatglm",
             "chatglm2",
-=======
-            "falcon",
->>>>>>> 071bb36b
         ]:
             return False
         if "chat" not in llm_family.model_ability:
