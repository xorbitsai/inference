--- conflicted
+++ resolved
@@ -16,12 +16,9 @@
 import uuid
 from typing import Any, Dict, Iterator, List, Optional, Union
 
-<<<<<<< HEAD
 logger = logging.getLogger(__name__)
 
-=======
 from ....core.scheduler import InferenceRequest
->>>>>>> d6041d50
 from ....types import (
     SPECIAL_TOOL_PROMPT,
     ChatCompletion,
