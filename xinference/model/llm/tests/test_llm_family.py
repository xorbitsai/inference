--- conflicted
+++ resolved
@@ -610,11 +610,7 @@
     assert "AWS_DEFAULT_REGION" not in os.environ
 
 
-<<<<<<< HEAD
-@pytest.mark.skip(reason="S3 is disabled")
-=======
 @pytest.mark.skip(reason="Temporary disabled")
->>>>>>> 5a1f86f8
 def test_is_self_hosted():
     spec = GgmlLLMSpecV1(
         model_format="ggmlv3",
