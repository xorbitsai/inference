# Copyright 2022-2023 XProbe Inc.
#
# Licensed under the Apache License, Version 2.0 (the "License");
# you may not use this file except in compliance with the License.
# You may obtain a copy of the License at
#
#      http://www.apache.org/licenses/LICENSE-2.0
#
# Unless required by applicable law or agreed to in writing, software
# distributed under the License is distributed on an "AS IS" BASIS,
# WITHOUT WARRANTIES OR CONDITIONS OF ANY KIND, either express or implied.
# See the License for the specific language governing permissions and
# limitations under the License.

from xinference.model.llm.llm_family import PromptStyleV1

from ....types import ChatCompletionMessage
from ..utils import ChatModelMixin


def test_prompt_style_add_colon_single():
    prompt_style = PromptStyleV1(
        style_name="ADD_COLON_SINGLE",
        system_prompt=(
            "A chat between a curious human and an artificial intelligence assistant. The "
            "assistant gives helpful, detailed, and polite answers to the human's questions."
        ),
        roles=["user", "assistant"],
        intra_message_sep="\n### ",
    )
    chat_history = [
        ChatCompletionMessage(role=prompt_style.roles[0], content="Hi there."),
        ChatCompletionMessage(
            role=prompt_style.roles[1], content="Hello, how may I help you?"
        ),
    ]
    expected = (
        "A chat between a curious human and an artificial intelligence assistant. The assistant"
        " gives helpful, detailed, and polite answers to the human's questions."
        "\n### user: Hi there."
        "\n### assistant: Hello, how may I help you?"
        "\n### user: Write a poem."
        "\n### assistant:"
    )
    assert expected == ChatModelMixin.get_prompt(
        "Write a poem.", chat_history, prompt_style
    )


def test_prompt_style_add_colon_two():
    prompt_style = PromptStyleV1(
        style_name="ADD_COLON_TWO",
        system_prompt=(
            "A chat between a curious user and an artificial intelligence assistant. The "
            "assistant gives helpful, detailed, and polite answers to the user's questions."
        ),
        roles=["USER", "ASSISTANT"],
        intra_message_sep=" ",
        inter_message_sep="</s>",
    )
    chat_history = [
        ChatCompletionMessage(role=prompt_style.roles[0], content="Hi there."),
        ChatCompletionMessage(
            role=prompt_style.roles[1], content="Hello, how may I help you?"
        ),
    ]
    expected = (
        "A chat between a curious user and an artificial intelligence assistant. The "
        "assistant gives helpful, detailed, and polite answers to the user's questions. "
        "USER: Hi there. "
        "ASSISTANT: Hello, how may I help you?</s>"
        "USER: Write a poem. "
        "ASSISTANT:"
    )
    assert expected == ChatModelMixin.get_prompt(
        "Write a poem.", chat_history, prompt_style
    )


def test_prompt_style_no_colon_two():
    prompt_style = PromptStyleV1(
        style_name="NO_COLON_TWO",
        system_prompt="",
        roles=[" <reserved_102> ", " <reserved_103> "],
        intra_message_sep="",
        inter_message_sep="</s>",
        stop_token_ids=[2, 195],
    )
    chat_history = [
        ChatCompletionMessage(role=prompt_style.roles[0], content="Hi there."),
        ChatCompletionMessage(
            role=prompt_style.roles[1], content="Hello, how may I help you?"
        ),
    ]
    expected = (
        " <reserved_102> Hi there."
        " <reserved_103> Hello, how may I help you?</s>"
        " <reserved_102> Write a poem."
        " <reserved_103> "
    )
    assert expected == ChatModelMixin.get_prompt(
        "Write a poem.", chat_history, prompt_style
    )


def test_prompt_style_llama2():
    prompt_style = PromptStyleV1(
        style_name="LLAMA2",
        system_prompt=(
            "<s>[INST] <<SYS>>\nYou are a helpful, respectful and honest assistant. Always answer"
            " as helpfully as possible, while being safe. Your answers should not include any"
            " harmful, unethical, racist, sexist, toxic, dangerous, or illegal content. Please"
            " ensure that your responses are socially unbiased and positive in nature.\n\nIf a"
            " question does not make any sense, or is not factually coherent, explain why instead"
            " of answering something not correct. If you don't know the answer to a question,"
            " please don't share false information.\n<</SYS>>\n\n"
        ),
        roles=["[INST]", "[/INST]"],
        intra_message_sep=" ",
        inter_message_sep=" </s><s>",
        stop_token_ids=[2],
    )
    chat_history = [
        ChatCompletionMessage(role=prompt_style.roles[0], content="Hi there."),
        ChatCompletionMessage(
            role=prompt_style.roles[1], content="Hello, how may I help you?"
        ),
    ]
    expected = (
        "<s>[INST] <<SYS>>\nYou are a helpful, respectful and honest assistant. Always answer"
        " as helpfully as possible, while being safe. Your answers should not include any"
        " harmful, unethical, racist, sexist, toxic, dangerous, or illegal content. Please"
        " ensure that your responses are socially unbiased and positive in nature.\n\nIf a"
        " question does not make any sense, or is not factually coherent, explain why instead"
        " of answering something not correct. If you don't know the answer to a question,"
        " please don't share false information.\n<</SYS>>\n\nHi there.[/INST] Hello, how may I help"
        " you? </s><s>[INST] Write a poem. [/INST]"
    )
    assert expected == ChatModelMixin.get_prompt(
        "Write a poem.", chat_history, prompt_style
    )


<<<<<<< HEAD
def test_prompt_style_chatglm_v1():
    prompt_style = PromptStyleV1(
        style_name="CHATGLM",
        system_prompt="",
        roles=["问", "答"],
        intra_message_sep="\n",
=======
def test_prompt_style_falcon():
    prompt_style = PromptStyleV1(
        style_name="FALCON",
        system_prompt="",
        roles=["User", "Assistant"],
        intra_message_sep="\n",
        inter_message_sep="<|endoftext|>",
        stop=["\nUser"],
        stop_token_ids=[0, 1, 2, 3, 4, 5, 6, 7, 8, 9, 10, 11],
>>>>>>> 3df8d0df
    )
    chat_history = [
        ChatCompletionMessage(role=prompt_style.roles[0], content="Hi there."),
        ChatCompletionMessage(
            role=prompt_style.roles[1], content="Hello, how may I help you?"
        ),
    ]
    expected = (
<<<<<<< HEAD
        "[Round 0]\n问：Hi there.\n"
        "答：Hello, how may I help you?\n"
        "[Round 1]\n问：Write a poem.\n"
        "答："
    )
    assert expected == ChatModelMixin.get_prompt(
        "Write a poem.", chat_history, prompt_style
    )


def test_prompt_style_chatglm_v2():
    prompt_style = PromptStyleV1(
        style_name="CHATGLM",
        system_prompt="",
        roles=["问", "答"],
        intra_message_sep="\n\n",
    )
    chat_history = [
        ChatCompletionMessage(role=prompt_style.roles[0], content="Hi there."),
        ChatCompletionMessage(
            role=prompt_style.roles[1], content="Hello, how may I help you?"
        ),
    ]
    expected = (
        "[Round 1]\n\n问：Hi there.\n\n"
        "答：Hello, how may I help you?\n\n"
        "[Round 2]\n\n问：Write a poem.\n\n"
        "答："
    )
=======
        "User: Hi there.\n\n"
        "Assistant: Hello, how may I help you?\n\n"
        "User: Write a poem.\n\n"
        "Assistant:"
    )

>>>>>>> 3df8d0df
    assert expected == ChatModelMixin.get_prompt(
        "Write a poem.", chat_history, prompt_style
    )<|MERGE_RESOLUTION|>--- conflicted
+++ resolved
@@ -141,14 +141,6 @@
     )
 
 
-<<<<<<< HEAD
-def test_prompt_style_chatglm_v1():
-    prompt_style = PromptStyleV1(
-        style_name="CHATGLM",
-        system_prompt="",
-        roles=["问", "答"],
-        intra_message_sep="\n",
-=======
 def test_prompt_style_falcon():
     prompt_style = PromptStyleV1(
         style_name="FALCON",
@@ -158,16 +150,39 @@
         inter_message_sep="<|endoftext|>",
         stop=["\nUser"],
         stop_token_ids=[0, 1, 2, 3, 4, 5, 6, 7, 8, 9, 10, 11],
->>>>>>> 3df8d0df
-    )
-    chat_history = [
-        ChatCompletionMessage(role=prompt_style.roles[0], content="Hi there."),
-        ChatCompletionMessage(
-            role=prompt_style.roles[1], content="Hello, how may I help you?"
-        ),
-    ]
-    expected = (
-<<<<<<< HEAD
+    )
+    chat_history = [
+        ChatCompletionMessage(role=prompt_style.roles[0], content="Hi there."),
+        ChatCompletionMessage(
+            role=prompt_style.roles[1], content="Hello, how may I help you?"
+        ),
+    ]
+    expected = (
+        "User: Hi there.\n\n"
+        "Assistant: Hello, how may I help you?\n\n"
+        "User: Write a poem.\n\n"
+        "Assistant:"
+    )
+
+    assert expected == ChatModelMixin.get_prompt(
+        "Write a poem.", chat_history, prompt_style
+    )
+
+
+def test_prompt_style_chatglm_v1():
+    prompt_style = PromptStyleV1(
+        style_name="CHATGLM",
+        system_prompt="",
+        roles=["问", "答"],
+        intra_message_sep="\n",
+    )
+    chat_history = [
+        ChatCompletionMessage(role=prompt_style.roles[0], content="Hi there."),
+        ChatCompletionMessage(
+            role=prompt_style.roles[1], content="Hello, how may I help you?"
+        ),
+    ]
+    expected = (
         "[Round 0]\n问：Hi there.\n"
         "答：Hello, how may I help you?\n"
         "[Round 1]\n问：Write a poem.\n"
@@ -197,14 +212,6 @@
         "[Round 2]\n\n问：Write a poem.\n\n"
         "答："
     )
-=======
-        "User: Hi there.\n\n"
-        "Assistant: Hello, how may I help you?\n\n"
-        "User: Write a poem.\n\n"
-        "Assistant:"
-    )
-
->>>>>>> 3df8d0df
     assert expected == ChatModelMixin.get_prompt(
         "Write a poem.", chat_history, prompt_style
     )