# Copyright 2022-2023 XProbe Inc.
#
# Licensed under the Apache License, Version 2.0 (the "License");
# you may not use this file except in compliance with the License.
# You may obtain a copy of the License at
#
#      http://www.apache.org/licenses/LICENSE-2.0
#
# Unless required by applicable law or agreed to in writing, software
# distributed under the License is distributed on an "AS IS" BASIS,
# WITHOUT WARRANTIES OR CONDITIONS OF ANY KIND, either express or implied.
# See the License for the specific language governing permissions and
# limitations under the License.
import logging
import uuid
from concurrent.futures import ThreadPoolExecutor
from typing import Dict, Iterator, List, Optional, Union

import torch

from ....types import ChatCompletion, ChatCompletionChunk
from ..llm_family import LLMFamilyV1, LLMSpecV1
from ..utils import (
    _decode_image,
    generate_chat_completion,
    generate_completion_chunk,
    parse_messages,
)
from .core import PytorchChatModel, PytorchGenerateConfig
from .utils import cache_clean

logger = logging.getLogger(__name__)

IMAGENET_MEAN = (0.485, 0.456, 0.406)
IMAGENET_STD = (0.229, 0.224, 0.225)


def _message_content_to_intern(content, image_cnt):
    if not isinstance(content, str):
        texts = []
        image_urls = []
        video_urls = []
        for c in content:
            c_type = c.get("type")
            if c_type == "text":
                texts.append(c["text"])
            elif c_type == "image_url":
                image_urls.append(c["image_url"]["url"])
            elif c_type == "video_url":
                video_urls.append(c["video_url"]["url"])
        if len(video_urls) > 1:
            raise RuntimeError("Only one video per message is supported")
        image_futures = []
        with ThreadPoolExecutor() as executor:
            for image_url in image_urls:
                fut = executor.submit(_decode_image, image_url)
                image_futures.append(fut)
        images = [fut.result() for fut in image_futures]
        videos = []
        for vid_url in video_urls:
            videos.append(_load_video(vid_url, num_segments=8, max_num=1))
        prefix = ""
        for i, _ in enumerate(images):
            prefix += f"Image-{image_cnt + i + 1}: <image>\n\n"

        if len(videos) > 0:
            prefix = "".join(
                [f"Frame{i+1}: <image>\n" for i in range(len(videos[0][1]))]
            )

        text = prefix + " ".join(texts)
        return text, images, videos
    return content, [], []


def _get_prompt_and_chat_history(
    prompt: Union[str, List[Dict]],
    chat_history: Optional[List[Dict]] = None,
):
    # Convert openai history to intern vl history
    images = []
    videos = []
    history = []
    image_cnt = 0
    for h1, h2 in zip(*[iter(chat_history or [])] * 2):
        content1, img, vid = _message_content_to_intern(h1["content"], image_cnt)
        content2, _, _ = _message_content_to_intern(h2["content"], image_cnt)
        history.append([content1, content2])
        images.extend(img)
        image_cnt += len(img)
        videos.extend(vid)

    question, img, vid = _message_content_to_intern(prompt, image_cnt)
    images.extend(img)
    videos.extend(vid)
    return question, history, images, videos


def _build_transform(input_size=448):
    import torchvision.transforms as T
    from torchvision.transforms.functional import InterpolationMode

    MEAN, STD = IMAGENET_MEAN, IMAGENET_STD
    transform = T.Compose(
        [
            T.Lambda(lambda img: img.convert("RGB") if img.mode != "RGB" else img),
            T.Resize((input_size, input_size), interpolation=InterpolationMode.BICUBIC),
            T.ToTensor(),
            T.Normalize(mean=MEAN, std=STD),
        ]
    )
    return transform


def _find_closest_aspect_ratio(aspect_ratio, target_ratios, width, height, image_size):
    best_ratio_diff = float("inf")
    best_ratio = (1, 1)
    area = width * height
    for ratio in target_ratios:
        target_aspect_ratio = ratio[0] / ratio[1]
        ratio_diff = abs(aspect_ratio - target_aspect_ratio)
        if ratio_diff < best_ratio_diff:
            best_ratio_diff = ratio_diff
            best_ratio = ratio
        elif ratio_diff == best_ratio_diff:
            if area > 0.5 * image_size * image_size * ratio[0] * ratio[1]:
                best_ratio = ratio
    return best_ratio


def _dynamic_preprocess(
    image, min_num=1, max_num=12, image_size=448, use_thumbnail=False
):
    orig_width, orig_height = image.size
    aspect_ratio = orig_width / orig_height

    # calculate the existing image aspect ratio
    target_ratios = set(
        (i, j)
        for n in range(min_num, max_num + 1)
        for i in range(1, n + 1)
        for j in range(1, n + 1)
        if i * j <= max_num and i * j >= min_num
    )
    target_ratios = sorted(target_ratios, key=lambda x: x[0] * x[1])

    # find the closest aspect ratio to the target
    target_aspect_ratio = _find_closest_aspect_ratio(
        aspect_ratio, target_ratios, orig_width, orig_height, image_size
    )

    # calculate the target width and height
    target_width = image_size * target_aspect_ratio[0]
    target_height = image_size * target_aspect_ratio[1]
    blocks = target_aspect_ratio[0] * target_aspect_ratio[1]

    # resize the image
    resized_img = image.resize((target_width, target_height))
    processed_images = []
    for i in range(blocks):
        box = (
            (i % (target_width // image_size)) * image_size,
            (i // (target_width // image_size)) * image_size,
            ((i % (target_width // image_size)) + 1) * image_size,
            ((i // (target_width // image_size)) + 1) * image_size,
        )
        # split the image
        split_img = resized_img.crop(box)
        processed_images.append(split_img)
    assert len(processed_images) == blocks
    if use_thumbnail and len(processed_images) != 1:
        thumbnail_img = image.resize((image_size, image_size))
        processed_images.append(thumbnail_img)
    return processed_images


def _load_image(image_file, input_size=448, max_num=12):
    image = image_file.convert("RGB")
    transform = _build_transform(input_size=input_size)
    images = _dynamic_preprocess(
        image, image_size=input_size, use_thumbnail=True, max_num=max_num
    )
    pixel_values = [transform(image) for image in images]
    pixel_values = torch.stack(pixel_values)
    return pixel_values


# video multi-round conversation
def _get_index(bound, fps, max_frame, first_idx=0, num_segments=32):
    import numpy as np

    if bound:
        start, end = bound[0], bound[1]
    else:
        start, end = -100000, 100000
    start_idx = max(first_idx, round(start * fps))
    end_idx = min(round(end * fps), max_frame)
    seg_size = float(end_idx - start_idx) / num_segments
    frame_indices = np.array(
        [
            int(start_idx + (seg_size / 2) + np.round(seg_size * idx))
            for idx in range(num_segments)
        ]
    )
    return frame_indices


def _load_video(video_path, bound=None, input_size=448, max_num=1, num_segments=32):
    from decord import VideoReader, cpu
    from PIL import Image

    vr = VideoReader(video_path, ctx=cpu(0), num_threads=1)
    max_frame = len(vr) - 1
    fps = float(vr.get_avg_fps())

    pixel_values_list, num_patches_list = [], []
    transform = _build_transform(input_size=input_size)
    frame_indices = _get_index(
        bound, fps, max_frame, first_idx=0, num_segments=num_segments
    )
    for frame_index in frame_indices:
        img = Image.fromarray(vr[frame_index].asnumpy()).convert("RGB")
        img = _dynamic_preprocess(
            img, image_size=input_size, use_thumbnail=True, max_num=max_num
        )
        pixel_values = [transform(tile) for tile in img]
        pixel_values = torch.stack(pixel_values)
        pixel_values = pixel_values.to(torch.bfloat16).cuda()
        num_patches_list.append(pixel_values.shape[0])
        pixel_values_list.append(pixel_values)
    pixel_values = torch.cat(pixel_values_list)
    return pixel_values, num_patches_list


class InternVLChatModel(PytorchChatModel):
    def __init__(self, *args, **kwargs):
        super().__init__(*args, **kwargs)
        self._tokenizer = None
        self._model = None

    @classmethod
    def match(
        cls, model_family: "LLMFamilyV1", model_spec: "LLMSpecV1", quantization: str
    ) -> bool:
        family = model_family.model_family or model_family.model_name
        if "internvl" not in family.lower():
            return False
        if "pytorch" not in model_spec.model_format:
            return False
        return True

    def _get_model_class(self):
        from transformers import AutoModel

        return AutoModel

    # Copy from InternVL page
    # reference: https://huggingface.co/OpenGVLab/InternVL2-8B
    def _split_model(self):
        import math

        device_map = {}
        world_size = torch.cuda.device_count()
        # single gpu
        if world_size == 1:
            return None
        model_size = f"{self.model_spec.model_size_in_billions}B"
        num_layers = {
            "1B": 24,
            "2B": 24,
            "4B": 32,
            "8B": 32,
            "26B": 48,
            "40B": 60,
            "76B": 80,
        }[model_size]
        # Since the first GPU will be used for ViT, treat it as half a GPU.
        num_layers_per_gpu = math.ceil(num_layers / (world_size - 0.5))
        num_layers_per_gpu = [num_layers_per_gpu] * world_size
        num_layers_per_gpu[0] = math.ceil(num_layers_per_gpu[0] * 0.5)
        layer_cnt = 0
        for i, num_layer in enumerate(num_layers_per_gpu):
            for j in range(num_layer):
                device_map[f"language_model.model.layers.{layer_cnt}"] = i
                layer_cnt += 1
        device_map["vision_model"] = 0
        device_map["mlp1"] = 0
        device_map["language_model.model.tok_embeddings"] = 0
        device_map["language_model.model.embed_tokens"] = 0
        device_map["language_model.output"] = 0
        device_map["language_model.model.norm"] = 0
        device_map["language_model.lm_head"] = 0
        device_map[f"language_model.model.layers.{num_layers - 1}"] = 0
        return device_map

    def load(self, **kwargs):
        from transformers import AutoModel, AutoTokenizer

        if self._check_tensorizer_integrity():
            self._model, self._tokenizer = self._load_tensorizer()
            return

        device = self._split_model()

        kwargs = {
            "torch_dtype": torch.bfloat16,
            "low_cpu_mem_usage": True,
            "trust_remote_code": True,
        }

        if device is not None:
            kwargs["device_map"] = device

        if "8-bit" in self.quantization.lower():
            kwargs["load_in_8bit"] = True
        elif "4-bit" in self.quantization.lower():
            kwargs["load_in_4bit"] = True

        self._model = AutoModel.from_pretrained(self.model_path, **kwargs).eval()

        if device is None and "none" in self.quantization.lower():
            self._model.cuda()

        self._tokenizer = AutoTokenizer.from_pretrained(
            self.model_path,
            trust_remote_code=True,
            use_fast=False,
        )

    @cache_clean
    def chat(
        self,
        messages: List[Dict],
        generate_config: Optional[PytorchGenerateConfig] = None,
    ) -> Union[ChatCompletion, Iterator[ChatCompletionChunk]]:
        from ....thirdparty.internvl.conversation import get_conv_template

        IMG_START_TOKEN = "<img>"
        IMG_END_TOKEN = "</img>"
        IMG_CONTEXT_TOKEN = "<IMG_CONTEXT>"

        generation_config = {
            "max_new_tokens": generate_config.get("max_tokens", 1024)
            if generate_config
            else 1024,
            "do_sample": False,
        }

        stream = (
            generate_config.get("stream", False)
            if isinstance(generate_config, dict)
            else False
        )
        stream_options = (
            generate_config.get("stream_options", None)
            if isinstance(generate_config, dict)
            else False
        )
        include_usage = (
            stream_options["include_usage"]
            if isinstance(stream_options, dict)
            else False
        )

        prompt, _, chat_history = parse_messages(messages)
        content, history, images, videos = _get_prompt_and_chat_history(
            prompt, chat_history
        )

        num_patches_list = []
        if len(images) == 1:
            content = content.replace("Image-1: <image>\n\n", "<image>\n")
            history = [
                [item[0].replace("Image-1: <image>\n\n", "<image>\n"), item[1]]
                for item in history
            ]
            pixel_values = _load_image(images[-1], max_num=12).to(torch.bfloat16).cuda()
            num_patches_list = (
                [pixel_values.shape[0]] if pixel_values is not None else []
            )
        elif len(images) > 1:
            pixel_values = [
                _load_image(img, max_num=12).to(torch.bfloat16).cuda() for img in images
            ]
            num_patches_list = [values.size(0) for values in pixel_values]
            pixel_values = torch.cat(pixel_values, dim=0)
        else:
            pixel_values = None

        if len(videos) > 0:
            pixel_values = videos[0][0]
            num_patches_list = videos[0][1]

        assert pixel_values is None or len(pixel_values) == sum(num_patches_list)

        img_context_token_id = self._tokenizer.convert_tokens_to_ids(IMG_CONTEXT_TOKEN)
        self._model.img_context_token_id = img_context_token_id

        template = get_conv_template(self._model.template)
        template.system_message = self._model.system_message
        eos_token_id = self._tokenizer.convert_tokens_to_ids(template.sep)

        history = [] if history is None else history
        for old_question, old_answer in history:
            template.append_message(template.roles[0], old_question)
            template.append_message(template.roles[1], old_answer)
        template.append_message(template.roles[0], content)
        template.append_message(template.roles[1], None)
        query = template.get_prompt()

        for num_patches in num_patches_list:
            image_tokens = (
                IMG_START_TOKEN
                + IMG_CONTEXT_TOKEN * self._model.num_image_token * num_patches
                + IMG_END_TOKEN
            )
            query = query.replace("<image>", image_tokens, 1)

        model_inputs = self._tokenizer(query, return_tensors="pt")
        input_ids = model_inputs["input_ids"].cuda()
        attention_mask = model_inputs["attention_mask"].cuda()
        generation_config["eos_token_id"] = eos_token_id
        generate_kwargs = {
            "pixel_values": pixel_values,
            "input_ids": input_ids,
            "attention_mask": attention_mask,
        }
        generate_kwargs.update(generation_config)

        if stream:
            chunk = self._generate_stream(generate_kwargs, input_ids, include_usage)
            return self._to_chat_completion_chunks(chunk)
        else:
            return self._generate(generate_kwargs, input_ids, template)

    def _generate(self, generate_kwargs, input_ids, template) -> ChatCompletion:
        prompt_tokens = len(input_ids[0])
        generation_output = self._model.generate(**generate_kwargs)
        completion_tokens = len(generation_output[0])
        response = self._tokenizer.batch_decode(
            generation_output, skip_special_tokens=True
        )[0]
        response = response.split(template.sep)[0].strip()
        return generate_chat_completion(
            self.model_uid,
            response,
            prompt_tokens=prompt_tokens,
            completion_tokens=completion_tokens,
            total_tokens=prompt_tokens + completion_tokens,
        )

    def _generate_stream(self, generate_kwargs, input_ids, include_usage):
        from threading import Thread

        from transformers import TextIteratorStreamer

        # Initialize the streamer
        streamer = TextIteratorStreamer(
            self._tokenizer, skip_prompt=True, skip_special_tokens=True, timeout=10
        )
        # Define the generation configuration
        generate_kwargs["streamer"] = streamer
        # Start the model chat in a separate thread
        thread = Thread(
            target=self._model.generate,
            kwargs=generate_kwargs,
        )
        thread.start()

        completion_id = str(uuid.uuid1())
        prompt_tokens = len(input_ids[0])
        total_tokens, completion_tokens = 0, 0
        # Loop through the streamer to get the new text as it is generated
        for i, new_text in enumerate(streamer):
            if new_text == self._model.conv_template.sep:
                break
            completion_tokens = max(completion_tokens, len(streamer.token_cache))
            total_tokens = prompt_tokens + completion_tokens
            yield generate_completion_chunk(
                chunk_text=new_text,
                finish_reason=None,
                chunk_id=completion_id,
                model_uid=self.model_uid,
                prompt_tokens=prompt_tokens,
                completion_tokens=completion_tokens,
                total_tokens=total_tokens,
            )
<<<<<<< HEAD
            chunk["usage"] = completion_usage
            yield chunk
        completion_choice = CompletionChoice(
            text="", index=0, logprobs=None, finish_reason="stop"
        )
        chunk = CompletionChunk(
            id=completion_id,
            object="text_completion",
            created=int(time.time()),
            model=self.model_uid,
            choices=[completion_choice],
        )
        completion_usage = CompletionUsage(
            prompt_tokens=prompt_tokens,
            completion_tokens=completion_tokens,
            total_tokens=total_tokens,
        )
        chunk["usage"] = completion_usage
        yield chunk
=======
        yield generate_completion_chunk(
            chunk_text=None,
            finish_reason="stop",
            chunk_id=completion_id,
            model_uid=self.model_uid,
            prompt_tokens=prompt_tokens,
            completion_tokens=completion_tokens,
            total_tokens=total_tokens,
            has_choice=True,
            has_content=False,
        )

>>>>>>> bd599b2a
        if include_usage:
            yield generate_completion_chunk(
                chunk_text=None,
                finish_reason=None,
                chunk_id=completion_id,
                model_uid=self.model_uid,
                prompt_tokens=prompt_tokens,
                completion_tokens=completion_tokens,
                total_tokens=total_tokens,
                has_choice=False,
                has_content=False,
            )<|MERGE_RESOLUTION|>--- conflicted
+++ resolved
@@ -485,27 +485,6 @@
                 completion_tokens=completion_tokens,
                 total_tokens=total_tokens,
             )
-<<<<<<< HEAD
-            chunk["usage"] = completion_usage
-            yield chunk
-        completion_choice = CompletionChoice(
-            text="", index=0, logprobs=None, finish_reason="stop"
-        )
-        chunk = CompletionChunk(
-            id=completion_id,
-            object="text_completion",
-            created=int(time.time()),
-            model=self.model_uid,
-            choices=[completion_choice],
-        )
-        completion_usage = CompletionUsage(
-            prompt_tokens=prompt_tokens,
-            completion_tokens=completion_tokens,
-            total_tokens=total_tokens,
-        )
-        chunk["usage"] = completion_usage
-        yield chunk
-=======
         yield generate_completion_chunk(
             chunk_text=None,
             finish_reason="stop",
@@ -518,7 +497,6 @@
             has_content=False,
         )
 
->>>>>>> bd599b2a
         if include_usage:
             yield generate_completion_chunk(
                 chunk_text=None,
