--- conflicted
+++ resolved
@@ -207,19 +207,11 @@
     assert quantization is not None
     save_path = cache(llm_family, llm_spec, quantization)
 
-<<<<<<< HEAD
+    peft_model = peft_model_config.peft_model if peft_model_config else None
+
     llm_cls = match_llm_cls(
-        llm_family,
-        model_engine,
-        llm_spec,
-        quantization,
-        peft_model_path=peft_model_path,
-    )
-=======
-    peft_model = peft_model_config.peft_model if peft_model_config else None
-
-    llm_cls = match_llm_cls(llm_family, llm_spec, quantization, peft_model=peft_model)
->>>>>>> be7cbcfe
+        llm_family, model_engine, llm_spec, quantization, peft_model=peft_model
+    )
     if not llm_cls:
         raise ValueError(
             f"Model not supported, name: {model_name}, format: {model_format},"
