# Copyright 2022-2023 XProbe Inc.
#
# Licensed under the Apache License, Version 2.0 (the "License");
# you may not use this file except in compliance with the License.
# You may obtain a copy of the License at
#
#      http://www.apache.org/licenses/LICENSE-2.0
#
# Unless required by applicable law or agreed to in writing, software
# distributed under the License is distributed on an "AS IS" BASIS,
# WITHOUT WARRANTIES OR CONDITIONS OF ANY KIND, either express or implied.
# See the License for the specific language governing permissions and
# limitations under the License.

import abc
import logging
import os
import platform
from abc import abstractmethod
from collections import defaultdict
from typing import TYPE_CHECKING, Dict, List, Optional, Tuple, Union

from ...core.utils import parse_replica_model_uid
from ...types import PeftModelConfig
from ..core import ModelDescription

if TYPE_CHECKING:
    from .llm_family import LLMFamilyV1, LLMSpecV1

logger = logging.getLogger(__name__)


LLM_MODEL_DESCRIPTIONS: Dict[str, List[Dict]] = defaultdict(list)


def get_llm_model_descriptions():
    import copy

    return copy.deepcopy(LLM_MODEL_DESCRIPTIONS)


class LLM(abc.ABC):
    def __init__(
        self,
        replica_model_uid: str,
        model_family: "LLMFamilyV1",
        model_spec: "LLMSpecV1",
        quantization: str,
        model_path: str,
        *args,
        **kwargs,
    ):
        self.model_uid, self.replica, self.rep_id = parse_replica_model_uid(
            replica_model_uid
        )
        self.model_family = model_family
        self.model_spec = model_spec
        self.quantization = quantization
        self.model_path = model_path
        if args:
            raise ValueError(f"Unrecognized positional arguments: {args}")
        if kwargs:
            raise ValueError(f"Unrecognized keyword arguments: {kwargs}")

    @staticmethod
    def handle_model_size(model_size_in_billions: Union[str, int]) -> Union[int, float]:
        if isinstance(model_size_in_billions, str):
            if "_" in model_size_in_billions:
                ms = model_size_in_billions.replace("_", ".")
                return float(ms)
            else:
                raise ValueError("Invalid format for `model_size_in_billions`")
        return model_size_in_billions

    @staticmethod
    def _is_darwin_and_apple_silicon():
        return platform.system() == "Darwin" and platform.processor() == "arm"

    @staticmethod
    def _is_linux():
        return platform.system() == "Linux"

    @staticmethod
    def _has_cuda_device():
        from ...utils import cuda_count

        return cuda_count() > 0

    @staticmethod
    def _get_cuda_count():
        from ...utils import cuda_count

        cuda_visible_devices = os.getenv("CUDA_VISIBLE_DEVICES", None)
        if cuda_visible_devices is None:
            return cuda_count()

        if cuda_visible_devices == "-1":
            return 0
        else:
            return len(cuda_visible_devices.split(","))

    @abstractmethod
    def load(self):
        raise NotImplementedError

    @classmethod
    def match(
        cls, llm_family: "LLMFamilyV1", llm_spec: "LLMSpecV1", quantization: str
    ) -> bool:
        raise NotImplementedError


class LLMDescription(ModelDescription):
    def __init__(
        self,
        address: Optional[str],
        devices: Optional[List[str]],
        llm_family: "LLMFamilyV1",
        llm_spec: "LLMSpecV1",
        quantization: Optional[str],
        model_path: Optional[str] = None,
    ):
        super().__init__(address, devices, model_path=model_path)
        self._llm_family = llm_family
        self._llm_spec = llm_spec
        self._quantization = quantization

    def to_dict(self):
        return {
            "model_type": "LLM",
            "address": self.address,
            "accelerators": self.devices,
            "model_name": self._llm_family.model_name,
            "model_lang": self._llm_family.model_lang,
            "model_ability": self._llm_family.model_ability,
            "model_description": self._llm_family.model_description,
            "model_format": self._llm_spec.model_format,
            "model_size_in_billions": self._llm_spec.model_size_in_billions,
            "model_family": self._llm_family.model_family
            or self._llm_family.model_name,
            "quantization": self._quantization,
            "model_hub": self._llm_spec.model_hub,
            "revision": self._llm_spec.model_revision,
            "context_length": self._llm_family.context_length,
        }

    def to_version_info(self):
        from .utils import get_file_location, get_model_version

        model_file_location, cache_status = get_file_location(
            self._llm_family, self._llm_spec, self._quantization
        )

        return {
            "model_version": get_model_version(
                self._llm_family, self._llm_spec, self._quantization
            ),
            "model_file_location": model_file_location,
            "cache_status": cache_status,
            "quantization": self._quantization,
            "model_format": self._llm_spec.model_format,
            "model_size_in_billions": self._llm_spec.model_size_in_billions,
        }


def generate_llm_description(llm_family: "LLMFamilyV1") -> Dict[str, List[Dict]]:
    res = defaultdict(list)
    for spec in llm_family.model_specs:
        for q in spec.quantizations:
            res[llm_family.model_name].append(
                LLMDescription(None, None, llm_family, spec, q).to_version_info()
            )
    return res


def create_llm_model_instance(
    subpool_addr: str,
    devices: List[str],
    model_uid: str,
    model_name: str,
    model_format: Optional[str] = None,
    model_size_in_billions: Optional[Union[int, str]] = None,
    quantization: Optional[str] = None,
    peft_model_config: Optional[PeftModelConfig] = None,
    is_local_deployment: bool = False,
    **kwargs,
) -> Tuple[LLM, LLMDescription]:
    from . import match_llm, match_llm_cls
    from .llm_family import cache

    match_result = match_llm(
        model_name,
        model_format,
        model_size_in_billions,
        quantization,
        is_local_deployment,
    )
    if not match_result:
        raise ValueError(
            f"Model not found, name: {model_name}, format: {model_format},"
            f" size: {model_size_in_billions}, quantization: {quantization}"
        )
    llm_family, llm_spec, quantization = match_result

    assert quantization is not None
    save_path = cache(llm_family, llm_spec, quantization)

    peft_model = peft_model_config.peft_model if peft_model_config else None

<<<<<<< HEAD
    logger.info(f"llm_family: {llm_family}, llm_spec: {llm_spec}")
    llm_cls = match_llm_cls(llm_family, llm_spec, quantization, peft_model=peft_model)
    logger.info(f"llm_cls: {llm_cls}")
=======
    llm_cls = match_llm_cls(llm_family, llm_spec, quantization, peft_model=peft_model)
>>>>>>> fa640ee8
    if not llm_cls:
        raise ValueError(
            f"Model not supported, name: {model_name}, format: {model_format},"
            f" size: {model_size_in_billions}, quantization: {quantization}"
        )
    logger.debug(f"Launching {model_uid} with {llm_cls.__name__}")

    if peft_model is not None:
        model = llm_cls(
            model_uid, llm_family, llm_spec, quantization, save_path, kwargs, peft_model
        )
    else:
        model = llm_cls(
            model_uid, llm_family, llm_spec, quantization, save_path, kwargs
        )
    return model, LLMDescription(
        subpool_addr, devices, llm_family, llm_spec, quantization
    )


def create_speculative_llm_model_instance(
    subpool_addr: str,
    devices: List[str],
    model_uid: str,
    model_name: str,
    model_size_in_billions: Optional[Union[int, str]],
    quantization: Optional[str],
    draft_model_name: str,
    draft_model_size_in_billions: Optional[int],
    draft_quantization: Optional[str],
    is_local_deployment: bool = False,
) -> Tuple[LLM, LLMDescription]:
    from . import match_llm
    from .llm_family import cache

    match_result = match_llm(
        model_name,
        "pytorch",
        model_size_in_billions,
        quantization,
        is_local_deployment,
    )

    if not match_result:
        raise ValueError(
            f"Model not found, name: {model_name}, format: pytorch,"
            f" size: {model_size_in_billions}, quantization: {quantization}"
        )
    llm_family, llm_spec, quantization = match_result
    assert quantization is not None
    save_path = cache(llm_family, llm_spec, quantization)

    draft_match_result = match_llm(
        draft_model_name,
        "pytorch",
        draft_model_size_in_billions,
        draft_quantization,
        is_local_deployment,
    )

    if not draft_match_result:
        raise ValueError(
            f"Model not found, name: {draft_model_name}, format: pytorch,"
            f" size: {draft_model_size_in_billions}, quantization: {draft_quantization}"
        )
    draft_llm_family, draft_llm_spec, draft_quantization = draft_match_result
    assert draft_quantization is not None
    draft_save_path = cache(draft_llm_family, draft_llm_spec, draft_quantization)

    from .pytorch.spec_model import SpeculativeModel

    model = SpeculativeModel(
        model_uid,
        model_family=llm_family,
        model_spec=llm_spec,
        quantization=quantization,
        model_path=save_path,
        draft_model_family=draft_llm_family,
        draft_model_spec=draft_llm_spec,
        draft_quantization=draft_quantization,
        draft_model_path=draft_save_path,
    )

    return model, LLMDescription(
        subpool_addr, devices, llm_family, llm_spec, quantization
    )<|MERGE_RESOLUTION|>--- conflicted
+++ resolved
@@ -207,13 +207,7 @@
 
     peft_model = peft_model_config.peft_model if peft_model_config else None
 
-<<<<<<< HEAD
-    logger.info(f"llm_family: {llm_family}, llm_spec: {llm_spec}")
     llm_cls = match_llm_cls(llm_family, llm_spec, quantization, peft_model=peft_model)
-    logger.info(f"llm_cls: {llm_cls}")
-=======
-    llm_cls = match_llm_cls(llm_family, llm_spec, quantization, peft_model=peft_model)
->>>>>>> fa640ee8
     if not llm_cls:
         raise ValueError(
             f"Model not supported, name: {model_name}, format: {model_format},"
