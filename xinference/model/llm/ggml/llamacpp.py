# Copyright 2022-2023 XProbe Inc.
#
# Licensed under the Apache License, Version 2.0 (the "License");
# you may not use this file except in compliance with the License.
# You may obtain a copy of the License at
#
#      http://www.apache.org/licenses/LICENSE-2.0
#
# Unless required by applicable law or agreed to in writing, software
# distributed under the License is distributed on an "AS IS" BASIS,
# WITHOUT WARRANTIES OR CONDITIONS OF ANY KIND, either express or implied.
# See the License for the specific language governing permissions and
# limitations under the License.
import datetime
import logging
import os
<<<<<<< HEAD
from typing import Iterable, Iterator, List, Mapping, Optional, Union
=======
import time
from typing import Iterable, Iterator, List, Optional, Union
>>>>>>> 55a02000

from ....types import (
    ChatCompletion,
    ChatCompletionChunk,
    ChatCompletionMessage,
    CodeGenerateMode,
    Completion,
    CompletionChunk,
    CompletionUsage,
    CreateCompletionLlamaCpp,
    Embedding,
    LlamaCppGenerateConfig,
    LlamaCppModelConfig,
)
from ..core import LLM
from ..llm_family import LLMFamilyV1, LLMSpecV1
from ..utils import ChatModelMixin, CodeModelMixin

logger = logging.getLogger(__name__)


class LlamaCppModel(LLM):
    def __init__(
        self,
        model_uid: str,
        model_family: "LLMFamilyV1",
        model_spec: "LLMSpecV1",
        quantization: str,
        model_path: str,
        llamacpp_model_config: Optional[LlamaCppModelConfig] = None,
    ):
        super().__init__(model_uid, model_family, model_spec, quantization, model_path)

        self._llamacpp_model_config: LlamaCppModelConfig = self._sanitize_model_config(
            llamacpp_model_config
        )
        self._llm = None

    def _can_apply_cublas(self):
        # TODO: figure out the quantizations supported.
        return True

    def _sanitize_model_config(
        self, llamacpp_model_config: Optional[LlamaCppModelConfig]
    ) -> LlamaCppModelConfig:
        if llamacpp_model_config is None:
            llamacpp_model_config = LlamaCppModelConfig()

        if self.model_family.context_length:
            llamacpp_model_config.setdefault("n_ctx", self.model_family.context_length)
        llamacpp_model_config.setdefault("embedding", True)
        llamacpp_model_config.setdefault("use_mmap", False)
        llamacpp_model_config.setdefault("use_mlock", True)

        if (
            "llama-2" in self.model_family.model_name
            and self.model_spec.model_size_in_billions == 70
        ):
            llamacpp_model_config["use_mlock"] = False
            llamacpp_model_config["n_gqa"] = 8

        if self._is_darwin_and_apple_silicon():
            llamacpp_model_config.setdefault("n_gpu_layers", -1)
        elif self._is_linux() and self._can_apply_cublas():
            llamacpp_model_config.setdefault("n_gpu_layers", -1)

        return llamacpp_model_config

    def _sanitize_generate_config(
        self, generate_config: Optional[LlamaCppGenerateConfig]
    ) -> LlamaCppGenerateConfig:
        if generate_config is None:
            generate_config = LlamaCppGenerateConfig(
                **CreateCompletionLlamaCpp().dict()
            )
        else:
            from llama_cpp import LlamaGrammar

            grammar = generate_config.get("grammar")
            if grammar is not None and not isinstance(grammar, LlamaGrammar):
                generate_config["grammar"] = LlamaGrammar.from_string(
                    generate_config["grammar"]
                )
            # Validate generate_config and fill default values to the generate config.
            generate_config = LlamaCppGenerateConfig(
                **CreateCompletionLlamaCpp(**generate_config).dict()
            )
        # Currently, llama.cpp does not support lora
        generate_config.pop("lora_name", None)  # type: ignore
        return generate_config

    def _convert_ggml_to_gguf(self, model_path: str) -> str:
        from .tools import convert

        root_dir = os.path.dirname(os.path.dirname(model_path))
        gguf_dir = os.path.join(
            root_dir,
            "{}-ggufv2-{}b".format(
                self.model_family.model_name, self.model_spec.model_size_in_billions
            ),
        )
        os.makedirs(gguf_dir, exist_ok=True)
        gguf_path = os.path.join(
            gguf_dir,
            "{}.{}.ggufv2".format(self.model_family.model_name, self.quantization),
        )
        # trick for validation, use a mark file to make sure the gguf file is converted
        mark_file = os.path.join(gguf_dir, f"__valid_{self.quantization}")
        if os.path.exists(mark_file):
            return gguf_path
        else:
            logger.warning(
                "You are using a model with ggmlv3, "
                "and it will take some time to convert to ggufv2"
            )
            convert(model_path, gguf_path)
            with open(mark_file, "w") as f:
                f.write(str(datetime.datetime.now()))
            return gguf_path

    def load(self):
        try:
            import llama_cpp
            from llama_cpp import Llama

            if llama_cpp.__version__ < "0.2.0":
                raise ValueError(
                    "The llama_cpp version must be greater than 0.2.0. "
                    "Please upgrade your version via `pip install -U llama_cpp` or refer to "
                    "https://github.com/abetlen/llama-cpp-python#installation-with-openblas--cublas--clblast--metal."
                )
        except ImportError:
            error_message = "Failed to import module 'llama_cpp'"
            installation_guide = [
                "Please make sure 'llama_cpp' is installed. ",
                "You can install it by visiting the installation section of the git repo:\n",
                "https://github.com/abetlen/llama-cpp-python#installation-with-openblas--cublas--clblast--metal",
            ]

            raise ImportError(f"{error_message}\n\n{''.join(installation_guide)}")

        # handle legacy cache.
        model_path = os.path.join(
            self.model_path,
            self.model_spec.model_file_name_template.format(
                quantization=self.quantization
            ),
        )
        legacy_model_file_path = os.path.join(self.model_path, "model.bin")
        if os.path.exists(legacy_model_file_path):
            model_path = legacy_model_file_path

        if self.model_spec.model_format == "ggmlv3":
            model_path = self._convert_ggml_to_gguf(model_path)

        try:
            self._llm = Llama(
                model_path=model_path,
                verbose=True,
                **self._llamacpp_model_config,
            )
        except AssertionError:
            raise RuntimeError(f"Load model {self.model_family.model_name} failed")

    @classmethod
    def match(
        cls, llm_family: LLMFamilyV1, llm_spec: LLMSpecV1, quantization: str
    ) -> bool:
        if llm_spec.model_format not in ["ggmlv3", "ggufv2"]:
            return False
        if "chatglm" in llm_family.model_name or "qwen" in llm_family.model_name:
            return False
        if "generate" not in llm_family.model_ability:
            return False
        return True

    def generate(
        self, prompt: str, generate_config: Optional[LlamaCppGenerateConfig] = None
    ) -> Union[Completion, Iterator[CompletionChunk]]:
        def generator_wrapper(
            _prompt: str,
            _generate_config: LlamaCppGenerateConfig,
        ) -> Iterator[CompletionChunk]:
            assert self._llm is not None
            prompt_token_ids: List[int] = (
                (
                    self._llm.tokenize(prompt.encode("utf-8"), special=True)
                    if prompt != ""
                    else [self._llm.token_bos()]
                )
                if isinstance(prompt, str)
                else prompt
            )
            prompt_tokens = len(prompt_token_ids)
            completion_tokens, total_tokens = 0, 0
            request_id = 0
            for index, _completion_chunk in enumerate(
                self._llm(prompt=_prompt, **_generate_config)
            ):
                request_id = _completion_chunk["id"]
                choice = _completion_chunk["choices"][0]
                if choice["finish_reason"] is not None:
                    completion_tokens = index
                total_tokens = prompt_tokens + completion_tokens
                _completion_chunk["usage"] = CompletionUsage(
                    prompt_tokens=total_tokens,
                    completion_tokens=completion_tokens,
                    total_tokens=total_tokens,
                )
                yield _completion_chunk
            if include_usage:
                chunk = CompletionChunk(
                    id=request_id,
                    object="text_completion",
                    created=int(time.time()),
                    model=self.model_uid,
                    choices=[],
                )
                chunk["usage"] = CompletionUsage(
                    prompt_tokens=prompt_tokens,
                    completion_tokens=completion_tokens,
                    total_tokens=total_tokens,
                )
                yield chunk

        logger.debug(
            "Enter generate, prompt: %s, generate config: %s", prompt, generate_config
        )

        generate_config = self._sanitize_generate_config(generate_config)
        stream = generate_config.get("stream", False)
        stream_options = generate_config.pop("stream_options", None)
        include_usage = (
            stream_options["include_usage"]
            if isinstance(stream_options, dict)
            else False
        )

        if not stream:
            assert self._llm is not None
            completion = self._llm(prompt=prompt, **generate_config)

            return completion
        else:
            return generator_wrapper(prompt, generate_config)

    def create_embedding(self, input: Union[str, List[str]]) -> Embedding:
        assert self._llm is not None
        embedding = self._llm.create_embedding(input)
        return embedding


class LlamaCppChatModel(LlamaCppModel, ChatModelMixin):
    def __init__(
        self,
        model_uid: str,
        model_family: "LLMFamilyV1",
        model_spec: "LLMSpecV1",
        quantization: str,
        model_path: str,
        llamacpp_model_config: Optional[LlamaCppModelConfig] = None,
    ):
        super().__init__(
            model_uid,
            model_family,
            model_spec,
            quantization,
            model_path,
            llamacpp_model_config,
        )

    @classmethod
    def match(
        cls, llm_family: LLMFamilyV1, llm_spec: LLMSpecV1, quantization: str
    ) -> bool:
        if llm_spec.model_format not in ["ggmlv3", "ggufv2"]:
            return False
        if "chatglm" in llm_family.model_name:
            return False
        if "chat" not in llm_family.model_ability:
            return False
        return True

    def _sanitize_generate_config(
        self, generate_config: Optional[LlamaCppGenerateConfig]
    ) -> LlamaCppGenerateConfig:
        generate_config = super()._sanitize_generate_config(generate_config)
        if self.model_family.prompt_style and self.model_family.prompt_style.stop:
            generate_config["stop"] = self.model_family.prompt_style.stop
        return generate_config

    def chat(
        self,
        prompt: str,
        system_prompt: Optional[str] = None,
        chat_history: Optional[List[ChatCompletionMessage]] = None,
        generate_config: Optional[LlamaCppGenerateConfig] = None,
    ) -> Union[ChatCompletion, Iterator[ChatCompletionChunk]]:
        assert self.model_family.prompt_style is not None
        prompt_style = self.model_family.prompt_style.copy()
        if system_prompt:
            prompt_style.system_prompt = system_prompt

        chat_history = chat_history or []
        assert prompt_style is not None
        tools = generate_config.pop("tools", []) if generate_config else None
        full_prompt = self.get_prompt(prompt, chat_history, prompt_style, tools=tools)

        generate_config = self._sanitize_generate_config(generate_config)
        # TODO(codingl2k1): qwen hacky to set stop for function call.
        model_family = self.model_family.model_family or self.model_family.model_name
        if tools and model_family in ["qwen-chat", "qwen1.5-chat"]:
            stop = generate_config.get("stop")
            if isinstance(stop, str):
                generate_config["stop"] = [stop, "Observation:"]
            elif isinstance(stop, Iterable):
                assert not isinstance(stop, str)
                generate_config["stop"] = stop + ["Observation:"]  # type: ignore
            else:
                generate_config["stop"] = "Observation:"

        stream = generate_config.get("stream", False)
        if stream:
            it = self.generate(full_prompt, generate_config)
            assert isinstance(it, Iterator)
            return self._to_chat_completion_chunks(it)
        else:
            c = self.generate(full_prompt, generate_config)
            assert not isinstance(c, Iterator)
            if tools:
                return self._tool_calls_completion(
                    self.model_family, self.model_uid, c, tools
                )
            return self._to_chat_completion(c)


class LlamaCppCodeModel(LlamaCppModel, CodeModelMixin):
    def __init__(
        self,
        model_uid: str,
        model_family: "LLMFamilyV1",
        model_spec: "LLMSpecV1",
        quantization: str,
        model_path: str,
        llamacpp_model_config: Optional[LlamaCppModelConfig] = None,
    ):
        super().__init__(
            model_uid,
            model_family,
            model_spec,
            quantization,
            model_path,
            llamacpp_model_config,
        )

    @classmethod
    def match(
        cls, llm_family: LLMFamilyV1, llm_spec: LLMSpecV1, quantization: str
    ) -> bool:
        if llm_spec.model_format not in ["ggmlv3", "ggufv2"]:
            return False
        if "chatglm" in llm_family.model_name:
            return False
        return "code" in llm_family.model_ability

    def code_generate(
        self,
        generate_model: CodeGenerateMode,
        prompt: str,
        file_path: Optional[str],
        suffix: Optional[str],
        repo_name: Optional[str],
        files: Optional[Mapping[str, str]],
        generate_config: Optional[LlamaCppGenerateConfig] = None,
    ):
        code_prompt = self.get_code_prompt(
            generate_model,
            prompt,
            file_path,
            suffix,
            repo_name,
            files,
        )["prompt"]

        if generate_config is not None and generate_config.get("stream", False):
            generate_config["stream"] = False

        return self.generate(code_prompt, generate_config)<|MERGE_RESOLUTION|>--- conflicted
+++ resolved
@@ -14,12 +14,8 @@
 import datetime
 import logging
 import os
-<<<<<<< HEAD
+import time
 from typing import Iterable, Iterator, List, Mapping, Optional, Union
-=======
-import time
-from typing import Iterable, Iterator, List, Optional, Union
->>>>>>> 55a02000
 
 from ....types import (
     ChatCompletion,
