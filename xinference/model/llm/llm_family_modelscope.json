--- conflicted
+++ resolved
@@ -6270,13 +6270,75 @@
   },
   {
     "version": 1,
-<<<<<<< HEAD
+    "context_length": 32768,
+    "model_name": "QwQ-32B-Preview",
+    "model_lang": [
+      "en",
+      "zh"
+    ],
+    "model_ability": [
+      "chat"
+    ],
+    "model_description": "QwQ-32B-Preview is an experimental research model developed by the Qwen Team, focused on advancing AI reasoning capabilities.",
+    "model_specs": [
+      {
+        "model_format": "pytorch",
+        "model_size_in_billions": 32,
+        "quantizations": [
+          "4-bit",
+          "8-bit",
+          "none"
+        ],
+        "model_id": "Qwen/QwQ-32B-Preview",
+        "model_hub": "modelscope"
+      },
+      {
+        "model_format": "mlx",
+        "model_size_in_billions": 32,
+        "quantizations": [
+          "4-bit"
+        ],
+        "model_id": "okwinds/QwQ-32B-Preview-MLX-4bit",
+        "model_hub": "modelscope"
+      },
+      {
+        "model_format": "mlx",
+        "model_size_in_billions": 32,
+        "quantizations": [
+          "8-bit"
+        ],
+        "model_id": "okwinds/QwQ-32B-Preview-MLX-8bit",
+        "model_hub": "modelscope"
+      },
+      {
+        "model_format": "ggufv2",
+        "model_size_in_billions": 32,
+        "quantizations": [
+          "Q3_K_L",
+          "Q4_K_M",
+          "Q6_K",
+          "Q8_0"
+        ],
+        "model_id": "AI-ModelScope/QwQ-32B-Preview-GGUF",
+        "model_file_name_template": "QwQ-32B-Preview-{quantization}.gguf"
+      }
+    ],
+    "chat_template": "{%- if tools %}\n    {{- '<|im_start|>system\\n' }}\n    {%- if messages[0]['role'] == 'system' %}\n        {{- messages[0]['content'] }}\n    {%- else %}\n        {{- 'You are Qwen, created by Alibaba Cloud. You are a helpful assistant.' }}\n    {%- endif %}\n    {{- \"\\n\\n# Tools\\n\\nYou may call one or more functions to assist with the user query.\\n\\nYou are provided with function signatures within <tools></tools> XML tags:\\n<tools>\" }}\n    {%- for tool in tools %}\n        {{- \"\\n\" }}\n        {{- tool | tojson }}\n    {%- endfor %}\n    {{- \"\\n</tools>\\n\\nFor each function call, return a json object with function name and arguments within <tool_call></tool_call> XML tags:\\n<tool_call>\\n{\\\"name\\\": <function-name>, \\\"arguments\\\": <args-json-object>}\\n</tool_call><|im_end|>\\n\" }}\n{%- else %}\n    {%- if messages[0]['role'] == 'system' %}\n        {{- '<|im_start|>system\\n' + messages[0]['content'] + '<|im_end|>\\n' }}\n    {%- else %}\n        {{- '<|im_start|>system\\nYou are Qwen, created by Alibaba Cloud. You are a helpful assistant.<|im_end|>\\n' }}\n    {%- endif %}\n{%- endif %}\n{%- for message in messages %}\n    {%- if (message.role == \"user\") or (message.role == \"system\" and not loop.first) or (message.role == \"assistant\" and not message.tool_calls) %}\n        {{- '<|im_start|>' + message.role + '\\n' + message.content + '<|im_end|>' + '\\n' }}\n    {%- elif message.role == \"assistant\" %}\n        {{- '<|im_start|>' + message.role }}\n        {%- if message.content %}\n            {{- '\\n' + message.content }}\n        {%- endif %}\n        {%- for tool_call in message.tool_calls %}\n            {%- if tool_call.function is defined %}\n                {%- set tool_call = tool_call.function %}\n            {%- endif %}\n            {{- '\\n<tool_call>\\n{\"name\": \"' }}\n            {{- tool_call.name }}\n            {{- '\", \"arguments\": ' }}\n            {{- tool_call.arguments | tojson }}\n            {{- '}\\n</tool_call>' }}\n        {%- endfor %}\n        {{- '<|im_end|>\\n' }}\n    {%- elif message.role == \"tool\" %}\n        {%- if (loop.index0 == 0) or (messages[loop.index0 - 1].role != \"tool\") %}\n            {{- '<|im_start|>user' }}\n        {%- endif %}\n        {{- '\\n<tool_response>\\n' }}\n        {{- message.content }}\n        {{- '\\n</tool_response>' }}\n        {%- if loop.last or (messages[loop.index0 + 1].role != \"tool\") %}\n            {{- '<|im_end|>\\n' }}\n        {%- endif %}\n    {%- endif %}\n{%- endfor %}\n{%- if add_generation_prompt %}\n    {{- '<|im_start|>assistant\\n' }}\n{%- endif %}\n",
+    "stop_token_ids": [
+      151643,
+      151644,
+      151645
+    ],
+    "stop": [
+      "<|endoftext|>",
+      "<|im_start|>",
+      "<|im_end|>"
+    ]
+  },
+  {
+    "version": 1,
     "context_length": 8192,
     "model_name": "glm-edge-chat",
-=======
-    "context_length": 32768,
-    "model_name": "QwQ-32B-Preview",
->>>>>>> 7e87d144
     "model_lang": [
       "en",
       "zh"
@@ -6284,25 +6346,16 @@
     "model_ability": [
       "chat"
     ],
-<<<<<<< HEAD
     "model_description": "The GLM-Edge series is our attempt to face the end-side real-life scenarios, which consists of two sizes of large-language dialogue models and multimodal comprehension models (GLM-Edge-1.5B-Chat, GLM-Edge-4B-Chat, GLM-Edge-V-2B, GLM-Edge-V-5B). Among them, the 1.5B / 2B model is mainly for platforms such as mobile phones and cars, and the 4B / 5B model is mainly for platforms such as PCs.",
     "model_specs": [
       {
         "model_format": "pytorch",
         "model_size_in_billions": "1_5",
-=======
-    "model_description": "QwQ-32B-Preview is an experimental research model developed by the Qwen Team, focused on advancing AI reasoning capabilities.",
-    "model_specs": [
-      {
-        "model_format": "pytorch",
-        "model_size_in_billions": 32,
->>>>>>> 7e87d144
-        "quantizations": [
-          "4-bit",
-          "8-bit",
-          "none"
-        ],
-<<<<<<< HEAD
+        "quantizations": [
+          "4-bit",
+          "8-bit",
+          "none"
+        ],
         "model_id": "ZhipuAI/glm-edge-1.5b-chat",
         "model_hub": "modelscope"
       },
@@ -6424,32 +6477,10 @@
           "none"
         ],
         "model_id": "ZhipuAI/glm-edge-v-5b",
-=======
-        "model_id": "Qwen/QwQ-32B-Preview",
-        "model_hub": "modelscope"
-      },
-      {
-        "model_format": "mlx",
-        "model_size_in_billions": 32,
-        "quantizations": [
-          "4-bit"
-        ],
-        "model_id": "okwinds/QwQ-32B-Preview-MLX-4bit",
-        "model_hub": "modelscope"
-      },
-      {
-        "model_format": "mlx",
-        "model_size_in_billions": 32,
-        "quantizations": [
-          "8-bit"
-        ],
-        "model_id": "okwinds/QwQ-32B-Preview-MLX-8bit",
->>>>>>> 7e87d144
         "model_hub": "modelscope"
       },
       {
         "model_format": "ggufv2",
-<<<<<<< HEAD
         "model_size_in_billions": "2",
         "quantizations": [
           "Q4_0",
@@ -6539,29 +6570,6 @@
       "<|endoftext|>",
       "<|user|>",
       "<|observation|>"
-=======
-        "model_size_in_billions": 32,
-        "quantizations": [
-          "Q3_K_L",
-          "Q4_K_M",
-          "Q6_K",
-          "Q8_0"
-        ],
-        "model_id": "AI-ModelScope/QwQ-32B-Preview-GGUF",
-        "model_file_name_template": "QwQ-32B-Preview-{quantization}.gguf"
-      }
-    ],
-    "chat_template": "{%- if tools %}\n    {{- '<|im_start|>system\\n' }}\n    {%- if messages[0]['role'] == 'system' %}\n        {{- messages[0]['content'] }}\n    {%- else %}\n        {{- 'You are Qwen, created by Alibaba Cloud. You are a helpful assistant.' }}\n    {%- endif %}\n    {{- \"\\n\\n# Tools\\n\\nYou may call one or more functions to assist with the user query.\\n\\nYou are provided with function signatures within <tools></tools> XML tags:\\n<tools>\" }}\n    {%- for tool in tools %}\n        {{- \"\\n\" }}\n        {{- tool | tojson }}\n    {%- endfor %}\n    {{- \"\\n</tools>\\n\\nFor each function call, return a json object with function name and arguments within <tool_call></tool_call> XML tags:\\n<tool_call>\\n{\\\"name\\\": <function-name>, \\\"arguments\\\": <args-json-object>}\\n</tool_call><|im_end|>\\n\" }}\n{%- else %}\n    {%- if messages[0]['role'] == 'system' %}\n        {{- '<|im_start|>system\\n' + messages[0]['content'] + '<|im_end|>\\n' }}\n    {%- else %}\n        {{- '<|im_start|>system\\nYou are Qwen, created by Alibaba Cloud. You are a helpful assistant.<|im_end|>\\n' }}\n    {%- endif %}\n{%- endif %}\n{%- for message in messages %}\n    {%- if (message.role == \"user\") or (message.role == \"system\" and not loop.first) or (message.role == \"assistant\" and not message.tool_calls) %}\n        {{- '<|im_start|>' + message.role + '\\n' + message.content + '<|im_end|>' + '\\n' }}\n    {%- elif message.role == \"assistant\" %}\n        {{- '<|im_start|>' + message.role }}\n        {%- if message.content %}\n            {{- '\\n' + message.content }}\n        {%- endif %}\n        {%- for tool_call in message.tool_calls %}\n            {%- if tool_call.function is defined %}\n                {%- set tool_call = tool_call.function %}\n            {%- endif %}\n            {{- '\\n<tool_call>\\n{\"name\": \"' }}\n            {{- tool_call.name }}\n            {{- '\", \"arguments\": ' }}\n            {{- tool_call.arguments | tojson }}\n            {{- '}\\n</tool_call>' }}\n        {%- endfor %}\n        {{- '<|im_end|>\\n' }}\n    {%- elif message.role == \"tool\" %}\n        {%- if (loop.index0 == 0) or (messages[loop.index0 - 1].role != \"tool\") %}\n            {{- '<|im_start|>user' }}\n        {%- endif %}\n        {{- '\\n<tool_response>\\n' }}\n        {{- message.content }}\n        {{- '\\n</tool_response>' }}\n        {%- if loop.last or (messages[loop.index0 + 1].role != \"tool\") %}\n            {{- '<|im_end|>\\n' }}\n        {%- endif %}\n    {%- endif %}\n{%- endfor %}\n{%- if add_generation_prompt %}\n    {{- '<|im_start|>assistant\\n' }}\n{%- endif %}\n",
-    "stop_token_ids": [
-      151643,
-      151644,
-      151645
-    ],
-    "stop": [
-      "<|endoftext|>",
-      "<|im_start|>",
-      "<|im_end|>"
->>>>>>> 7e87d144
     ]
   }
 ]