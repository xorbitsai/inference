--- conflicted
+++ resolved
@@ -4658,19 +4658,13 @@
   },
   {
     "version": 1,
-<<<<<<< HEAD
     "context_length": 32768,
     "model_name": "qwen2-audio-instruct",
-=======
-    "context_length": 128000,
-    "model_name": "deepseek-v2",
->>>>>>> a9380bec
-    "model_lang": [
-      "en",
-      "zh"
-    ],
-    "model_ability": [
-<<<<<<< HEAD
+    "model_lang": [
+      "en",
+      "zh"
+    ],
+    "model_ability": [
       "chat",
       "audio"
     ],
@@ -4700,94 +4694,11 @@
     "version": 1,
     "context_length": 32768,
     "model_name": "qwen2-audio",
-=======
-      "chat"
-    ],
-    "model_description": "DeepSeek-V2, a strong Mixture-of-Experts (MoE) language model characterized by economical training and efficient inference. ",
-    "model_specs": [
-      {
-        "model_format": "pytorch",
-        "model_size_in_billions": 16,
-        "quantizations": [
-          "4-bit",
-          "8-bit",
-          "none"
-        ],
-        "model_id": "deepseek-ai/DeepSeek-V2-Lite",
-        "model_hub": "modelscope",
-        "model_revision": "master"
-      },
-      {
-        "model_format": "pytorch",
-        "model_size_in_billions": 236,
-        "quantizations": [
-          "4-bit",
-          "8-bit",
-          "none"
-        ],
-        "model_id": "deepseek-ai/DeepSeek-V2",
-        "model_hub": "modelscope",
-        "model_revision": "master"
-      }
-    ]
-  },
-  {
-    "version": 1,
-    "context_length": 128000,
-    "model_name": "deepseek-v2-chat",
-    "model_lang": [
-      "en",
-      "zh"
-    ],
-    "model_ability": [
-      "chat"
-    ],
-    "model_description": "DeepSeek-V2, a strong Mixture-of-Experts (MoE) language model characterized by economical training and efficient inference. ",
-    "model_specs": [
-      {
-        "model_format": "pytorch",
-        "model_size_in_billions": 16,
-        "quantizations": [
-          "4-bit",
-          "8-bit",
-          "none"
-        ],
-        "model_id": "deepseek-ai/DeepSeek-V2-Lite-Chat",
-        "model_hub": "modelscope",
-        "model_revision": "master"
-      },
-      {
-        "model_format": "pytorch",
-        "model_size_in_billions": 236,
-        "quantizations": [
-          "4-bit",
-          "8-bit",
-          "none"
-        ],
-        "model_id": "deepseek-ai/DeepSeek-V2-Chat",
-        "model_hub": "modelscope",
-        "model_revision": "master"
-      }
-    ],
-    "chat_template": "{% if not add_generation_prompt is defined %}{% set add_generation_prompt = false %}{% endif %}{{ '<｜begin▁of▁sentence｜>' }}{% for message in messages %}{% if message['role'] == 'user' %}{{ 'User: ' + message['content'] + '\n\n' }}{% elif message['role'] == 'assistant' %}{{ 'Assistant: ' + message['content'] + '<｜end▁of▁sentence｜>' }}{% elif message['role'] == 'system' %}{{ message['content'] + '\n\n' }}{% endif %}{% endfor %}{% if add_generation_prompt %}{{ 'Assistant:' }}{% endif %}",
-    "stop_token_ids": [
-      100001
-    ],
-    "stop": [
-      "<｜end▁of▁sentence｜>"
-    ]
-  },
-  {
-    "version": 1,
-    "context_length": 128000,
-    "model_name": "deepseek-v2-chat-0628",
->>>>>>> a9380bec
-    "model_lang": [
-      "en",
-      "zh"
-    ],
-    "model_ability": [
-<<<<<<< HEAD
+    "model_lang": [
+      "en",
+      "zh"
+    ],
+    "model_ability": [
       "chat",
       "audio"
     ],
@@ -4812,7 +4723,101 @@
         "assistant"
       ]
     }
-=======
+  },
+  {
+    "version": 1,
+    "context_length": 128000,
+    "model_name": "deepseek-v2",
+    "model_lang": [
+      "en",
+      "zh"
+    ],
+    "model_ability": [
+      "chat"
+    ],
+    "model_description": "DeepSeek-V2, a strong Mixture-of-Experts (MoE) language model characterized by economical training and efficient inference. ",
+    "model_specs": [
+      {
+        "model_format": "pytorch",
+        "model_size_in_billions": 16,
+        "quantizations": [
+          "4-bit",
+          "8-bit",
+          "none"
+        ],
+        "model_id": "deepseek-ai/DeepSeek-V2-Lite",
+        "model_hub": "modelscope",
+        "model_revision": "master"
+      },
+      {
+        "model_format": "pytorch",
+        "model_size_in_billions": 236,
+        "quantizations": [
+          "4-bit",
+          "8-bit",
+          "none"
+        ],
+        "model_id": "deepseek-ai/DeepSeek-V2",
+        "model_hub": "modelscope",
+        "model_revision": "master"
+      }
+    ]
+  },
+  {
+    "version": 1,
+    "context_length": 128000,
+    "model_name": "deepseek-v2-chat",
+    "model_lang": [
+      "en",
+      "zh"
+    ],
+    "model_ability": [
+      "chat"
+    ],
+    "model_description": "DeepSeek-V2, a strong Mixture-of-Experts (MoE) language model characterized by economical training and efficient inference. ",
+    "model_specs": [
+      {
+        "model_format": "pytorch",
+        "model_size_in_billions": 16,
+        "quantizations": [
+          "4-bit",
+          "8-bit",
+          "none"
+        ],
+        "model_id": "deepseek-ai/DeepSeek-V2-Lite-Chat",
+        "model_hub": "modelscope",
+        "model_revision": "master"
+      },
+      {
+        "model_format": "pytorch",
+        "model_size_in_billions": 236,
+        "quantizations": [
+          "4-bit",
+          "8-bit",
+          "none"
+        ],
+        "model_id": "deepseek-ai/DeepSeek-V2-Chat",
+        "model_hub": "modelscope",
+        "model_revision": "master"
+      }
+    ],
+    "chat_template": "{% if not add_generation_prompt is defined %}{% set add_generation_prompt = false %}{% endif %}{{ '<｜begin▁of▁sentence｜>' }}{% for message in messages %}{% if message['role'] == 'user' %}{{ 'User: ' + message['content'] + '\n\n' }}{% elif message['role'] == 'assistant' %}{{ 'Assistant: ' + message['content'] + '<｜end▁of▁sentence｜>' }}{% elif message['role'] == 'system' %}{{ message['content'] + '\n\n' }}{% endif %}{% endfor %}{% if add_generation_prompt %}{{ 'Assistant:' }}{% endif %}",
+    "stop_token_ids": [
+      100001
+    ],
+    "stop": [
+      "<｜end▁of▁sentence｜>"
+    ]
+  },
+  {
+    "version": 1,
+    "context_length": 128000,
+    "model_name": "deepseek-v2-chat-0628",
+    "model_lang": [
+      "en",
+      "zh"
+    ],
+    "model_ability": [
       "chat"
     ],
     "model_description": "DeepSeek-V2-Chat-0628 is an improved version of DeepSeek-V2-Chat. ",
@@ -4871,6 +4876,5 @@
     "stop": [
       "<｜end▁of▁sentence｜>"
     ]
->>>>>>> a9380bec
   }
 ]