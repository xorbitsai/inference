--- conflicted
+++ resolved
@@ -5879,6 +5879,55 @@
   {
     "version": 1,
     "context_length": 32768,
+    "model_name": "DianJin-R1",
+    "model_lang": [
+      "en",
+      "zh"
+    ],
+    "model_ability": [
+      "chat",
+      "tools"
+    ],
+    "model_description": "Tongyi DianJin is a financial intelligence solution platform built by Alibaba Cloud, dedicated to providing financial business developers with a convenient artificial intelligence application development environment.",
+    "model_specs": [
+      {
+        "model_format": "pytorch",
+        "model_size_in_billions": 7,
+        "quantizations": [
+          "4-bit",
+          "8-bit",
+          "none"
+        ],
+        "model_id": "tongyi_dianjin/DianJin-R1-7B",
+        "model_hub": "modelscope"
+      },
+      {
+        "model_format": "pytorch",
+        "model_size_in_billions": 32,
+        "quantizations": [
+          "4-bit",
+          "8-bit",
+          "none"
+        ],
+        "model_id": "tongyi_dianjin/DianJin-R1-32B",
+        "model_hub": "modelscope"
+      }
+    ],
+    "chat_template": "{%- if tools %}\n    {{- '<|im_start|>system\\n' }}\n    {%- if messages[0]['role'] == 'system' %}\n        {{- messages[0]['content'] }}\n    {%- else %}\n        {{- 'You are Qwen, created by Alibaba Cloud. You are a helpful assistant.' }}\n    {%- endif %}\n    {{- \"\\n\\n# Tools\\n\\nYou may call one or more functions to assist with the user query.\\n\\nYou are provided with function signatures within <tools></tools> XML tags:\\n<tools>\" }}\n    {%- for tool in tools %}\n        {{- \"\\n\" }}\n        {{- tool | tojson }}\n    {%- endfor %}\n    {{- \"\\n</tools>\\n\\nFor each function call, return a json object with function name and arguments within <tool_call></tool_call> XML tags:\\n<tool_call>\\n{\\\"name\\\": <function-name>, \\\"arguments\\\": <args-json-object>}\\n</tool_call><|im_end|>\\n\" }}\n{%- else %}\n    {%- if messages[0]['role'] == 'system' %}\n        {{- '<|im_start|>system\\n' + messages[0]['content'] + '<|im_end|>\\n' }}\n    {%- else %}\n        {{- '<|im_start|>system\\nYou are Qwen, created by Alibaba Cloud. You are a helpful assistant.<|im_end|>\\n' }}\n    {%- endif %}\n{%- endif %}\n{%- for message in messages %}\n    {%- if (message.role == \"user\") or (message.role == \"system\" and not loop.first) or (message.role == \"assistant\" and not message.tool_calls) %}\n        {{- '<|im_start|>' + message.role + '\\n' + message.content + '<|im_end|>' + '\\n' }}\n    {%- elif message.role == \"assistant\" %}\n        {{- '<|im_start|>' + message.role }}\n        {%- if message.content %}\n            {{- '\\n' + message.content }}\n        {%- endif %}\n        {%- for tool_call in message.tool_calls %}\n            {%- if tool_call.function is defined %}\n                {%- set tool_call = tool_call.function %}\n            {%- endif %}\n            {{- '\\n<tool_call>\\n{\"name\": \"' }}\n            {{- tool_call.name }}\n            {{- '\", \"arguments\": ' }}\n            {{- tool_call.arguments | tojson }}\n            {{- '}\\n</tool_call>' }}\n        {%- endfor %}\n        {{- '<|im_end|>\\n' }}\n    {%- elif message.role == \"tool\" %}\n        {%- if (loop.index0 == 0) or (messages[loop.index0 - 1].role != \"tool\") %}\n            {{- '<|im_start|>user' }}\n        {%- endif %}\n        {{- '\\n<tool_response>\\n' }}\n        {{- message.content }}\n        {{- '\\n</tool_response>' }}\n        {%- if loop.last or (messages[loop.index0 + 1].role != \"tool\") %}\n            {{- '<|im_end|>\\n' }}\n        {%- endif %}\n    {%- endif %}\n{%- endfor %}\n{%- if add_generation_prompt %}\n    {{- '<|im_start|>assistant\\n' }}\n{%- endif %}\n",
+    "stop_token_ids": [
+      151643,
+      151644,
+      151645
+    ],
+    "stop": [
+      "<|endoftext|>",
+      "<|im_start|>",
+      "<|im_end|>"
+    ]
+  },
+  {
+    "version": 1,
+    "context_length": 32768,
     "model_name": "qwen2.5-coder",
     "model_lang": [
       "en",
@@ -6444,62 +6493,8 @@
   },
   {
     "version": 1,
-<<<<<<< HEAD
-    "context_length": 32768,
-    "model_name": "DianJin-R1",
-    "model_lang": [
-      "en",
-      "zh"
-    ],
-    "model_ability": [
-      "chat",
-      "tools"
-    ],
-    "model_description": "Tongyi DianJin is a financial intelligence solution platform built by Alibaba Cloud, dedicated to providing financial business developers with a convenient artificial intelligence application development environment.",
-    "model_specs": [
-      {
-        "model_format": "pytorch",
-        "model_size_in_billions": 7,
-        "quantizations": [
-          "4-bit",
-          "8-bit",
-          "none"
-        ],
-        "model_id": "tongyi_dianjin/DianJin-R1-7B",
-        "model_hub": "modelscope"
-      },
-      {
-        "model_format": "pytorch",
-        "model_size_in_billions": 32,
-        "quantizations": [
-          "4-bit",
-          "8-bit",
-          "none"
-        ],
-        "model_id": "tongyi_dianjin/DianJin-R1-32B",
-        "model_hub": "modelscope"
-      }
-    ],
-    "chat_template": "{%- if tools %}\n    {{- '<|im_start|>system\\n' }}\n    {%- if messages[0]['role'] == 'system' %}\n        {{- messages[0]['content'] }}\n    {%- else %}\n        {{- 'You are Qwen, created by Alibaba Cloud. You are a helpful assistant.' }}\n    {%- endif %}\n    {{- \"\\n\\n# Tools\\n\\nYou may call one or more functions to assist with the user query.\\n\\nYou are provided with function signatures within <tools></tools> XML tags:\\n<tools>\" }}\n    {%- for tool in tools %}\n        {{- \"\\n\" }}\n        {{- tool | tojson }}\n    {%- endfor %}\n    {{- \"\\n</tools>\\n\\nFor each function call, return a json object with function name and arguments within <tool_call></tool_call> XML tags:\\n<tool_call>\\n{\\\"name\\\": <function-name>, \\\"arguments\\\": <args-json-object>}\\n</tool_call><|im_end|>\\n\" }}\n{%- else %}\n    {%- if messages[0]['role'] == 'system' %}\n        {{- '<|im_start|>system\\n' + messages[0]['content'] + '<|im_end|>\\n' }}\n    {%- else %}\n        {{- '<|im_start|>system\\nYou are Qwen, created by Alibaba Cloud. You are a helpful assistant.<|im_end|>\\n' }}\n    {%- endif %}\n{%- endif %}\n{%- for message in messages %}\n    {%- if (message.role == \"user\") or (message.role == \"system\" and not loop.first) or (message.role == \"assistant\" and not message.tool_calls) %}\n        {{- '<|im_start|>' + message.role + '\\n' + message.content + '<|im_end|>' + '\\n' }}\n    {%- elif message.role == \"assistant\" %}\n        {{- '<|im_start|>' + message.role }}\n        {%- if message.content %}\n            {{- '\\n' + message.content }}\n        {%- endif %}\n        {%- for tool_call in message.tool_calls %}\n            {%- if tool_call.function is defined %}\n                {%- set tool_call = tool_call.function %}\n            {%- endif %}\n            {{- '\\n<tool_call>\\n{\"name\": \"' }}\n            {{- tool_call.name }}\n            {{- '\", \"arguments\": ' }}\n            {{- tool_call.arguments | tojson }}\n            {{- '}\\n</tool_call>' }}\n        {%- endfor %}\n        {{- '<|im_end|>\\n' }}\n    {%- elif message.role == \"tool\" %}\n        {%- if (loop.index0 == 0) or (messages[loop.index0 - 1].role != \"tool\") %}\n            {{- '<|im_start|>user' }}\n        {%- endif %}\n        {{- '\\n<tool_response>\\n' }}\n        {{- message.content }}\n        {{- '\\n</tool_response>' }}\n        {%- if loop.last or (messages[loop.index0 + 1].role != \"tool\") %}\n            {{- '<|im_end|>\\n' }}\n        {%- endif %}\n    {%- endif %}\n{%- endfor %}\n{%- if add_generation_prompt %}\n    {{- '<|im_start|>assistant\\n' }}\n{%- endif %}\n",
-    "stop_token_ids": [
-      151643,
-      151644,
-      151645
-    ],
-    "stop": [
-      "<|endoftext|>",
-      "<|im_start|>",
-      "<|im_end|>"
-    ]
-  },
-  {
-    "version": 1,
-    "context_length": 32768,
-    "model_name": "qwen2.5-coder",
-=======
     "context_length": 131072,
     "model_name": "deepseek-r1-distill-qwen",
->>>>>>> 76e19a6b
     "model_lang": [
       "en",
       "zh"
