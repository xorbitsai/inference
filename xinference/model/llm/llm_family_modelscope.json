--- conflicted
+++ resolved
@@ -6676,13 +6676,8 @@
   },
   {
     "version": 1,
-<<<<<<< HEAD
-    "context_length": 4096,
-    "model_name": "cogagent",
-=======
     "context_length": 32768,
     "model_name": "QvQ-72B-Preview",
->>>>>>> dad93074
     "model_lang": [
       "en",
       "zh"
@@ -6691,40 +6686,16 @@
       "chat",
       "vision"
     ],
-<<<<<<< HEAD
-    "model_description": "The CogAgent-9B-20241220 model is based on GLM-4V-9B, a bilingual open-source VLM base model. Through data collection and optimization, multi-stage training, and strategy improvements, CogAgent-9B-20241220 achieves significant advancements in GUI perception, inference prediction accuracy, action space completeness, and task generalizability. ",
-    "model_specs": [
-      {
-        "model_format": "pytorch",
-        "model_size_in_billions": "9",
-=======
     "model_description": "QVQ-72B-Preview is an experimental research model developed by the Qwen team, focusing on enhancing visual reasoning capabilities.",
     "model_specs": [
       {
         "model_format": "pytorch",
         "model_size_in_billions": 72,
->>>>>>> dad93074
-        "quantizations": [
-          "4-bit",
-          "8-bit",
-          "none"
-        ],
-<<<<<<< HEAD
-        "model_id": "ZhipuAI/cogagent-9b-20241220",
-        "model_hub": "modelscope"
-      }
-    ],
-    "chat_template": "",
-    "stop_token_ids": [
-      151329,
-      151336,
-      151338
-    ],
-    "stop": [
-      "<|endoftext|>",
-      "<|user|>",
-      "<|observation|>"
-=======
+        "quantizations": [
+          "4-bit",
+          "8-bit",
+          "none"
+        ],
         "model_id": "Qwen/QVQ-72B-Preview",
         "model_hub": "modelscope"
       },
@@ -6750,7 +6721,44 @@
     "stop": [
       "<|im_end|>",
       "<|endoftext|>"
->>>>>>> dad93074
+    ]
+  },
+  {
+    "version": 1,
+    "context_length": 4096,
+    "model_name": "cogagent",
+    "model_lang": [
+      "en",
+      "zh"
+    ],
+    "model_ability": [
+      "chat",
+      "vision"
+    ],
+    "model_description": "The CogAgent-9B-20241220 model is based on GLM-4V-9B, a bilingual open-source VLM base model. Through data collection and optimization, multi-stage training, and strategy improvements, CogAgent-9B-20241220 achieves significant advancements in GUI perception, inference prediction accuracy, action space completeness, and task generalizability. ",
+    "model_specs": [
+      {
+        "model_format": "pytorch",
+        "model_size_in_billions": "9",
+        "quantizations": [
+          "4-bit",
+          "8-bit",
+          "none"
+        ],
+        "model_id": "ZhipuAI/cogagent-9b-20241220",
+        "model_hub": "modelscope"
+      }
+    ],
+    "chat_template": "",
+    "stop_token_ids": [
+      151329,
+      151336,
+      151338
+    ],
+    "stop": [
+      "<|endoftext|>",
+      "<|user|>",
+      "<|observation|>"
     ]
   }
 ]