[
  {
    "version": 1,
    "context_length": 4096,
    "model_name": "llama-2-chat",
    "model_lang": [
      "en"
    ],
    "model_ability": [
      "chat"
    ],
    "model_description": "Llama-2-Chat is a fine-tuned version of the Llama-2 LLM, specializing in chatting.",
    "model_specs": [
      {
        "model_format": "ggufv2",
        "model_size_in_billions": 7,
        "quantizations": [
          "Q4_K_M"
        ],
        "model_id": "Xorbits/Llama-2-7b-Chat-GGUF",
        "model_file_name_template": "llama-2-7b-chat.{quantization}.gguf",
        "model_hub": "modelscope",
        "model_revision": "v0.0.1"
      },
      {
        "model_format": "ggufv2",
        "model_size_in_billions": 13,
        "quantizations": [
          "Q4_K_M"
        ],
        "model_id": "Xorbits/Llama-2-13b-Chat-GGUF",
        "model_file_name_template": "llama-2-13b-chat.{quantization}.gguf",
        "model_hub": "modelscope",
        "model_revision": "v0.0.1"
      },
      {
        "model_format": "pytorch",
        "model_size_in_billions": 7,
        "quantizations": [
          "4-bit",
          "8-bit",
          "none"
        ],
        "model_id": "modelscope/Llama-2-7b-chat-ms",
        "model_hub": "modelscope",
        "model_revision": "v1.0.5"
      },
      {
        "model_format": "pytorch",
        "model_size_in_billions": 13,
        "quantizations": [
          "4-bit",
          "8-bit",
          "none"
        ],
        "model_id": "modelscope/Llama-2-13b-chat-ms",
        "model_hub": "modelscope",
        "model_revision": "v1.0.2"
      },
      {
        "model_format": "pytorch",
        "model_size_in_billions": 70,
        "quantizations": [
          "4-bit",
          "8-bit",
          "none"
        ],
        "model_id": "modelscope/Llama-2-70b-chat-ms",
        "model_hub": "modelscope",
        "model_revision": "v1.0.1"
      }
    ],
    "prompt_style": {
      "style_name": "LLAMA2",
      "system_prompt": "<s>[INST] <<SYS>>\nYou are a helpful AI assistant.\n<</SYS>>\n\n",
      "roles": [
        "[INST]",
        "[/INST]"
      ],
      "intra_message_sep": " ",
      "inter_message_sep": " </s><s>",
      "stop_token_ids": [
        2
      ]
    }
  },
  {
    "version": 1,
    "context_length": 8192,
    "model_name": "llama-3",
    "model_lang": [
      "en"
    ],
    "model_ability": [
      "generate"
    ],
    "model_description": "Llama 3 is an auto-regressive language model that uses an optimized transformer architecture",
    "model_specs": [
      {
        "model_format": "pytorch",
        "model_size_in_billions": 8,
        "quantizations": [
          "4-bit",
          "8-bit",
          "none"
        ],
        "model_id": "LLM-Research/Meta-Llama-3-8B",
        "model_hub": "modelscope"
      },
      {
        "model_format": "pytorch",
        "model_size_in_billions": 70,
        "quantizations": [
          "4-bit",
          "8-bit",
          "none"
        ],
        "model_id": "LLM-Research/Meta-Llama-3-70B",
        "model_hub": "modelscope"
      }
    ]
  },
  {
    "version": 1,
    "context_length": 8192,
    "model_name": "llama-3-instruct",
    "model_lang": [
      "en"
    ],
    "model_ability": [
      "chat"
    ],
    "model_description": "The Llama 3 instruction tuned models are optimized for dialogue use cases and outperform many of the available open source chat models on common industry benchmarks..",
    "model_specs": [
      {
        "model_format": "pytorch",
        "model_size_in_billions": 8,
        "quantizations": [
          "4-bit",
          "8-bit",
          "none"
        ],
        "model_id": "LLM-Research/Meta-Llama-3-8B-Instruct",
        "model_hub": "modelscope"
      },
      {
        "model_format": "pytorch",
        "model_size_in_billions": 70,
        "quantizations": [
          "4-bit",
          "8-bit",
          "none"
        ],
        "model_id": "LLM-Research/Meta-Llama-3-70B-Instruct",
        "model_hub": "modelscope"
      }
    ],
    "prompt_style": {
      "style_name": "LLAMA3",
      "system_prompt": "You are a helpful assistant.",
      "roles": [
        "user",
        "assistant"
      ],
      "intra_message_sep": "\n\n",
      "inter_message_sep": "<|eot_id|>",
      "stop_token_ids": [
        128001,
        128009
      ],
      "stop": [
        "<|end_of_text|>",
        "<|eot_id|>"
      ]
    }
  },
  {
    "version": 1,
    "context_length": 2048,
    "model_name": "tiny-llama",
    "model_lang": [
      "en"
    ],
    "model_ability": [
      "generate"
    ],
    "model_description": "The TinyLlama project aims to pretrain a 1.1B Llama model on 3 trillion tokens.",
    "model_specs": [
      {
        "model_format": "ggufv2",
        "model_size_in_billions": 1,
        "quantizations": [
          "Q2_K"
        ],
        "model_id": "Xorbits/TinyLlama-1.1B-step-50K-105b-GGUF",
        "model_hub": "modelscope",
        "model_revision": "v0.0.1",
        "model_file_name_template": "ggml-model-{quantization}.gguf"
      }
    ]
  },
  {
    "version": 1,
    "context_length": 4096,
    "model_name": "baichuan-2-chat",
    "model_lang": [
      "en",
      "zh"
    ],
    "model_ability": [
      "chat"
    ],
    "model_description": "Baichuan2-chat is a fine-tuned version of the Baichuan LLM, specializing in chatting.",
    "model_specs": [
      {
        "model_format": "pytorch",
        "model_size_in_billions": 7,
        "quantizations": [
          "4-bit",
          "8-bit",
          "none"
        ],
        "model_id": "baichuan-inc/Baichuan2-7B-Chat",
        "model_hub": "modelscope",
        "model_revision": "v1.0.4"
      },
      {
        "model_format": "pytorch",
        "model_size_in_billions": 13,
        "quantizations": [
          "4-bit",
          "8-bit",
          "none"
        ],
        "model_id": "baichuan-inc/Baichuan2-13B-Chat",
        "model_hub": "modelscope",
        "model_revision": "v1.0.3"
      }
    ],
    "prompt_style": {
      "style_name": "NO_COLON_TWO",
      "system_prompt": "",
      "roles": [
        "<reserved_106>",
        "<reserved_107>"
      ],
      "intra_message_sep": "",
      "inter_message_sep": "</s>",
      "stop_token_ids": [
        2,
        195
      ]
    }
  },
  {
    "version": 1,
    "context_length": 4096,
    "model_name": "baichuan-2",
    "model_lang": [
      "en",
      "zh"
    ],
    "model_ability": [
      "generate"
    ],
    "model_description": "Baichuan2 is an open-source Transformer based LLM that is trained on both Chinese and English data.",
    "model_specs": [
      {
        "model_format": "pytorch",
        "model_size_in_billions": 7,
        "quantizations": [
          "4-bit",
          "8-bit",
          "none"
        ],
        "model_id": "baichuan-inc/Baichuan2-7B-Base",
        "model_revision": "v1.0.2",
        "model_hub": "modelscope"
      },
      {
        "model_format": "pytorch",
        "model_size_in_billions": 13,
        "quantizations": [
          "4-bit",
          "8-bit",
          "none"
        ],
        "model_id": "baichuan-inc/Baichuan2-13B-Base",
        "model_revision": "v1.0.3",
        "model_hub": "modelscope"
      }
    ]
  },
  {
    "version": 1,
    "context_length": 8192,
    "model_name": "chatglm2",
    "model_lang": [
      "en",
      "zh"
    ],
    "model_ability": [
      "chat"
    ],
    "model_description": "ChatGLM2 is the second generation of ChatGLM, still open-source and trained on Chinese and English data.",
    "model_specs": [
      {
        "model_format": "ggmlv3",
        "model_size_in_billions": 6,
        "quantizations": [
          "q4_0",
          "q4_1",
          "q5_0",
          "q5_1",
          "q8_0"
        ],
        "model_hub": "modelscope",
        "model_id": "Xorbits/chatglm2-6B-GGML",
        "model_revision": "v1.0.0",
        "model_file_name_template": "chatglm2-ggml-{quantization}.bin"
      },
      {
        "model_format": "pytorch",
        "model_size_in_billions": 6,
        "quantizations": [
          "4-bit",
          "8-bit",
          "none"
        ],
        "model_hub": "modelscope",
        "model_id": "ZhipuAI/chatglm2-6b",
        "model_revision": "v1.0.12"
      }
    ],
    "prompt_style": {
      "style_name": "CHATGLM",
      "system_prompt": "",
      "roles": [
        "问",
        "答"
      ],
      "intra_message_sep": "\n\n"
    }
  },
  {
    "version": 1,
    "context_length": 32768,
    "model_name": "chatglm2-32k",
    "model_lang": [
      "en",
      "zh"
    ],
    "model_ability": [
      "chat"
    ],
    "model_description": "ChatGLM2-32k is a special version of ChatGLM2, with a context window of 32k tokens instead of 8k.",
    "model_specs": [
      {
        "model_format": "pytorch",
        "model_size_in_billions": 6,
        "quantizations": [
          "4-bit",
          "8-bit",
          "none"
        ],
        "model_hub": "modelscope",
        "model_id": "ZhipuAI/chatglm2-6b-32k",
        "model_revision": "v1.0.2"
      }
    ],
    "prompt_style": {
      "style_name": "CHATGLM",
      "system_prompt": "",
      "roles": [
        "问",
        "答"
      ],
      "intra_message_sep": "\n\n"
    }
  },
  {
    "version": 1,
    "context_length": 8192,
    "model_name": "chatglm3",
    "model_lang": [
      "en",
      "zh"
    ],
    "model_ability": [
      "chat",
      "tools"
    ],
    "model_description": "ChatGLM3 is the third generation of ChatGLM, still open-source and trained on Chinese and English data.",
    "model_specs": [
      {
        "model_format": "ggmlv3",
        "model_size_in_billions": 6,
        "quantizations": [
          "q4_0"
        ],
        "model_hub": "modelscope",
        "model_id": "Xorbits/chatglm3-ggml",
        "model_revision": "v1.0.0",
        "model_file_name_template": "chatglm3-ggml-{quantization}.bin"
      },
      {
        "model_format": "pytorch",
        "model_size_in_billions": 6,
        "quantizations": [
          "4-bit",
          "8-bit",
          "none"
        ],
        "model_hub": "modelscope",
        "model_id": "ZhipuAI/chatglm3-6b",
        "model_revision": "v1.0.2"
      }
    ],
    "prompt_style": {
      "style_name": "CHATGLM3",
      "system_prompt": "",
      "roles": [
        "user",
        "assistant"
      ],
      "stop_token_ids": [
        64795,
        64797,
        2
      ],
      "stop": [
        "<|user|>",
        "<|observation|>"
      ]
    }
  },
  {
    "version": 1,
    "context_length": 32768,
    "model_name": "chatglm3-32k",
    "model_lang": [
      "en",
      "zh"
    ],
    "model_ability": [
      "chat"
    ],
    "model_description": "ChatGLM3 is the third generation of ChatGLM, still open-source and trained on Chinese and English data.",
    "model_specs": [
      {
        "model_format": "pytorch",
        "model_size_in_billions": 6,
        "quantizations": [
          "4-bit",
          "8-bit",
          "none"
        ],
        "model_hub": "modelscope",
        "model_id": "ZhipuAI/chatglm3-6b-32k",
        "model_revision": "master"
      }
    ],
    "prompt_style": {
      "style_name": "CHATGLM3",
      "system_prompt": "",
      "roles": [
        "user",
        "assistant"
      ],
      "stop_token_ids": [
        64795,
        64797,
        2
      ],
      "stop": [
        "<|user|>",
        "<|observation|>"
      ]
    }
  },
  {
    "version": 1,
    "context_length": 131072,
    "model_name": "chatglm3-128k",
    "model_lang": [
      "en",
      "zh"
    ],
    "model_ability": [
      "chat"
    ],
    "model_description": "ChatGLM3 is the third generation of ChatGLM, still open-source and trained on Chinese and English data.",
    "model_specs": [
      {
        "model_format": "pytorch",
        "model_size_in_billions": 6,
        "quantizations": [
          "4-bit",
          "8-bit",
          "none"
        ],
        "model_hub": "modelscope",
        "model_id": "ZhipuAI/chatglm3-6b-128k",
        "model_revision": "master"
      }
    ],
    "prompt_style": {
      "style_name": "CHATGLM3",
      "system_prompt": "",
      "roles": [
        "user",
        "assistant"
      ],
      "stop_token_ids": [
        64795,
        64797,
        2
      ],
      "stop": [
        "<|user|>",
        "<|observation|>"
      ]
    }
  },
  {
    "version": 1,
    "context_length": 131072,
    "model_name": "glm4-chat",
    "model_lang": [
      "en",
      "zh"
    ],
    "model_ability": [
      "chat",
      "tools"
    ],
    "model_description": "GLM4 is the open source version of the latest generation of pre-trained models in the GLM-4 series launched by Zhipu AI.",
    "model_specs": [
      {
        "model_format": "pytorch",
        "model_size_in_billions": 9,
        "quantizations": [
          "4-bit",
          "8-bit",
          "none"
        ],
        "model_hub": "modelscope",
        "model_id": "ZhipuAI/glm-4-9b-chat",
        "model_revision": "master"
      }
    ],
    "prompt_style": {
      "style_name": "CHATGLM3",
      "system_prompt": "",
      "roles": [
        "user",
        "assistant"
      ],
      "stop_token_ids": [
        151329,
        151336,
        151338
      ],
      "stop": [
        "<|endoftext|>",
        "<|user|>",
        "<|observation|>"
      ]
    }
  },
  {
    "version": 1,
    "context_length": 1048576,
    "model_name": "glm4-chat-1m",
    "model_lang": [
      "en",
      "zh"
    ],
    "model_ability": [
      "chat",
      "tools"
    ],
    "model_description": "GLM4 is the open source version of the latest generation of pre-trained models in the GLM-4 series launched by Zhipu AI.",
    "model_specs": [
      {
        "model_format": "pytorch",
        "model_size_in_billions": 9,
        "quantizations": [
          "4-bit",
          "8-bit",
          "none"
        ],
        "model_hub": "modelscope",
        "model_id": "ZhipuAI/glm-4-9b-chat-1m",
        "model_revision": "master"
      }
    ],
    "prompt_style": {
      "style_name": "CHATGLM3",
      "system_prompt": "",
      "roles": [
        "user",
        "assistant"
      ],
      "stop_token_ids": [
        151329,
        151336,
        151338
      ],
      "stop": [
        "<|endoftext|>",
        "<|user|>",
        "<|observation|>"
      ]
    }
  },
  {
    "version": 1,
    "context_length": 8192,
    "model_name": "glm-4v",
    "model_lang": [
      "en",
      "zh"
    ],
    "model_ability": [
      "chat",
      "vision"
    ],
    "model_description": "GLM4 is the open source version of the latest generation of pre-trained models in the GLM-4 series launched by Zhipu AI.",
    "model_specs": [
      {
        "model_format": "pytorch",
        "model_size_in_billions": 9,
        "quantizations": [
          "none"
        ],
        "model_hub": "modelscope",
        "model_id": "ZhipuAI/glm-4v-9b",
        "model_revision": "master"
      }
    ],
    "prompt_style": {
      "style_name": "CHATGLM3",
      "system_prompt": "",
      "roles": [
        "user",
        "assistant"
      ],
      "stop_token_ids": [
        151329,
        151336,
        151338
      ],
      "stop": [
        "<|endoftext|>",
        "<|user|>",
        "<|observation|>"
      ]
    }
  },
  {
    "version": 1,
    "context_length": 2048,
    "model_name": "xverse-chat",
    "model_lang": [
      "en",
      "zh"
    ],
    "model_ability": [
      "chat"
    ],
    "model_description": "XVERSE-7B is a multilingual large language model, independently developed by Shenzhen Yuanxiang Technology.",
    "model_specs": [
      {
        "model_format": "pytorch",
        "model_size_in_billions": 7,
        "quantizations": [
          "4-bit",
          "8-bit",
          "none"
        ],
        "model_hub": "modelscope",
        "model_id": "xverse/XVERSE-7B-Chat",
        "model_revision": "master"
      },
      {
        "model_format": "pytorch",
        "model_size_in_billions": 13,
        "quantizations": [
          "4-bit",
          "8-bit",
          "none"
        ],
        "model_hub": "modelscope",
        "model_id": "xverse/XVERSE-13B-Chat",
        "model_revision": "master"
      }
    ],
    "prompt_style": {
      "style_name": "XVERSE",
      "system_prompt": "",
      "roles": [
        "user",
        "assistant"
      ]
    }
  },
  {
    "version": 1,
    "context_length": 2048,
    "model_name": "xverse",
    "model_lang": [
      "en",
      "zh"
    ],
    "model_ability": [
      "generate"
    ],
    "model_description": "XVERSE is a multilingual large language model, independently developed by Shenzhen Yuanxiang Technology.",
    "model_specs": [
      {
        "model_format": "pytorch",
        "model_size_in_billions": 7,
        "quantizations": [
          "4-bit",
          "8-bit",
          "none"
        ],
        "model_id": "xverse/XVERSE-7B",
        "model_hub": "modelscope",
        "model_revision": "master"
      },
      {
        "model_format": "pytorch",
        "model_size_in_billions": 13,
        "quantizations": [
          "4-bit",
          "8-bit",
          "none"
        ],
        "model_id": "xverse/XVERSE-13B",
        "model_hub": "modelscope",
        "model_revision": "master"
      },
      {
        "model_format": "pytorch",
        "model_size_in_billions": 65,
        "quantizations": [
          "4-bit",
          "8-bit",
          "none"
        ],
        "model_id": "xverse/XVERSE-65B",
        "model_hub": "modelscope",
        "model_revision": "master"
      }
    ]
  },
  {
    "version": 1,
    "context_length": 8192,
    "model_name": "internlm-7b",
    "model_lang": [
      "en",
      "zh"
    ],
    "model_ability": [
      "generate"
    ],
    "model_description": "InternLM is a Transformer-based LLM that is trained on both Chinese and English data, focusing on practical scenarios.",
    "model_specs": [
      {
        "model_format": "pytorch",
        "model_size_in_billions": 7,
        "quantizations": [
          "4-bit",
          "8-bit",
          "none"
        ],
        "model_id": "Shanghai_AI_Laboratory/internlm-7b",
        "model_hub": "modelscope",
        "model_revision": "v1.0.1"
      }
    ]
  },
  {
    "version": 1,
    "context_length": 4096,
    "model_name": "internlm-chat-7b",
    "model_lang": [
      "en",
      "zh"
    ],
    "model_ability": [
      "chat"
    ],
    "model_description": "Internlm-chat is a fine-tuned version of the Internlm LLM, specializing in chatting.",
    "model_specs": [
      {
        "model_format": "pytorch",
        "model_size_in_billions": 7,
        "quantizations": [
          "4-bit",
          "8-bit",
          "none"
        ],
        "model_id": "Shanghai_AI_Laboratory/internlm-chat-7b",
        "model_hub": "modelscope",
        "model_revision": "v1.0.1"
      }
    ],
    "prompt_style": {
      "style_name": "INTERNLM",
      "system_prompt": "",
      "roles": [
        "<|User|>",
        "<|Bot|>"
      ],
      "intra_message_sep": "<eoh>\n",
      "inter_message_sep": "<eoa>\n",
      "stop_token_ids": [
        1,
        103028
      ],
      "stop": [
        "<eoa>"
      ]
    }
  },
  {
    "version": 1,
    "context_length": 16384,
    "model_name": "internlm-20b",
    "model_lang": [
      "en",
      "zh"
    ],
    "model_ability": [
      "generate"
    ],
    "model_description": "Pre-trained on over 2.3T Tokens containing high-quality English, Chinese, and code data.",
    "model_specs": [
      {
        "model_format": "pytorch",
        "model_size_in_billions": 20,
        "quantizations": [
          "4-bit",
          "8-bit",
          "none"
        ],
        "model_id": "Shanghai_AI_Laboratory/internlm-20b",
        "model_hub": "modelscope",
        "model_revision": "v1.0.1"
      }
    ]
  },
  {
    "version": 1,
    "context_length": 16384,
    "model_name": "internlm-chat-20b",
    "model_lang": [
      "en",
      "zh"
    ],
    "model_ability": [
      "chat"
    ],
    "model_description": "Pre-trained on over 2.3T Tokens containing high-quality English, Chinese, and code data. The Chat version has undergone SFT and RLHF training.",
    "model_specs": [
      {
        "model_format": "pytorch",
        "model_size_in_billions": 20,
        "quantizations": [
          "4-bit",
          "8-bit",
          "none"
        ],
        "model_id": "Shanghai_AI_Laboratory/internlm-chat-20b",
        "model_hub": "modelscope",
        "model_revision": "v1.0.1"
      }
    ],
    "prompt_style": {
      "style_name": "INTERNLM",
      "system_prompt": "",
      "roles": [
        "<|User|>",
        "<|Bot|>"
      ],
      "intra_message_sep": "<eoh>\n",
      "inter_message_sep": "<eoa>\n",
      "stop_token_ids": [
        1,
        103028
      ],
      "stop": [
        "<eoa>"
      ]
    }
  },
  {
    "version": 1,
    "context_length": 100000,
    "model_name": "wizardcoder-python-v1.0",
    "model_lang": [
      "en"
    ],
    "model_ability": [
      "chat"
    ],
    "model_specs": [
      {
        "model_format": "pytorch",
        "model_size_in_billions": 13,
        "quantizations": [
          "4-bit",
          "8-bit",
          "none"
        ],
        "model_hub": "modelscope",
        "model_id": "AI-ModelScope/WizardCoder-Python-13B-V1.0",
        "model_revision": "v1.0.0"
      },
      {
        "model_format": "pytorch",
        "model_size_in_billions": 34,
        "quantizations": [
          "4-bit",
          "8-bit",
          "none"
        ],
        "model_hub": "modelscope",
        "model_id": "AI-ModelScope/WizardCoder-Python-34B-V1.0",
        "model_revision": "v1.0.0"
      }
    ],
    "prompt_style": {
      "style_name": "ADD_COLON_SINGLE",
      "system_prompt": "Below is an instruction that describes a task. Write a response that appropriately completes the request.",
      "roles": [
        "Instruction",
        "Response"
      ],
      "intra_message_sep": "\n\n### ",
      "stop": [
        "</s>"
      ]
    }
  },
  {
    "version": 1,
    "context_length": 100000,
    "model_name": "code-llama",
    "model_lang": [
      "en"
    ],
    "model_ability": [
      "generate"
    ],
    "model_description": "Code-Llama is an open-source LLM trained by fine-tuning LLaMA2 for generating and discussing code.",
    "model_specs": [
      {
        "model_format": "pytorch",
        "model_size_in_billions": 7,
        "quantizations": [
          "4-bit",
          "8-bit",
          "none"
        ],
        "model_hub": "modelscope",
        "model_id": "AI-ModelScope/CodeLlama-7b-hf",
        "model_revision": "v1.0.2"
      },
      {
        "model_format": "pytorch",
        "model_size_in_billions": 13,
        "quantizations": [
          "4-bit",
          "8-bit",
          "none"
        ],
        "model_hub": "modelscope",
        "model_id": "AI-ModelScope/CodeLlama-13b-hf",
        "model_revision": "v1.0.1"
      },
      {
        "model_format": "pytorch",
        "model_size_in_billions": 34,
        "quantizations": [
          "4-bit",
          "8-bit",
          "none"
        ],
        "model_hub": "modelscope",
        "model_id": "AI-ModelScope/CodeLlama-34b-hf",
        "model_revision": "v1.0.1"
      }
    ]
  },
  {
    "version": 1,
    "context_length": 8194,
    "model_name": "codeshell",
    "model_lang": [
      "en",
      "zh"
    ],
    "model_ability": [
      "generate"
    ],
    "model_description": "CodeShell is a multi-language code LLM developed by the Knowledge Computing Lab of Peking University. ",
    "model_specs": [
      {
        "model_format": "pytorch",
        "model_size_in_billions": 7,
        "quantizations": [
          "none"
        ],
        "model_id": "WisdomShell/CodeShell-7B",
        "model_revision": "master",
        "model_hub": "modelscope"
      }
    ]
  },
  {
    "version": 1,
    "context_length": 8194,
    "model_name": "codeshell-chat",
    "model_lang": [
      "en",
      "zh"
    ],
    "model_ability": [
      "chat"
    ],
    "model_description": "CodeShell is a multi-language code LLM developed by the Knowledge Computing Lab of Peking University.",
    "model_specs": [
      {
        "model_format": "pytorch",
        "model_size_in_billions": 7,
        "quantizations": [
          "none"
        ],
        "model_id": "WisdomShell/CodeShell-7B-Chat",
        "model_revision": "master",
        "model_hub": "modelscope"
      }
    ],
    "prompt_style": {
      "style_name": "CodeShell",
      "system_prompt": "",
      "roles": [
        "## human:",
        "## assistant: "
      ],
      "intra_message_sep": "",
      "inter_message_sep": "",
      "stop_token_ids": [
        70000
      ],
      "stop": [
        "<|endoftext|>",
        "|||",
        "|<end>|"
      ]
    }
  },
  {
    "version": 1,
    "context_length": 100000,
    "model_name": "code-llama-instruct",
    "model_description": "Code-Llama-Instruct is an instruct-tuned version of the Code-Llama LLM.",
    "model_lang": [
      "en"
    ],
    "model_ability": [
      "chat"
    ],
    "model_specs": [
      {
        "model_format": "pytorch",
        "model_size_in_billions": 7,
        "quantizations": [
          "4-bit",
          "8-bit",
          "none"
        ],
        "model_hub": "modelscope",
        "model_id": "AI-ModelScope/CodeLlama-7b-Instruct-hf",
        "model_revision": "v1.0.1"
      },
      {
        "model_format": "pytorch",
        "model_size_in_billions": 13,
        "quantizations": [
          "4-bit",
          "8-bit",
          "none"
        ],
        "model_hub": "modelscope",
        "model_id": "AI-ModelScope/CodeLlama-13b-Instruct-hf",
        "model_revision": "v1.0.1"
      },
      {
        "model_format": "pytorch",
        "model_size_in_billions": 34,
        "quantizations": [
          "4-bit",
          "8-bit",
          "none"
        ],
        "model_hub": "modelscope",
        "model_id": "AI-ModelScope/CodeLlama-34b-Instruct-hf",
        "model_revision": "v1.0.2"
      },
      {
        "model_format": "ggufv2",
        "model_size_in_billions": 7,
        "quantizations": [
          "Q4_K_M"
        ],
        "model_hub": "modelscope",
        "model_id": "Xorbits/CodeLlama-7B-Instruct-GGUF",
        "model_file_name_template": "codellama-7b-instruct.{quantization}.gguf",
        "model_revision": "v0.0.1"
      },
      {
        "model_format": "ggufv2",
        "model_size_in_billions": 13,
        "quantizations": [
          "Q4_K_M"
        ],
        "model_hub": "modelscope",
        "model_id": "Xorbits/CodeLlama-13B-Instruct-GGUF",
        "model_file_name_template": "codellama-13b-instruct.{quantization}.gguf",
        "model_revision": "v0.0.1"
      },
      {
        "model_format": "ggufv2",
        "model_size_in_billions": 34,
        "quantizations": [
          "Q4_K_M"
        ],
        "model_hub": "modelscope",
        "model_id": "Xorbits/CodeLlama-34B-Instruct-GGUF",
        "model_file_name_template": "codellama-34b-instruct.{quantization}.gguf",
        "model_revision": "v0.1.0"
      }
    ],
    "prompt_style": {
      "style_name": "LLAMA2",
      "system_prompt": "<s>[INST] <<SYS>>\nWrite code to solve the following coding problem that obeys the constraints and passes the example test cases. Please wrap your code answer using ```:\n<</SYS>>\n\n",
      "roles": [
        "[INST]",
        "[/INST]"
      ],
      "intra_message_sep": " ",
      "inter_message_sep": " </s><s>",
      "stop_token_ids": [
        2
      ]
    }
  },
  {
    "version": 1,
    "context_length": 8192,
    "model_name": "mistral-v0.1",
    "model_lang": [
      "en"
    ],
    "model_ability": [
      "generate"
    ],
    "model_description": "Mistral-7B is a unmoderated Transformer based LLM claiming to outperform Llama2 on all benchmarks.",
    "model_specs": [
      {
        "model_format": "pytorch",
        "model_size_in_billions": 7,
        "quantizations": [
          "4-bit",
          "8-bit",
          "none"
        ],
        "model_hub": "modelscope",
        "model_id": "Xorbits/Mistral-7B-v0.1",
        "model_revision": "v1.0.0"
      },
      {
        "model_format": "ggufv2",
        "model_size_in_billions": 7,
        "quantizations": [
          "Q2_K",
          "Q3_K_S",
          "Q3_K_M",
          "Q3_K_L",
          "Q4_0",
          "Q4_K_S",
          "Q4_K_M",
          "Q5_0",
          "Q5_K_S",
          "Q5_K_M",
          "Q6_K",
          "Q8_0"
        ],
        "model_hub": "modelscope",
        "model_id": "Xorbits/Mistral-7B-v0.1-GGUF",
        "model_file_name_template": "mistral-7b-v0.1.{quantization}.gguf",
        "model_revision": "v1.0.0"
      }
    ]
  },
  {
    "version": 1,
    "context_length": 100000,
    "model_name": "code-llama-python",
    "model_lang": [
      "en"
    ],
    "model_ability": [
      "generate"
    ],
    "model_description": "Code-Llama-Python is a fine-tuned version of the Code-Llama LLM, specializing in Python.",
    "model_specs": [
      {
        "model_format": "ggufv2",
        "model_size_in_billions": 7,
        "quantizations": [
          "Q2_K",
          "Q3_K_L",
          "Q3_K_M",
          "Q3_K_S",
          "Q4_0",
          "Q4_K_M",
          "Q4_K_S",
          "Q5_0",
          "Q5_K_M",
          "Q5_K_S",
          "Q6_K",
          "Q8_0"
        ],
        "model_id": "Xorbits/CodeLlama-7B-Python-GGUF",
        "model_hub": "modelscope",
        "model_revision": "v1.0.0",
        "model_file_name_template": "codellama-7b-python.{quantization}.gguf"
      },
      {
        "model_format": "ggufv2",
        "model_size_in_billions": 13,
        "quantizations": [
          "Q2_K",
          "Q3_K_L",
          "Q3_K_M",
          "Q3_K_S",
          "Q4_0",
          "Q4_K_M",
          "Q4_K_S",
          "Q5_0",
          "Q5_K_M",
          "Q5_K_S",
          "Q6_K",
          "Q8_0"
        ],
        "model_hub": "modelscope",
        "model_id": "Xorbits/CodeLlama-13B-Python-GGUF",
        "model_file_name_template": "codellama-13b-python.{quantization}.gguf"
      },
      {
        "model_format": "pytorch",
        "model_size_in_billions": 13,
        "quantizations": [
          "4-bit",
          "8-bit",
          "none"
        ],
        "model_hub": "modelscope",
        "model_id": "Xorbits/CodeLlama-13B-Python-fp16",
        "model_revision": "v1.0.0"
      },
      {
        "model_format": "pytorch",
        "model_size_in_billions": 7,
        "quantizations": [
          "4-bit",
          "8-bit",
          "none"
        ],
        "model_hub": "modelscope",
        "model_id": "Xorbits/CodeLlama-7B-Python-fp16",
        "model_revision": "v1.0.0"
      },
      {
        "model_format": "pytorch",
        "model_size_in_billions": 13,
        "quantizations": [
          "4-bit",
          "8-bit",
          "none"
        ],
        "model_hub": "modelscope",
        "model_id": "AI-ModelScope/CodeLlama-13b-Python-hf",
        "model_revision": "v1.0.1"
      }
    ]
  },
  {
    "version": 1,
    "context_length": 32768,
    "model_name": "mixtral-v0.1",
    "model_lang": [
      "en",
      "fr",
      "it",
      "de",
      "es"
    ],
    "model_ability": [
      "generate"
    ],
    "model_description": "The Mixtral-8x7B Large Language Model (LLM) is a pretrained generative Sparse Mixture of Experts.",
    "model_specs": [
      {
        "model_format": "pytorch",
        "model_size_in_billions": "46_7",
        "quantizations": [
          "4-bit",
          "8-bit",
          "none"
        ],
        "model_hub": "modelscope",
        "model_id": "AI-ModelScope/Mixtral-8x7B-v0.1",
        "model_revision": "master"
      }
    ]
  },
  {
    "version": 1,
    "context_length": 32768,
    "model_name": "mixtral-instruct-v0.1",
    "model_lang": [
      "en",
      "fr",
      "it",
      "de",
      "es"
    ],
    "model_ability": [
      "chat"
    ],
    "model_description": "Mistral-8x7B-Instruct is a fine-tuned version of the Mistral-8x7B LLM, specializing in chatting.",
    "model_specs": [
      {
        "model_format": "pytorch",
        "model_size_in_billions": "46_7",
        "quantizations": [
          "4-bit",
          "8-bit",
          "none"
        ],
        "model_hub": "modelscope",
        "model_id": "AI-ModelScope/Mixtral-8x7B-Instruct-v0.1",
        "model_revision": "master"
      }
    ],
    "prompt_style": {
      "style_name": "MIXTRAL_V01",
      "system_prompt": "",
      "roles": [
        "user",
        "assistant"
      ],
      "intra_message_sep": "",
      "inter_message_sep": ""
    }
  },
  {
    "version": 1,
    "context_length": 4096,
    "model_name": "Yi",
    "model_lang": [
      "en",
      "zh"
    ],
    "model_ability": [
      "generate"
    ],
    "model_description": "The Yi series models are large language models trained from scratch by developers at 01.AI.",
    "model_specs": [
      {
        "model_format": "pytorch",
        "model_size_in_billions": 6,
        "quantizations": [
          "4-bit",
          "8-bit",
          "none"
        ],
        "model_hub": "modelscope",
        "model_id": "01ai/Yi-6B",
        "model_revision": "master"
      },
      {
        "model_format": "pytorch",
        "model_size_in_billions": 9,
        "quantizations": [
          "4-bit",
          "8-bit",
          "none"
        ],
        "model_hub": "modelscope",
        "model_id": "01ai/Yi-9B",
        "model_revision": "master"
      },
      {
        "model_format": "pytorch",
        "model_size_in_billions": 34,
        "quantizations": [
          "4-bit",
          "8-bit",
          "none"
        ],
        "model_hub": "modelscope",
        "model_id": "01ai/Yi-34B",
        "model_revision": "master"
      }
    ]
  },
  {
    "version": 1,
    "context_length": 262144,
    "model_name": "Yi-200k",
    "model_lang": [
      "en",
      "zh"
    ],
    "model_ability": [
      "generate"
    ],
    "model_description": "The Yi series models are large language models trained from scratch by developers at 01.AI. The first public release contains two bilingual (English/Chinese) base models with the parameter sizes of 6B and 34B. Both of them are trained with 4K sequence length and can be extended to 32K during inference time.",
    "model_specs": [
      {
        "model_format": "pytorch",
        "model_size_in_billions": 6,
        "quantizations": [
          "4-bit",
          "8-bit",
          "none"
        ],
        "model_hub": "modelscope",
        "model_id": "01ai/Yi-6B-200K",
        "model_revision": "master"
      },
      {
        "model_format": "pytorch",
        "model_size_in_billions": 34,
        "quantizations": [
          "4-bit",
          "8-bit",
          "none"
        ],
        "model_hub": "modelscope",
        "model_id": "01ai/Yi-34B-200K",
        "model_revision": "master"
      }
    ]
  },
  {
    "version": 1,
    "context_length": 4096,
    "model_name": "Yi-chat",
    "model_lang": [
      "en",
      "zh"
    ],
    "model_ability": [
      "chat"
    ],
    "model_description": "The Yi series models are large language models trained from scratch by developers at 01.AI.",
    "model_specs": [
      {
        "model_format": "gptq",
        "model_size_in_billions": 34,
        "quantizations": [
          "8bits"
        ],
        "model_hub": "modelscope",
        "model_id": "01ai/Yi-34B-Chat-{quantization}",
        "model_revision": "master"
      },
      {
        "model_format": "pytorch",
        "model_size_in_billions": 6,
        "quantizations": [
          "4-bit",
          "8-bit",
          "none"
        ],
        "model_hub": "modelscope",
        "model_id": "01ai/Yi-6B-Chat",
        "model_revision": "master"
      },
      {
        "model_format": "pytorch",
        "model_size_in_billions": 34,
        "quantizations": [
          "4-bit",
          "8-bit",
          "none"
        ],
        "model_hub": "modelscope",
        "model_id": "01ai/Yi-34B-Chat",
        "model_revision": "master"
      }
    ],
    "prompt_style": {
      "style_name": "CHATML",
      "system_prompt": "",
      "roles": [
        "<|im_start|>user",
        "<|im_start|>assistant"
      ],
      "intra_message_sep": "<|im_end|>",
      "inter_message_sep": "",
      "stop_token_ids": [
        2,
        6,
        7,
        8
      ],
      "stop": [
        "<|endoftext|>",
        "<|im_start|>",
        "<|im_end|>",
        "<|im_sep|>"
      ]
    }
  },
  {
    "version": 1,
    "context_length": 4096,
    "model_name": "Yi-1.5",
    "model_lang": [
      "en",
      "zh"
    ],
    "model_ability": [
      "generate"
    ],
    "model_description": "Yi-1.5 is an upgraded version of Yi. It is continuously pre-trained on Yi with a high-quality corpus of 500B tokens and fine-tuned on 3M diverse fine-tuning samples.",
    "model_specs": [
      {
        "model_format": "pytorch",
        "model_size_in_billions": 6,
        "quantizations": [
          "4-bit",
          "8-bit",
          "none"
        ],
        "model_hub": "modelscope",
        "model_id": "01ai/Yi-1.5-6B",
        "model_revision": "master"
      },
      {
        "model_format": "pytorch",
        "model_size_in_billions": 9,
        "quantizations": [
          "4-bit",
          "8-bit",
          "none"
        ],
        "model_hub": "modelscope",
        "model_id": "01ai/Yi-1.5-9B",
        "model_revision": "master"
      },
      {
        "model_format": "pytorch",
        "model_size_in_billions": 34,
        "quantizations": [
          "4-bit",
          "8-bit",
          "none"
        ],
        "model_hub": "modelscope",
        "model_id": "01ai/Yi-1.5-34B",
        "model_revision": "master"
      }
    ]
  },
  {
    "version": 1,
    "context_length": 4096,
    "model_name": "Yi-1.5-chat",
    "model_lang": [
      "en",
      "zh"
    ],
    "model_ability": [
      "chat"
    ],
    "model_description": "Yi-1.5 is an upgraded version of Yi. It is continuously pre-trained on Yi with a high-quality corpus of 500B tokens and fine-tuned on 3M diverse fine-tuning samples.",
    "model_specs": [
      {
        "model_format": "pytorch",
        "model_size_in_billions": 6,
        "quantizations": [
          "4-bit",
          "8-bit",
          "none"
        ],
        "model_hub": "modelscope",
        "model_id": "01ai/Yi-1.5-6B-Chat",
        "model_revision": "master"
      },
      {
        "model_format": "pytorch",
        "model_size_in_billions": 9,
        "quantizations": [
          "4-bit",
          "8-bit",
          "none"
        ],
        "model_hub": "modelscope",
        "model_id": "01ai/Yi-1.5-9B-Chat",
        "model_revision": "master"
      },
      {
        "model_format": "pytorch",
        "model_size_in_billions": 34,
        "quantizations": [
          "4-bit",
          "8-bit",
          "none"
        ],
        "model_hub": "modelscope",
        "model_id": "01ai/Yi-1.5-34B-Chat",
        "model_revision": "master"
      },
      {
        "model_format": "gptq",
        "model_size_in_billions": 6,
        "quantizations": [
          "Int4"
        ],
        "model_id": "AI-ModelScope/Yi-1.5-6B-Chat-GPTQ",
        "model_hub": "modelscope",
        "model_revision": "master"
      },
      {
        "model_format": "gptq",
        "model_size_in_billions": 9,
        "quantizations": [
          "Int4"
        ],
        "model_id": "AI-ModelScope/Yi-1.5-9B-Chat-GPTQ",
        "model_hub": "modelscope",
        "model_revision": "master"
      },
      {
        "model_format": "gptq",
        "model_size_in_billions": 34,
        "quantizations": [
          "Int4"
        ],
        "model_id": "AI-ModelScope/Yi-1.5-34B-Chat-GPTQ",
        "model_hub": "modelscope",
        "model_revision": "master"
      },
      {
        "model_format": "awq",
        "model_size_in_billions": 6,
        "quantizations": [
          "Int4"
        ],
        "model_id": "AI-ModelScope/Yi-1.5-6B-Chat-AWQ",
        "model_hub": "modelscope",
        "model_revision": "master"
      },
      {
        "model_format": "awq",
        "model_size_in_billions": 9,
        "quantizations": [
          "Int4"
        ],
        "model_id": "AI-ModelScope/Yi-1.5-9B-Chat-AWQ",
        "model_hub": "modelscope",
        "model_revision": "master"
      },
      {
        "model_format": "awq",
        "model_size_in_billions": 34,
        "quantizations": [
          "Int4"
        ],
        "model_id": "AI-ModelScope/Yi-1.5-34B-Chat-AWQ",
        "model_hub": "modelscope",
        "model_revision": "master"
      }
    ],
    "prompt_style": {
      "style_name": "CHATML",
      "system_prompt": "",
      "roles": [
        "<|im_start|>user",
        "<|im_start|>assistant"
      ],
      "intra_message_sep": "<|im_end|>",
      "inter_message_sep": "",
      "stop_token_ids": [
        2,
        6,
        7,
        8
      ],
      "stop": [
        "<|endoftext|>",
        "<|im_start|>",
        "<|im_end|>",
        "<|im_sep|>"
      ]
    }
  },
  {
    "version": 1,
    "context_length": 16384,
    "model_name": "Yi-1.5-chat-16k",
    "model_lang": [
      "en",
      "zh"
    ],
    "model_ability": [
      "chat"
    ],
    "model_description": "Yi-1.5 is an upgraded version of Yi. It is continuously pre-trained on Yi with a high-quality corpus of 500B tokens and fine-tuned on 3M diverse fine-tuning samples.",
    "model_specs": [
      {
        "model_format": "pytorch",
        "model_size_in_billions": 9,
        "quantizations": [
          "4-bit",
          "8-bit",
          "none"
        ],
        "model_hub": "modelscope",
        "model_id": "01ai/Yi-1.5-9B-Chat-16K",
        "model_revision": "master"
      },
      {
        "model_format": "pytorch",
        "model_size_in_billions": 34,
        "quantizations": [
          "4-bit",
          "8-bit",
          "none"
        ],
        "model_hub": "modelscope",
        "model_id": "01ai/Yi-1.5-34B-Chat-16K",
        "model_revision": "master"
      }
    ],
    "prompt_style": {
      "style_name": "CHATML",
      "system_prompt": "",
      "roles": [
        "<|im_start|>user",
        "<|im_start|>assistant"
      ],
      "intra_message_sep": "<|im_end|>",
      "inter_message_sep": "",
      "stop_token_ids": [
        2,
        6,
        7,
        8
      ],
      "stop": [
        "<|endoftext|>",
        "<|im_start|>",
        "<|im_end|>",
        "<|im_sep|>"
      ]
    }
  },
  {
    "version": 1,
    "context_length": 2048,
    "model_name": "wizardmath-v1.0",
    "model_lang": [
      "en"
    ],
    "model_ability": [
      "chat"
    ],
    "model_description": "WizardMath is an open-source LLM trained by fine-tuning Llama2 with Evol-Instruct, specializing in math.",
    "model_specs": [
      {
        "model_format": "pytorch",
        "model_size_in_billions": 7,
        "quantizations": [
          "4-bit",
          "8-bit",
          "none"
        ],
        "model_hub": "modelscope",
        "model_id": "Xorbits/WizardMath-7B-V1.0",
        "model_revision": "v1.0.0"
      }
    ],
    "prompt_style": {
      "style_name": "ADD_COLON_SINGLE_COT",
      "system_prompt": "Below is an instruction that describes a task. Write a response that appropriately completes the request.",
      "roles": [
        "Instruction",
        "Response"
      ],
      "intra_message_sep": "\n\n### "
    }
  },
  {
    "version": 1,
    "context_length": 8192,
    "model_name": "mistral-instruct-v0.1",
    "model_lang": [
      "en"
    ],
    "model_ability": [
      "chat"
    ],
    "model_description": "Mistral-7B-Instruct is a fine-tuned version of the Mistral-7B LLM on public datasets, specializing in chatting.",
    "model_specs": [
      {
        "model_format": "pytorch",
        "model_size_in_billions": 7,
        "quantizations": [
          "4-bit",
          "8-bit",
          "none"
        ],
        "model_hub": "modelscope",
        "model_id": "Xorbits/Mistral-7B-Instruct-v0.1",
        "model_revision": "v1.0.0"
      }
    ],
    "prompt_style": {
      "style_name": "LLAMA2",
      "system_prompt": "[INST] ",
      "roles": [
        "[INST]",
        "[/INST]"
      ],
      "intra_message_sep": " ",
      "inter_message_sep": "<s>",
      "stop_token_ids": [
        2
      ],
      "stop": [
        "</s>"
      ]
    }
  },
  {
    "version": 1,
    "context_length": 8192,
    "model_name": "mistral-instruct-v0.2",
    "model_lang": [
      "en"
    ],
    "model_ability": [
      "chat"
    ],
    "model_description": "The Mistral-7B-Instruct-v0.2 Large Language Model (LLM) is an improved instruct fine-tuned version of Mistral-7B-Instruct-v0.1.",
    "model_specs": [
      {
        "model_format": "pytorch",
        "model_size_in_billions": 7,
        "quantizations": [
          "4-bit",
          "8-bit",
          "none"
        ],
        "model_hub": "modelscope",
        "model_id": "AI-ModelScope/Mistral-7B-Instruct-v0.2"
      },
      {
        "model_format": "ggufv2",
        "model_size_in_billions": 7,
        "quantizations": [
          "Q4_K_M"
        ],
        "model_hub": "modelscope",
        "model_id": "Xorbits/Mistral-7B-Instruct-v0.2-GGUF",
        "model_file_name_template": "mistral-7b-instruct-v0.2.{quantization}.gguf"
      }
    ],
    "prompt_style": {
      "style_name": "LLAMA2",
      "system_prompt": "[INST] ",
      "roles": [
        "[INST]",
        "[/INST]"
      ],
      "intra_message_sep": " ",
      "inter_message_sep": "<s>",
      "stop_token_ids": [
        2
      ],
      "stop": [
        "</s>"
      ]
    }
  },
  {
    "version": 1,
    "context_length": 2048,
    "model_name": "falcon-instruct",
    "model_lang": [
      "en"
    ],
    "model_ability": [
      "chat"
    ],
    "model_description": "Falcon-instruct is a fine-tuned version of the Falcon LLM, specializing in chatting.",
    "model_specs": [
      {
        "model_format": "pytorch",
        "model_size_in_billions": 7,
        "quantizations": [
          "4-bit",
          "8-bit",
          "none"
        ],
        "model_hub": "modelscope",
        "model_id": "Xorbits/falcon-7b-instruct",
        "model_revision": "v1.0.0"
      }
    ],
    "prompt_style": {
      "style_name": "FALCON",
      "system_prompt": "",
      "roles": [
        "User",
        "Assistant"
      ],
      "intra_message_sep": "\n",
      "inter_message_sep": "<|endoftext|>",
      "stop": [
        "\nUser"
      ],
      "stop_token_ids": [
        0,
        1,
        2,
        3,
        4,
        5,
        6,
        7,
        8,
        9,
        10,
        11
      ]
    }
  },
  {
    "version": 1,
    "context_length": 8192,
    "model_name": "zephyr-7b-alpha",
    "model_lang": [
      "en"
    ],
    "model_ability": [
      "chat"
    ],
    "model_description": "Zephyr-7B-α is the first model in the series, and is a fine-tuned version of mistralai/Mistral-7B-v0.1.",
    "model_specs": [
      {
        "model_format": "pytorch",
        "model_size_in_billions": 7,
        "quantizations": [
          "4-bit",
          "8-bit",
          "none"
        ],
        "model_hub": "modelscope",
        "model_id": "keepitsimple/zephyr-7b-alpha",
        "model_revision": "v1.0-1"
      }
    ],
    "prompt_style": {
      "style_name": "NO_COLON_TWO",
      "system_prompt": "<|system|>\nYou are a friendly chatbot.</s>\n",
      "roles": [
        "<|user|>\n",
        "<|assistant|>\n"
      ],
      "intra_message_sep": "</s>\n",
      "inter_message_sep": "</s>\n",
      "stop_token_ids": [
        2
      ],
      "stop": [
        "</s>"
      ]
    }
  },
  {
    "version": 1,
    "context_length": 8192,
    "model_name": "zephyr-7b-beta",
    "model_lang": [
      "en"
    ],
    "model_ability": [
      "chat"
    ],
    "model_description": "Zephyr-7B-β is the second model in the series, and is a fine-tuned version of mistralai/Mistral-7B-v0.1",
    "model_specs": [
      {
        "model_format": "pytorch",
        "model_size_in_billions": 7,
        "quantizations": [
          "4-bit",
          "8-bit",
          "none"
        ],
        "model_hub": "modelscope",
        "model_id": "modelscope/zephyr-7b-beta",
        "model_revision": "master"
      }
    ],
    "prompt_style": {
      "style_name": "NO_COLON_TWO",
      "system_prompt": "<|system|>\nYou are a friendly chatbot.</s>\n",
      "roles": [
        "<|user|>\n",
        "<|assistant|>\n"
      ],
      "intra_message_sep": "</s>\n",
      "inter_message_sep": "</s>\n",
      "stop_token_ids": [
        2
      ],
      "stop": [
        "</s>"
      ]
    }
  },
  {
    "version": 1,
    "context_length": 2048,
    "model_name": "OpenBuddy",
    "model_lang": [
      "en"
    ],
    "model_ability": [
      "chat"
    ],
    "model_description": "OpenBuddy is a powerful open multilingual chatbot model aimed at global users.",
    "model_specs": [
      {
        "model_format": "ggmlv3",
        "model_size_in_billions": 13,
        "quantizations": [
          "Q2_K",
          "Q3_K_S",
          "Q3_K_M",
          "Q3_K_L",
          "Q4_0",
          "Q4_1",
          "Q4_K_S",
          "Q4_K_M",
          "Q5_0",
          "Q5_1",
          "Q5_K_S",
          "Q5_K_M",
          "Q6_K",
          "Q8_0"
        ],
        "model_hub": "modelscope",
        "model_id": "Xorbits/OpenBuddy-Llama2-13B-v11.1-GGML",
        "model_file_name_template": "openbuddy-llama2-13b-v11.1.ggmlv3.{quantization}.bin"
      }
    ],
    "prompt_style": {
      "style_name": "INSTRUCTION",
      "system_prompt": "You are a professional translator. Be faithful or accurate in translation. Make the translation readable or intelligible. Be elegant or natural in translation. Do not translate person's name. Do not add any additional text to the translation. Do not give me any comments or suggestions.\nUser:\n\n{0}\nAssistant:",
      "roles": [
        "User",
        "Assistant"
      ],
      "intra_message_sep": "",
      "inter_message_sep": ""
    }
  },
  {
    "version": 1,
    "context_length": 32768,
    "model_name": "qwen-chat",
    "model_lang": [
      "en",
      "zh"
    ],
    "model_ability": [
      "chat",
      "tools"
    ],
    "model_description": "Qwen-chat is a fine-tuned version of the Qwen LLM trained with alignment techniques, specializing in chatting.",
    "model_specs": [
      {
        "model_format": "ggufv2",
        "model_size_in_billions": 7,
        "quantizations": [
          "Q4_K_M"
        ],
        "model_hub": "modelscope",
        "model_id": "Xorbits/Qwen-7B-Chat-GGUF",
        "model_file_name_template": "Qwen-7B-Chat.{quantization}.gguf",
        "model_revision": "v0.0.1"
      },
      {
        "model_format": "ggufv2",
        "model_size_in_billions": 14,
        "quantizations": [
          "Q4_K_M"
        ],
        "model_hub": "modelscope",
        "model_id": "Xorbits/Qwen-14B-Chat-GGUF",
        "model_file_name_template": "Qwen-14B-Chat.{quantization}.gguf",
        "model_revision": "v0.0.1"
      },
      {
        "model_format": "pytorch",
        "model_size_in_billions": "1_8",
        "quantizations": [
          "4-bit",
          "8-bit",
          "none"
        ],
        "model_hub": "modelscope",
        "model_id": "qwen/Qwen-1_8B-Chat",
        "model_revision": "v1.0.0"
      },
      {
        "model_format": "pytorch",
        "model_size_in_billions": 7,
        "quantizations": [
          "4-bit",
          "8-bit",
          "none"
        ],
        "model_hub": "modelscope",
        "model_id": "qwen/Qwen-7B-Chat",
        "model_revision": "v1.1.9"
      },
      {
        "model_format": "pytorch",
        "model_size_in_billions": 72,
        "quantizations": [
          "4-bit",
          "8-bit",
          "none"
        ],
        "model_hub": "modelscope",
        "model_id": "qwen/Qwen-72B-Chat",
        "model_revision": "master"
      },
      {
        "model_format": "pytorch",
        "model_size_in_billions": 14,
        "quantizations": [
          "4-bit",
          "8-bit",
          "none"
        ],
        "model_id": "qwen/Qwen-14B-Chat",
        "model_hub": "modelscope",
        "model_revision": "v1.0.7"
      },
      {
        "model_format": "gptq",
        "model_size_in_billions": "1_8",
        "quantizations": [
          "Int4",
          "Int8"
        ],
        "model_id": "qwen/Qwen-1_8B-Chat-{quantization}",
        "model_hub": "modelscope",
        "model_revision": "master"
      },
      {
        "model_format": "gptq",
        "model_size_in_billions": 7,
        "quantizations": [
          "Int4",
          "Int8"
        ],
        "model_id": "qwen/Qwen-7B-Chat-{quantization}",
        "model_hub": "modelscope",
        "model_revision": "v1.1.7"
      },
      {
        "model_format": "gptq",
        "model_size_in_billions": 14,
        "quantizations": [
          "Int4",
          "Int8"
        ],
        "model_id": "qwen/Qwen-14B-Chat-{quantization}",
        "model_hub": "modelscope",
        "model_revision": "v1.0.7"
      },
      {
        "model_format": "gptq",
        "model_size_in_billions": 72,
        "quantizations": [
          "Int4",
          "Int8"
        ],
        "model_id": "qwen/Qwen-72B-Chat-{quantization}",
        "model_hub": "modelscope",
        "model_revision": "master"
      }
    ],
    "prompt_style": {
      "style_name": "QWEN",
      "system_prompt": "You are a helpful assistant.",
      "roles": [
        "user",
        "assistant"
      ],
      "intra_message_sep": "\n",
      "stop_token_ids": [
        151643,
        151644,
        151645
      ],
      "stop": [
        "<|endoftext|>",
        "<|im_start|>",
        "<|im_end|>"
      ]
    }
  },
  {
    "version": 1,
    "context_length": 32768,
    "model_name": "qwen1.5-chat",
    "model_lang": [
      "en",
      "zh"
    ],
    "model_ability": [
      "chat",
      "tools"
    ],
    "model_description": "Qwen1.5 is the beta version of Qwen2, a transformer-based decoder-only language model pretrained on a large amount of data.",
    "model_specs": [
      {
        "model_format": "pytorch",
        "model_size_in_billions": "0_5",
        "quantizations": [
          "4-bit",
          "8-bit",
          "none"
        ],
        "model_id": "qwen/Qwen1.5-0.5B-Chat",
        "model_hub": "modelscope"
      },
      {
        "model_format": "pytorch",
        "model_size_in_billions": "1_8",
        "quantizations": [
          "4-bit",
          "8-bit",
          "none"
        ],
        "model_id": "qwen/Qwen1.5-1.8B-Chat",
        "model_hub": "modelscope"
      },
      {
        "model_format": "pytorch",
        "model_size_in_billions": 4,
        "quantizations": [
          "4-bit",
          "8-bit",
          "none"
        ],
        "model_id": "qwen/Qwen1.5-4B-Chat",
        "model_hub": "modelscope"
      },
      {
        "model_format": "pytorch",
        "model_size_in_billions": 7,
        "quantizations": [
          "4-bit",
          "8-bit",
          "none"
        ],
        "model_id": "qwen/Qwen1.5-7B-Chat",
        "model_hub": "modelscope"
      },
      {
        "model_format": "pytorch",
        "model_size_in_billions": 14,
        "quantizations": [
          "4-bit",
          "8-bit",
          "none"
        ],
        "model_id": "qwen/Qwen1.5-14B-Chat",
        "model_hub": "modelscope"
      },
      {
        "model_format": "pytorch",
        "model_size_in_billions": 32,
        "quantizations": [
          "4-bit",
          "8-bit",
          "none"
        ],
        "model_id": "qwen/Qwen1.5-32B-Chat",
        "model_hub": "modelscope"
      },
      {
        "model_format": "pytorch",
        "model_size_in_billions": 72,
        "quantizations": [
          "4-bit",
          "8-bit",
          "none"
        ],
        "model_id": "qwen/Qwen1.5-72B-Chat",
        "model_hub": "modelscope"
      },
      {
        "model_format": "pytorch",
        "model_size_in_billions": 110,
        "quantizations": [
          "4-bit",
          "8-bit",
          "none"
        ],
        "model_id": "qwen/Qwen1.5-110B-Chat",
        "model_hub": "modelscope"
      },
      {
        "model_format": "gptq",
        "model_size_in_billions": "0_5",
        "quantizations": [
          "Int4",
          "Int8"
        ],
        "model_id": "qwen/Qwen1.5-0.5B-Chat-GPTQ-{quantization}",
        "model_hub": "modelscope"
      },
      {
        "model_format": "gptq",
        "model_size_in_billions": "1_8",
        "quantizations": [
          "Int4",
          "Int8"
        ],
        "model_id": "qwen/Qwen1.5-1.8B-Chat-GPTQ-{quantization}",
        "model_hub": "modelscope"
      },
      {
        "model_format": "gptq",
        "model_size_in_billions": 4,
        "quantizations": [
          "Int4",
          "Int8"
        ],
        "model_id": "qwen/Qwen1.5-4B-Chat-GPTQ-{quantization}",
        "model_hub": "modelscope"
      },
      {
        "model_format": "gptq",
        "model_size_in_billions": 7,
        "quantizations": [
          "Int4",
          "Int8"
        ],
        "model_id": "qwen/Qwen1.5-7B-Chat-GPTQ-{quantization}",
        "model_hub": "modelscope"
      },
      {
        "model_format": "gptq",
        "model_size_in_billions": 14,
        "quantizations": [
          "Int4",
          "Int8"
        ],
        "model_id": "qwen/Qwen1.5-14B-Chat-GPTQ-{quantization}",
        "model_hub": "modelscope"
      },
      {
        "model_format": "gptq",
        "model_size_in_billions": 32,
        "quantizations": [
          "Int4"
        ],
        "model_id": "qwen/Qwen1.5-32B-Chat-GPTQ-{quantization}",
        "model_hub": "modelscope"
      },
      {
        "model_format": "gptq",
        "model_size_in_billions": 72,
        "quantizations": [
          "Int4",
          "Int8"
        ],
        "model_id": "qwen/Qwen1.5-72B-Chat-GPTQ-{quantization}",
        "model_hub": "modelscope"
      },
      {
        "model_format": "gptq",
        "model_size_in_billions": 110,
        "quantizations": [
          "Int4"
        ],
        "model_id": "qwen/Qwen1.5-110B-Chat-GPTQ-Int4",
        "model_hub": "modelscope"
      },
      {
        "model_format": "awq",
        "model_size_in_billions": "0_5",
        "quantizations": [
          "Int4"
        ],
        "model_id": "qwen/Qwen1.5-0.5B-Chat-AWQ",
        "model_hub": "modelscope"
      },
      {
        "model_format": "awq",
        "model_size_in_billions": "1_8",
        "quantizations": [
          "Int4"
        ],
        "model_id": "qwen/Qwen1.5-1.8B-Chat-AWQ",
        "model_hub": "modelscope"
      },
      {
        "model_format": "awq",
        "model_size_in_billions": 4,
        "quantizations": [
          "Int4"
        ],
        "model_id": "qwen/Qwen1.5-4B-Chat-AWQ",
        "model_hub": "modelscope"
      },
      {
        "model_format": "awq",
        "model_size_in_billions": 7,
        "quantizations": [
          "Int4"
        ],
        "model_id": "qwen/Qwen1.5-7B-Chat-AWQ",
        "model_hub": "modelscope"
      },
      {
        "model_format": "awq",
        "model_size_in_billions": 14,
        "quantizations": [
          "Int4"
        ],
        "model_id": "qwen/Qwen1.5-14B-Chat-AWQ",
        "model_hub": "modelscope"
      },
      {
        "model_format": "awq",
        "model_size_in_billions": 32,
        "quantizations": [
          "Int4"
        ],
        "model_id": "qwen/Qwen1.5-32B-Chat-AWQ",
        "model_hub": "modelscope"
      },
      {
        "model_format": "awq",
        "model_size_in_billions": 72,
        "quantizations": [
          "Int4"
        ],
        "model_id": "qwen/Qwen1.5-72B-Chat-AWQ",
        "model_hub": "modelscope"
      },
      {
        "model_format": "awq",
        "model_size_in_billions": 110,
        "quantizations": [
          "Int4"
        ],
        "model_id": "qwen/Qwen1.5-110B-Chat-AWQ",
        "model_hub": "modelscope"
      },
      {
        "model_format": "ggufv2",
        "model_size_in_billions": "0_5",
        "quantizations": [
          "q2_k",
          "q3_k_m",
          "q4_0",
          "q4_k_m",
          "q5_0",
          "q5_k_m",
          "q6_k",
          "q8_0"
        ],
        "model_id": "qwen/Qwen1.5-0.5B-Chat-GGUF",
        "model_hub": "modelscope",
        "model_file_name_template": "qwen1_5-0_5b-chat-{quantization}.gguf"
      },
      {
        "model_format": "ggufv2",
        "model_size_in_billions": "1_8",
        "quantizations": [
          "q2_k",
          "q3_k_m",
          "q4_0",
          "q4_k_m",
          "q5_0",
          "q5_k_m",
          "q6_k",
          "q8_0"
        ],
        "model_id": "qwen/Qwen1.5-1.8B-Chat-GGUF",
        "model_hub": "modelscope",
        "model_file_name_template": "qwen1_5-1_8b-chat-{quantization}.gguf"
      },
      {
        "model_format": "ggufv2",
        "model_size_in_billions": 4,
        "quantizations": [
          "q2_k",
          "q3_k_m",
          "q4_0",
          "q4_k_m",
          "q5_0",
          "q5_k_m",
          "q6_k",
          "q8_0"
        ],
        "model_id": "qwen/Qwen1.5-4B-Chat-GGUF",
        "model_hub": "modelscope",
        "model_file_name_template": "qwen1_5-4b-chat-{quantization}.gguf"
      },
      {
        "model_format": "ggufv2",
        "model_size_in_billions": 7,
        "quantizations": [
          "q2_k",
          "q3_k_m",
          "q4_0",
          "q4_k_m",
          "q5_0",
          "q5_k_m",
          "q6_k",
          "q8_0"
        ],
        "model_id": "qwen/Qwen1.5-7B-Chat-GGUF",
        "model_hub": "modelscope",
        "model_file_name_template": "qwen1_5-7b-chat-{quantization}.gguf"
      },
      {
        "model_format": "ggufv2",
        "model_size_in_billions": 14,
        "quantizations": [
          "q2_k",
          "q3_k_m",
          "q4_0",
          "q4_k_m",
          "q5_0",
          "q5_k_m",
          "q6_k",
          "q8_0"
        ],
        "model_id": "qwen/Qwen1.5-14B-Chat-GGUF",
        "model_hub": "modelscope",
        "model_file_name_template": "qwen1_5-14b-chat-{quantization}.gguf"
      },
      {
        "model_format": "ggufv2",
        "model_size_in_billions": 32,
        "quantizations": [
          "q2_k",
          "q3_k_m",
          "q4_0",
          "q4_k_m",
          "q5_0",
          "q5_k_m",
          "q6_k",
          "q8_0"
        ],
        "model_id": "qwen/Qwen1.5-32B-Chat-GGUF",
        "model_hub": "modelscope",
        "model_file_name_template": "qwen1_5-32b-chat-{quantization}.gguf"
      },
      {
        "model_format": "ggufv2",
        "model_size_in_billions": 72,
        "quantizations": [
          "q2_k",
          "q3_k_m",
          "q4_k_m"
        ],
        "model_id": "qwen/Qwen1.5-72B-Chat-GGUF",
        "model_hub": "modelscope",
        "model_file_name_template": "qwen1_5-72b-chat-{quantization}.gguf",
        "model_file_name_split_template": "qwen1_5-72b-chat-{quantization}.gguf.{part}",
        "quantization_parts": {
          "q4_k_m": [
            "a",
            "b"
          ]
        }
      }
    ],
    "prompt_style": {
      "style_name": "QWEN",
      "system_prompt": "You are a helpful assistant.",
      "roles": [
        "user",
        "assistant"
      ],
      "intra_message_sep": "\n",
      "stop_token_ids": [
        151643,
        151644,
        151645
      ],
      "stop": [
        "<|endoftext|>",
        "<|im_start|>",
        "<|im_end|>"
      ]
    }
  },
  {
    "version": 1,
    "context_length": 32768,
    "model_name": "qwen1.5-moe-chat",
    "model_lang": [
      "en",
      "zh"
    ],
    "model_ability": [
      "chat"
    ],
    "model_description": "Qwen1.5-MoE is a transformer-based MoE decoder-only language model pretrained on a large amount of data.",
    "model_specs": [
      {
        "model_format": "pytorch",
        "model_size_in_billions": "2_7",
        "quantizations": [
          "4-bit",
          "8-bit",
          "none"
        ],
        "model_id": "qwen/Qwen1.5-MoE-A2.7B-Chat",
        "model_hub": "modelscope"
      },
      {
        "model_format": "gptq",
        "model_size_in_billions": "2_7",
        "quantizations": [
          "Int4"
        ],
        "model_id": "qwen/Qwen1.5-MoE-A2.7B-Chat-GPTQ-Int4",
        "model_hub": "modelscope"
      }
    ],
    "prompt_style": {
      "style_name": "QWEN",
      "system_prompt": "You are a helpful assistant.",
      "roles": [
        "user",
        "assistant"
      ],
      "intra_message_sep": "\n",
      "stop_token_ids": [
        151643,
        151644,
        151645
      ],
      "stop": [
        "<|endoftext|>",
        "<|im_start|>",
        "<|im_end|>"
      ]
    }
  },
  {
    "version": 1,
    "context_length": 65536,
    "model_name": "codeqwen1.5-chat",
    "model_lang": [
      "en",
      "zh"
    ],
    "model_ability": [
      "chat"
    ],
    "model_description": "CodeQwen1.5 is the Code-Specific version of Qwen1.5. It is a transformer-based decoder-only language model pretrained on a large amount of data of codes.",
    "model_specs": [
      {
        "model_format": "ggufv2",
        "model_size_in_billions": 7,
        "quantizations": [
          "q2_k",
          "q3_k_m",
          "q4_0",
          "q4_k_m",
          "q5_0",
          "q5_k_m",
          "q6_k",
          "q8_0"
        ],
        "model_id": "qwen/CodeQwen1.5-7B-Chat-GGUF",
        "model_hub": "modelscope",
        "model_file_name_template": "codeqwen-1_5-7b-chat-{quantization}.gguf"
      },
      {
        "model_format": "pytorch",
        "model_size_in_billions": 7,
        "quantizations": [
          "4-bit",
          "8-bit",
          "none"
        ],
        "model_id": "qwen/CodeQwen1.5-7B-Chat",
        "model_hub": "modelscope"
      },
      {
        "model_format": "awq",
        "model_size_in_billions": 7,
        "quantizations": [
          "Int4"
        ],
        "model_id": "qwen/CodeQwen1.5-7B-Chat-AWQ",
        "model_hub": "modelscope"
      }
    ],
    "prompt_style": {
      "style_name": "QWEN",
      "system_prompt": "You are a helpful assistant.",
      "roles": [
        "user",
        "assistant"
      ],
      "intra_message_sep": "\n",
      "stop_token_ids": [
        151643,
        151644,
        151645
      ],
      "stop": [
        "<|endoftext|>",
        "<|im_start|>",
        "<|im_end|>"
      ]
    }
  },
  {
    "version": 1,
<<<<<<< HEAD
    "context_length": 65536,
    "model_name": "codeqwen1.5",
=======
    "context_length": 32768,
    "model_name": "qwen2-instruct",
>>>>>>> f1d0a307
    "model_lang": [
      "en",
      "zh"
    ],
    "model_ability": [
<<<<<<< HEAD
      "generate",
      "code"
    ],
    "model_description": "CodeQwen1.5 is the Code-Specific version of Qwen1.5. It is a transformer-based decoder-only language model pretrained on a large amount of data of codes.",
    "model_specs": [
      {
        "model_format": "pytorch",
=======
      "chat",
      "tools"
    ],
    "model_description": "Qwen2 is the new series of Qwen large language models",
    "model_specs": [
      {
        "model_format": "pytorch",
        "model_size_in_billions": "0_5",
        "quantizations": [
          "4-bit",
          "8-bit",
          "none"
        ],
        "model_id": "qwen/Qwen2-0.5B-Instruct",
        "model_hub": "modelscope"
      },
      {
        "model_format": "pytorch",
        "model_size_in_billions": "1_5",
        "quantizations": [
          "4-bit",
          "8-bit",
          "none"
        ],
        "model_id": "qwen/Qwen2-1.5B-Instruct",
        "model_hub": "modelscope"
      },
      {
        "model_format": "pytorch",
>>>>>>> f1d0a307
        "model_size_in_billions": 7,
        "quantizations": [
          "4-bit",
          "8-bit",
          "none"
        ],
<<<<<<< HEAD
        "model_id": "qwen/CodeQwen1.5-7B"
=======
        "model_id": "qwen/Qwen2-7B-Instruct",
        "model_hub": "modelscope"
      },
      {
        "model_format": "pytorch",
        "model_size_in_billions": 72,
        "quantizations": [
          "4-bit",
          "8-bit",
          "none"
        ],
        "model_id": "qwen/Qwen2-72B-Instruct",
        "model_hub": "modelscope"
      },
      {
        "model_format": "gptq",
        "model_size_in_billions": "0_5",
        "quantizations": [
          "Int4",
          "Int8"
        ],
        "model_id": "qwen/Qwen2-0.5B-Instruct-GPTQ-{quantization}",
        "model_hub": "modelscope"
      },
      {
        "model_format": "gptq",
        "model_size_in_billions": "1_5",
        "quantizations": [
          "Int4",
          "Int8"
        ],
        "model_id": "qwen/Qwen2-1.5B-Instruct-GPTQ-{quantization}",
        "model_hub": "modelscope"
      },
      {
        "model_format": "gptq",
        "model_size_in_billions": 7,
        "quantizations": [
          "Int4",
          "Int8"
        ],
        "model_id": "qwen/Qwen2-7B-Instruct-GPTQ-{quantization}",
        "model_hub": "modelscope"
      },
      {
        "model_format": "gptq",
        "model_size_in_billions": 72,
        "quantizations": [
          "Int4",
          "Int8"
        ],
        "model_id": "qwen/Qwen2-72B-Instruct-GPTQ-{quantization}",
        "model_hub": "modelscope"
      },
      {
        "model_format": "awq",
        "model_size_in_billions": "0_5",
        "quantizations": [
          "Int4"
        ],
        "model_id": "qwen/Qwen2-0.5B-Instruct-AWQ",
        "model_hub": "modelscope"
      },
      {
        "model_format": "awq",
        "model_size_in_billions": "1_5",
        "quantizations": [
          "Int4"
        ],
        "model_id": "qwen/Qwen2-1.5B-Instruct-AWQ",
        "model_hub": "modelscope"
      },
      {
        "model_format": "awq",
        "model_size_in_billions": 7,
        "quantizations": [
          "Int4"
        ],
        "model_id": "qwen/Qwen2-7B-Instruct-AWQ",
        "model_hub": "modelscope"
      },
      {
        "model_format": "awq",
        "model_size_in_billions": 72,
        "quantizations": [
          "Int4"
        ],
        "model_id": "qwen/Qwen2-72B-Instruct-AWQ",
        "model_hub": "modelscope"
      },
      {
        "model_format": "ggufv2",
        "model_size_in_billions": "0_5",
        "quantizations": [
          "q2_k",
          "q3_k_m",
          "q4_0",
          "q4_k_m",
          "q5_0",
          "q5_k_m",
          "q6_k",
          "q8_0",
          "fp16"
        ],
        "model_id": "qwen/Qwen2-0.5B-Instruct-GGUF",
        "model_file_name_template": "qwen2-0_5b-instruct-{quantization}.gguf",
        "model_hub": "modelscope"
>>>>>>> f1d0a307
      }
    ],
    "prompt_style": {
      "style_name": "QWEN",
      "system_prompt": "You are a helpful assistant.",
      "roles": [
        "user",
        "assistant"
      ],
      "intra_message_sep": "\n",
      "stop_token_ids": [
<<<<<<< HEAD
        2,
        3,
        4
=======
        151643,
        151644,
        151645
>>>>>>> f1d0a307
      ],
      "stop": [
        "<|endoftext|>",
        "<|im_start|>",
        "<|im_end|>"
      ]
<<<<<<< HEAD
    },
    "code_prompt_style": {
      "style_name": "CODEQWEN",
      "fim_spec": {
        "style": "PSM",
        "prefix": "<fim_prefix>",
        "middle": "<fim_middle>",
        "suffix": "<fim_suffix>"
      },
      "repo_level_spec": {
        "repo_name": "<reponame>",
        "file_type": "filepath",
        "file_separator": "<file_sep>"
      }
=======
    }
  },
  {
    "version": 1,
    "context_length": 32768,
    "model_name": "qwen2-moe-instruct",
    "model_lang": [
      "en",
      "zh"
    ],
    "model_ability": [
      "chat"
    ],
    "model_description": "Qwen2 is the new series of Qwen large language models. ",
    "model_specs": [
      {
        "model_format": "pytorch",
        "model_size_in_billions": 14,
        "quantizations": [
          "4-bit",
          "8-bit",
          "none"
        ],
        "model_id": "qwen/Qwen2-57B-A14B-Instruct",
        "model_hub": "modelscope"
      },
      {
        "model_format": "gptq",
        "model_size_in_billions": 14,
        "quantizations": [
          "Int4"
        ],
        "model_id": "qwen/Qwen2-57B-A14B-Instruct-GPTQ-Int4",
        "model_hub": "modelscope"
      }
    ],
    "prompt_style": {
      "style_name": "QWEN",
      "system_prompt": "You are a helpful assistant.",
      "roles": [
        "user",
        "assistant"
      ],
      "intra_message_sep": "\n",
      "stop_token_ids": [
        151643,
        151644,
        151645
      ],
      "stop": [
        "<|endoftext|>",
        "<|im_start|>",
        "<|im_end|>"
      ]
>>>>>>> f1d0a307
    }
  },
  {
    "version": 1,
    "context_length": 4096,
    "model_name": "deepseek-vl-chat",
    "model_lang": [
      "en",
      "zh"
    ],
    "model_ability": [
      "chat",
      "vision"
    ],
    "model_description": "DeepSeek-VL possesses general multimodal understanding capabilities, capable of processing logical diagrams, web pages, formula recognition, scientific literature, natural images, and embodied intelligence in complex scenarios.",
    "model_specs": [
      {
        "model_format": "pytorch",
        "model_size_in_billions": "1_3",
        "quantizations": [
          "none"
        ],
        "model_id": "deepseek-ai/deepseek-vl-1.3b-chat",
        "model_hub": "modelscope"
      },
      {
        "model_format": "pytorch",
        "model_size_in_billions": 7,
        "quantizations": [
          "none"
        ],
        "model_id": "deepseek-ai/deepseek-vl-7b-chat",
        "model_hub": "modelscope"
      }
    ],
    "prompt_style": {
      "style_name": "DEEPSEEK_CHAT",
      "system_prompt": "<｜begin▁of▁sentence｜>",
      "roles": [
        "User",
        "Assistant"
      ],
      "intra_message_sep": "\n\n",
      "inter_message_sep": "<｜end▁of▁sentence｜>",
      "stop": [
        "<｜end▁of▁sentence｜>"
      ]
    }
  },
  {
    "version": 1,
    "context_length": 4096,
    "model_name": "deepseek",
    "model_lang": [
      "en",
      "zh"
    ],
    "model_ability": [
      "generate"
    ],
    "model_description": "DDeepSeek LLM, trained from scratch on a vast dataset of 2 trillion tokens in both English and Chinese. ",
    "model_specs": [
      {
        "model_format": "pytorch",
        "model_size_in_billions": 7,
        "quantizations": [
          "4-bit",
          "8-bit",
          "none"
        ],
        "model_id": "deepseek-ai/deepseek-llm-7b-base",
        "model_hub": "modelscope"
      },
      {
        "model_format": "pytorch",
        "model_size_in_billions": 67,
        "quantizations": [
          "4-bit",
          "8-bit",
          "none"
        ],
        "model_id": "deepseek-ai/deepseek-llm-67b-base",
        "model_hub": "modelscope"
      }
    ]
  },
  {
    "version": 1,
    "context_length": 4096,
    "model_name": "deepseek-chat",
    "model_lang": [
      "en",
      "zh"
    ],
    "model_ability": [
      "chat"
    ],
    "model_description": "DeepSeek LLM is an advanced language model comprising 67 billion parameters. It has been trained from scratch on a vast dataset of 2 trillion tokens in both English and Chinese.",
    "model_specs": [
      {
        "model_format": "pytorch",
        "model_size_in_billions": 7,
        "quantizations": [
          "4-bit",
          "8-bit",
          "none"
        ],
        "model_id": "deepseek-ai/deepseek-llm-7b-chat",
        "model_hub": "modelscope"
      },
      {
        "model_format": "pytorch",
        "model_size_in_billions": 67,
        "quantizations": [
          "4-bit",
          "8-bit",
          "none"
        ],
        "model_id": "deepseek-ai/deepseek-llm-67b-chat",
        "model_hub": "modelscope"
      }
    ],
    "prompt_style": {
      "style_name": "DEEPSEEK_CHAT",
      "system_prompt": "<｜begin▁of▁sentence｜>",
      "roles": [
        "User",
        "Assistant"
      ],
      "intra_message_sep": "\n\n",
      "inter_message_sep": "<｜end▁of▁sentence｜>",
      "stop": [
        "<｜end▁of▁sentence｜>"
      ]
    }
  },
  {
    "version": 1,
    "context_length": 16384,
    "model_name": "deepseek-coder",
    "model_lang": [
      "en",
      "zh"
    ],
    "model_ability": [
      "generate",
      "code"
    ],
    "model_description": "Deepseek Coder is composed of a series of code language models, each trained from scratch on 2T tokens, with a composition of 87% code and 13% natural language in both English and Chinese.",
    "model_specs": [
      {
        "model_format": "pytorch",
        "model_size_in_billions": "1_3",
        "quantizations": [
          "4-bit",
          "8-bit",
          "none"
        ],
        "model_id": "deepseek-ai/deepseek-coder-1.3b-base",
        "model_hub": "modelscope"
      },
      {
        "model_format": "pytorch",
        "model_size_in_billions": "6_7",
        "quantizations": [
          "4-bit",
          "8-bit",
          "none"
        ],
        "model_id": "deepseek-ai/deepseek-coder-6.7b-base",
        "model_hub": "modelscope"
      },
      {
        "model_format": "pytorch",
        "model_size_in_billions": 33,
        "quantizations": [
          "4-bit",
          "8-bit",
          "none"
        ],
        "model_id": "deepseek-ai/deepseek-coder-33b-base",
        "model_hub": "modelscope"
      }
    ],
    "code_prompt_style": {
      "style_name": "DEEPSEEK_CODER",
      "fim_spec": {
        "style": "PMS",
        "prefix": "<｜fim▁begin｜>",
        "middle": "<｜fim▁hole｜>",
        "suffix": "<｜fim▁end｜>"
      },
      "repo_level_spec": {
        "file_type": "filename",
        "file_separator": "<XINF-SPE>"
      }
    }
  },
  {
    "version": 1,
    "context_length": 16384,
    "model_name": "deepseek-coder-instruct",
    "model_lang": [
      "en",
      "zh"
    ],
    "model_ability": [
      "chat"
    ],
    "model_description": "deepseek-coder-instruct is a model initialized from deepseek-coder-base and fine-tuned on 2B tokens of instruction data.",
    "model_specs": [
      {
        "model_format": "pytorch",
        "model_size_in_billions": "1_3",
        "quantizations": [
          "4-bit",
          "8-bit",
          "none"
        ],
        "model_id": "deepseek-ai/deepseek-coder-1.3b-instruct",
        "model_hub": "modelscope"
      },
      {
        "model_format": "pytorch",
        "model_size_in_billions": "6_7",
        "quantizations": [
          "4-bit",
          "8-bit",
          "none"
        ],
        "model_id": "deepseek-ai/deepseek-coder-6.7b-instruct",
        "model_hub": "modelscope"
      },
      {
        "model_format": "pytorch",
        "model_size_in_billions": 33,
        "quantizations": [
          "4-bit",
          "8-bit",
          "none"
        ],
        "model_id": "deepseek-ai/deepseek-coder-33b-instruct",
        "model_hub": "modelscope"
      }
    ],
    "prompt_style": {
      "style_name": "DEEPSEEK_CODER",
      "system_prompt": "You are an AI programming assistant, utilizing the DeepSeek Coder model, developed by DeepSeek Company, and you only answer questions related to computer science. For politically sensitive questions, security and privacy issues, and other non-computer science questions, you will refuse to answer.",
      "roles": [
        "### Instruction:",
        "### Response:"
      ],
      "inter_message_sep": "\n",
      "stop": [
        "<|EOT|>"
      ]
    }
  },
  {
    "version": 1,
    "context_length": 4096,
    "model_name": "Skywork",
    "model_lang": [
      "en",
      "zh"
    ],
    "model_ability": [
      "generate"
    ],
    "model_description": "Skywork is a series of large models developed by the Kunlun Group · Skywork team.",
    "model_specs": [
      {
        "model_format": "pytorch",
        "model_size_in_billions": 13,
        "quantizations": [
          "8-bit",
          "none"
        ],
        "model_hub": "modelscope",
        "model_id": "skywork/Skywork-13B-base",
        "model_revision": "master"
      }
    ]
  },
  {
    "version": 1,
    "context_length": 4096,
    "model_name": "Skywork-Math",
    "model_lang": [
      "en",
      "zh"
    ],
    "model_ability": [
      "generate"
    ],
    "model_description": "Skywork is a series of large models developed by the Kunlun Group · Skywork team.",
    "model_specs": [
      {
        "model_format": "pytorch",
        "model_size_in_billions": 13,
        "quantizations": [
          "8-bit",
          "none"
        ],
        "model_hub": "modelscope",
        "model_id": "skywork/Skywork-13B-Math",
        "model_revision": "master"
      }
    ]
  },
  {
    "version": 1,
    "context_length": 204800,
    "model_name": "internlm2-chat",
    "model_lang": [
      "en",
      "zh"
    ],
    "model_ability": [
      "chat"
    ],
    "model_description": "The second generation of the InternLM model, InternLM2.",
    "model_specs": [
      {
        "model_format": "pytorch",
        "model_size_in_billions": 7,
        "quantizations": [
          "none"
        ],
        "model_id": "Shanghai_AI_Laboratory/internlm2-chat-7b",
        "model_hub": "modelscope",
        "model_revision": "master"
      },
      {
        "model_format": "pytorch",
        "model_size_in_billions": 20,
        "quantizations": [
          "none"
        ],
        "model_id": "Shanghai_AI_Laboratory/internlm2-chat-20b",
        "model_hub": "modelscope",
        "model_revision": "master"
      }
    ],
    "prompt_style": {
      "style_name": "INTERNLM2",
      "system_prompt": "You are InternLM (书生·浦语), a helpful, honest, and harmless AI assistant developed by Shanghai AI Laboratory (上海人工智能实验室).",
      "roles": [
        "<|im_start|>user",
        "<|im_start|>assistant"
      ],
      "intra_message_sep": "<|im_end|>",
      "stop_token_ids": [
        92542
      ],
      "stop": [
        "<|im_end|>"
      ]
    }
  },
  {
    "version": 1,
    "context_length": 4096,
    "model_name": "qwen-vl-chat",
    "model_lang": [
      "en",
      "zh"
    ],
    "model_ability": [
      "chat",
      "vision"
    ],
    "model_description": "Qwen-VL-Chat supports more flexible interaction, such as multiple image inputs, multi-round question answering, and creative capabilities.",
    "model_specs": [
      {
        "model_format": "pytorch",
        "model_size_in_billions": 7,
        "quantizations": [
          "none"
        ],
        "model_hub": "modelscope",
        "model_id": "Qwen/Qwen-VL-Chat",
        "model_revision": "master"
      },
      {
        "model_format": "gptq",
        "model_size_in_billions": 7,
        "quantizations": [
          "Int4"
        ],
        "model_hub": "modelscope",
        "model_id": "Qwen/Qwen-VL-Chat-{quantization}",
        "model_revision": "master"
      }
    ],
    "prompt_style": {
      "style_name": "QWEN",
      "system_prompt": "You are a helpful assistant.",
      "roles": [
        "user",
        "assistant"
      ]
    }
  },
  {
    "version": 1,
    "context_length": 4096,
    "model_name": "orion-chat",
    "model_lang": [
      "en",
      "zh"
    ],
    "model_ability": [
      "chat"
    ],
    "model_description": "Orion-14B series models are open-source multilingual large language models trained from scratch by OrionStarAI.",
    "model_specs": [
      {
        "model_format": "pytorch",
        "model_size_in_billions": 14,
        "quantizations": [
          "none",
          "4-bit",
          "8-bit"
        ],
        "model_id": "OrionStarAI/Orion-14B-Chat",
        "model_hub": "modelscope"
      },
      {
        "model_format": "awq",
        "model_size_in_billions": 14,
        "quantizations": [
          "Int4"
        ],
        "model_hub": "modelscope",
        "model_id": "OrionStarAI/Orion-14B-Chat-{quantization}"
      }
    ],
    "prompt_style": {
      "style_name": "orion",
      "roles": [
        "Human",
        "assistant"
      ],
      "stop": [
        "<s>",
        "</s>",
        "<unk>"
      ]
    }
  },
  {
    "version": 1,
    "context_length": 4096,
    "model_name": "orion-chat-rag",
    "model_lang": [
      "en",
      "zh"
    ],
    "model_ability": [
      "chat"
    ],
    "model_description": "Orion-14B series models are open-source multilingual large language models trained from scratch by OrionStarAI.",
    "model_specs": [
      {
        "model_format": "pytorch",
        "model_size_in_billions": 14,
        "quantizations": [
          "none",
          "4-bit",
          "8-bit"
        ],
        "model_hub": "modelscope",
        "model_id": "OrionStarAI/Orion-14B-Chat-RAG"
      }
    ],
    "prompt_style": {
      "style_name": "orion",
      "roles": [
        "Human",
        "assistant"
      ],
      "stop": [
        "<s>",
        "</s>",
        "<unk>"
      ]
    }
  },
  {
    "version": 1,
    "context_length": 4096,
    "model_name": "yi-vl-chat",
    "model_lang": [
      "en",
      "zh"
    ],
    "model_ability": [
      "chat",
      "vision"
    ],
    "model_description": "Yi Vision Language (Yi-VL) model is the open-source, multimodal version of the Yi Large Language Model (LLM) series, enabling content comprehension, recognition, and multi-round conversations about images.",
    "model_specs": [
      {
        "model_format": "pytorch",
        "model_size_in_billions": 6,
        "quantizations": [
          "none"
        ],
        "model_hub": "modelscope",
        "model_id": "01ai/Yi-VL-6B"
      },
      {
        "model_format": "pytorch",
        "model_size_in_billions": 34,
        "quantizations": [
          "none"
        ],
        "model_hub": "modelscope",
        "model_id": "01ai/Yi-VL-34B"
      }
    ],
    "prompt_style": {
      "style_name": "CHATML",
      "system_prompt": "",
      "roles": [
        "<|im_start|>user",
        "<|im_start|>assistant"
      ],
      "intra_message_sep": "<|im_end|>",
      "inter_message_sep": "",
      "stop_token_ids": [
        2,
        6,
        7,
        8
      ],
      "stop": [
        "<|endoftext|>",
        "<|im_start|>",
        "<|im_end|>",
        "<|im_sep|>"
      ]
    }
  },
  {
    "version": 1,
    "context_length": 8192,
    "model_name": "gemma-it",
    "model_lang": [
      "en"
    ],
    "model_ability": [
      "chat"
    ],
    "model_description": "Gemma is a family of lightweight, state-of-the-art open models from Google, built from the same research and technology used to create the Gemini models.",
    "model_specs": [
      {
        "model_format": "pytorch",
        "model_size_in_billions": 2,
        "quantizations": [
          "none",
          "4-bit",
          "8-bit"
        ],
        "model_hub": "modelscope",
        "model_id": "AI-ModelScope/gemma-2b-it"
      },
      {
        "model_format": "pytorch",
        "model_size_in_billions": 7,
        "quantizations": [
          "none",
          "4-bit",
          "8-bit"
        ],
        "model_hub": "modelscope",
        "model_id": "AI-ModelScope/gemma-7b-it"
      }
    ],
    "prompt_style": {
      "style_name": "gemma",
      "roles": [
        "user",
        "model"
      ],
      "stop": [
        "<end_of_turn>",
        "<start_of_turn>"
      ]
    }
  },
  {
    "version": 1,
    "context_length": 2048,
    "model_name": "OmniLMM",
    "model_lang": [
      "en",
      "zh"
    ],
    "model_ability": [
      "chat",
      "vision"
    ],
<<<<<<< HEAD
    "model_description": "mniLMM is a family of open-source large multimodal models (LMMs) adept at vision & language modeling.",
    "model_specs": [
=======
    "model_description":"OmniLMM is a family of open-source large multimodal models (LMMs) adept at vision & language modeling.",
    "model_specs":[
>>>>>>> f1d0a307
      {
        "model_format": "pytorch",
        "model_size_in_billions": 3,
        "quantizations": [
          "none"
        ],
        "model_id": "OpenBMB/MiniCPM-V",
        "model_hub": "modelscope",
        "model_revision": "master"
      },
      {
        "model_format": "pytorch",
        "model_size_in_billions": 12,
        "quantizations": [
          "none"
        ],
        "model_id": "OpenBMB/OmniLMM-12B",
        "model_hub": "modelscope",
        "model_revision": "master"
      }
    ],
    "prompt_style": {
      "style_name": "OmniLMM",
      "system_prompt": "The role of first msg should be user",
      "roles": [
        "user",
        "assistant"
      ]
    }
  },
  {
    "version": 1,
    "context_length": 4096,
    "model_name": "minicpm-2b-sft-bf16",
    "model_lang": [
      "zh"
    ],
    "model_ability": [
      "chat"
    ],
    "model_description": "MiniCPM is an End-Size LLM developed by ModelBest Inc. and TsinghuaNLP, with only 2.4B parameters excluding embeddings.",
    "model_specs": [
      {
        "model_format": "pytorch",
        "model_size_in_billions": 2,
        "quantizations": [
          "none"
        ],
        "model_hub": "modelscope",
        "model_id": "OpenBMB/miniCPM-bf16",
        "model_revision": "master"
      }
    ],
    "prompt_style": {
      "style_name": "MINICPM-2B",
      "system_prompt": "",
      "roles": [
        "user",
        "assistant"
      ],
      "stop_token_ids": [
        1,
        2
      ],
      "stop": [
        "<s>",
        "</s>"
      ]
    }
  },
  {
    "version": 1,
    "context_length": 4096,
    "model_name": "minicpm-2b-sft-fp32",
    "model_lang": [
      "zh"
    ],
    "model_ability": [
      "chat"
    ],
    "model_description": "MiniCPM is an End-Size LLM developed by ModelBest Inc. and TsinghuaNLP, with only 2.4B parameters excluding embeddings.",
    "model_specs": [
      {
        "model_format": "pytorch",
        "model_size_in_billions": 2,
        "quantizations": [
          "none"
        ],
        "model_hub": "modelscope",
        "model_id": "OpenBMB/MiniCPM-2B-sft-fp32",
        "model_revision": "master"
      }
    ],
    "prompt_style": {
      "style_name": "MINICPM-2B",
      "system_prompt": "",
      "roles": [
        "user",
        "assistant"
      ],
      "stop_token_ids": [
        1,
        2
      ],
      "stop": [
        "<s>",
        "</s>"
      ]
    }
  },
  {
    "version": 1,
    "context_length": 4096,
    "model_name": "minicpm-2b-dpo-bf16",
    "model_lang": [
      "zh"
    ],
    "model_ability": [
      "chat"
    ],
    "model_description": "MiniCPM is an End-Size LLM developed by ModelBest Inc. and TsinghuaNLP, with only 2.4B parameters excluding embeddings.",
    "model_specs": [
      {
        "model_format": "pytorch",
        "model_size_in_billions": 2,
        "quantizations": [
          "none"
        ],
        "model_hub": "modelscope",
        "model_id": "OpenBMB/MiniCPM-2B-dpo-bf16",
        "model_revision": "master"
      }
    ],
    "prompt_style": {
      "style_name": "MINICPM-2B",
      "system_prompt": "",
      "roles": [
        "user",
        "assistant"
      ],
      "stop_token_ids": [
        1,
        2
      ],
      "stop": [
        "<s>",
        "</s>"
      ]
    }
  },
  {
    "version": 1,
    "context_length": 4096,
    "model_name": "minicpm-2b-dpo-fp16",
    "model_lang": [
      "zh"
    ],
    "model_ability": [
      "chat"
    ],
    "model_description": "MiniCPM is an End-Size LLM developed by ModelBest Inc. and TsinghuaNLP, with only 2.4B parameters excluding embeddings.",
    "model_specs": [
      {
        "model_format": "pytorch",
        "model_size_in_billions": 2,
        "quantizations": [
          "none"
        ],
        "model_hub": "modelscope",
        "model_id": "OpenBMB/MiniCPM-2B-dpo-fp16",
        "model_revision": "master"
      }
    ],
    "prompt_style": {
      "style_name": "MINICPM-2B",
      "system_prompt": "",
      "roles": [
        "user",
        "assistant"
      ],
      "stop_token_ids": [
        1,
        2
      ],
      "stop": [
        "<s>",
        "</s>"
      ]
    }
  },
  {
    "version": 1,
    "context_length": 4096,
    "model_name": "minicpm-2b-dpo-fp32",
    "model_lang": [
      "zh"
    ],
    "model_ability": [
      "chat"
    ],
    "model_description": "MiniCPM is an End-Size LLM developed by ModelBest Inc. and TsinghuaNLP, with only 2.4B parameters excluding embeddings.",
    "model_specs": [
      {
        "model_format": "pytorch",
        "model_size_in_billions": 2,
        "quantizations": [
          "none"
        ],
        "model_hub": "modelscope",
        "model_id": "OpenBMB/MiniCPM-2B-dpo-fp32",
        "model_revision": "master"
      }
    ],
    "prompt_style": {
      "style_name": "MINICPM-2B",
      "system_prompt": "",
      "roles": [
        "user",
        "assistant"
      ],
      "stop_token_ids": [
        1,
        2
      ],
      "stop": [
        "<s>",
        "</s>"
      ]
    }
  },
  {
    "version":1,
    "context_length":2048,
    "model_name":"MiniCPM-Llama3-V-2_5",
    "model_lang":[
      "en",
      "zh"
    ],
    "model_ability":[
      "chat",
      "vision"
    ],
    "model_description":"MiniCPM-Llama3-V 2.5 is the latest model in the MiniCPM-V series. The model is built on SigLip-400M and Llama3-8B-Instruct with a total of 8B parameters.",
    "model_specs":[
      {
        "model_format":"pytorch",
        "model_size_in_billions":8,
        "quantizations":[
          "none"
        ],
        "model_hub": "modelscope",
        "model_id":"OpenBMB/MiniCPM-Llama3-V-2_5",
        "model_revision":"master"
      },
      {
        "model_format":"pytorch",
        "model_size_in_billions":8,
        "quantizations":[
          "int4"
        ],
        "model_hub": "modelscope",
        "model_id":"OpenBMB/MiniCPM-Llama3-V-2_5-{quantization}",
        "model_revision":"master"
      }
    ],
    "prompt_style":{
      "style_name":"OmniLMM",
      "system_prompt":"The role of first msg should be user",
      "roles":[
        "user",
        "assistant"
      ]
    }
  },
  {
    "version": 1,
    "context_length": 2048,
    "model_name": "aquila2",
    "model_lang": [
      "zh"
    ],
    "model_ability": [
      "generate"
    ],
    "model_description": "Aquila2 series models are the base language models",
    "model_specs": [
      {
        "model_format": "pytorch",
        "model_size_in_billions": 34,
        "quantizations": [
          "none"
        ],
        "model_hub": "modelscope",
        "model_id": "BAAI/Aquila2-34B",
        "model_revision": "master"
      },
      {
        "model_format": "pytorch",
        "model_size_in_billions": 70,
        "quantizations": [
          "none"
        ],
        "model_hub": "modelscope",
        "model_id": "BAAI/Aquila2-70B-Expr",
        "model_revision": "master"
      }
    ]
  },
  {
    "version": 1,
    "context_length": 2048,
    "model_name": "aquila2-chat",
    "model_lang": [
      "zh"
    ],
    "model_ability": [
      "generate"
    ],
    "model_description": "Aquila2-chat series models are the chat models",
    "model_specs": [
      {
        "model_format": "pytorch",
        "model_size_in_billions": 34,
        "quantizations": [
          "none"
        ],
        "model_hub": "modelscope",
        "model_id": "BAAI/AquilaChat2-34B",
        "model_revision": "master"
      },
      {
        "model_format": "gptq",
        "model_size_in_billions": 34,
        "quantizations": [
          "Int4"
        ],
        "model_hub": "modelscope",
        "model_id": "BAAI/AquilaChat2-34B-Int4-GPTQ",
        "model_revision": "master"
      },
      {
        "model_format": "pytorch",
        "model_size_in_billions": 70,
        "quantizations": [
          "none"
        ],
        "model_hub": "modelscope",
        "model_id": "BAAI/AquilaChat2-70B-Expr",
        "model_revision": "master"
      }
    ],
    "prompt_style": {
      "style_name": "ADD_COLON_SINGLE",
      "intra_message_sep": "\n",
      "system_prompt": "",
      "roles": [
        "USER",
        "ASSISTANT"
      ],
      "stop_token_ids": [
        100006,
        100007
      ],
      "stop": [
        "[CLS]",
        "</s>"
      ]
    }
  },
  {
    "version": 1,
    "context_length": 16384,
    "model_name": "aquila2-chat-16k",
    "model_lang": [
      "zh"
    ],
    "model_ability": [
      "generate"
    ],
    "model_description": "AquilaChat2-16k series models are the long-text chat models",
    "model_specs": [
      {
        "model_format": "pytorch",
        "model_size_in_billions": 34,
        "quantizations": [
          "none"
        ],
        "model_hub": "modelscope",
        "model_id": "BAAI/AquilaChat2-34B-16K",
        "model_revision": "master"
      }
    ],
    "prompt_style": {
      "style_name": "ADD_COLON_SINGLE",
      "intra_message_sep": "\n",
      "system_prompt": "",
      "roles": [
        "USER",
        "ASSISTANT"
      ],
      "stop_token_ids": [
        100006,
        100007
      ],
      "stop": [
        "[CLS]",
        "</s>"
      ]
    }
  },
  {
    "version": 1,
    "context_length": 131072,
    "model_name": "c4ai-command-r-v01",
    "model_lang": [
      "en",
      "fr",
      "de",
      "es",
      "it",
      "pt",
      "ja",
      "ko",
      "zh",
      "ar"
    ],
    "model_ability": [
      "chat"
    ],
    "model_description": "C4AI Command-R is a research release of a 35 billion parameter highly performant generative model.",
    "model_specs": [
      {
        "model_format": "pytorch",
        "model_size_in_billions": 35,
        "quantizations": [
          "none"
        ],
        "model_hub": "modelscope",
        "model_id": "AI-ModelScope/c4ai-command-r-v01",
        "model_revision": "master"
      },
      {
        "model_format": "ggufv2",
        "model_size_in_billions": 35,
        "quantizations": [
          "Q2_K",
          "Q3_K_M",
          "Q4_K_M",
          "Q5_K_M"
        ],
        "model_id": "mirror013/C4AI-Command-R-v01-GGUF",
        "model_file_name_template": "c4ai-command-r-v01-{quantization}.gguf",
        "model_hub": "modelscope",
        "model_revision": "master"
      },
      {
        "model_format": "pytorch",
        "model_size_in_billions": 104,
        "quantizations": [
          "none"
        ],
        "model_hub": "modelscope",
        "model_id": "AI-ModelScope/c4ai-command-r-plus",
        "model_revision": "master"
      }
    ],
    "prompt_style": {
      "style_name": "c4ai-command-r",
      "system_prompt": "You are Command-R, a brilliant, sophisticated, AI-assistant trained to assist human users by providing thorough responses. You are trained by Cohere.",
      "roles": [
        "<|USER_TOKEN|>",
        "<|CHATBOT_TOKEN|>"
      ],
      "intra_message_sep": "",
      "inter_message_sep": "<|END_OF_TURN_TOKEN|><|START_OF_TURN_TOKEN|>",
      "stop_token_ids": [
        6,
        255001
      ]
    }
  },
  {
    "version": 1,
    "context_length": 131072,
    "model_name": "c4ai-command-r-v01-4bit",
    "model_lang": [
      "en",
      "fr",
      "de",
      "es",
      "it",
      "pt",
      "ja",
      "ko",
      "zh",
      "ar"
    ],
    "model_ability": [
      "chat"
    ],
    "model_description": "This model is 4bit quantized version of C4AI Command-R using bitsandbytes.",
    "model_specs": [
      {
        "model_format": "pytorch",
        "model_size_in_billions": 35,
        "quantizations": [
          "none"
        ],
        "model_hub": "modelscope",
        "model_id": "mirror013/c4ai-command-r-v01-4bit",
        "model_revision": "master"
      }
    ],
    "prompt_style": {
      "style_name": "c4ai-command-r",
      "system_prompt": "You are Command-R, a brilliant, sophisticated, AI-assistant trained to assist human users by providing thorough responses. You are trained by Cohere.",
      "roles": [
        "<|USER_TOKEN|>",
        "<|CHATBOT_TOKEN|>"
      ],
      "intra_message_sep": "",
      "inter_message_sep": "<|END_OF_TURN_TOKEN|><|START_OF_TURN_TOKEN|>",
      "stop_token_ids": [
        6,
        255001
      ]
    }
  },
  {
    "version": 1,
    "context_length": 128000,
    "model_name": "phi-3-mini-128k-instruct",
    "model_lang": [
      "en"
    ],
    "model_ability": [
      "chat"
    ],
    "model_description": "The Phi-3-Mini-128K-Instruct is a 3.8 billion-parameter, lightweight, state-of-the-art open model trained using the Phi-3 datasets.",
    "model_specs": [
      {
        "model_format": "pytorch",
        "model_size_in_billions": 4,
        "quantizations": [
          "4-bit",
          "8-bit",
          "none"
        ],
        "model_hub": "modelscope",
        "model_id": "LLM-Research/Phi-3-mini-128k-instruct",
        "model_revision": "master"
      }
    ],
    "prompt_style": {
      "style_name": "PHI3",
      "system_prompt": "You are a helpful AI assistant.",
      "roles": [
        "user",
        "assistant"
      ],
      "intra_message_sep": "\n",
      "inter_message_sep": "<|end|>\n",
      "stop_token_ids": [
        32000,
        32007
      ],
      "stop": [
        "<|endoftext|>",
        "<|end|>"
      ]
    }
  },
  {
    "version": 1,
    "context_length": 4096,
    "model_name": "phi-3-mini-4k-instruct",
    "model_lang": [
      "en"
    ],
    "model_ability": [
      "chat"
    ],
    "model_description": "The Phi-3-Mini-4k-Instruct is a 3.8 billion-parameter, lightweight, state-of-the-art open model trained using the Phi-3 datasets.",
    "model_specs": [
      {
        "model_format": "pytorch",
        "model_size_in_billions": 4,
        "quantizations": [
          "4-bit",
          "8-bit",
          "none"
        ],
        "model_hub": "modelscope",
        "model_id": "LLM-Research/Phi-3-mini-4k-instruct",
        "model_revision": "master"
      }
    ],
    "prompt_style": {
      "style_name": "PHI3",
      "system_prompt": "You are a helpful AI assistant.",
      "roles": [
        "user",
        "assistant"
      ],
      "intra_message_sep": "\n",
      "inter_message_sep": "<|end|>\n",
      "stop_token_ids": [
        32000,
        32007
      ],
      "stop": [
        "<|endoftext|>",
        "<|end|>"
      ]
    }
  },
  {
    "version": 1,
    "context_length": 32768,
    "model_name": "internvl-chat",
    "model_lang": [
        "en",
        "zh"
    ],
    "model_ability": [
        "chat",
        "vision"
    ],
    "model_description": "InternVL 1.5 is an open-source multimodal large language model (MLLM) to bridge the capability gap between open-source and proprietary commercial models in multimodal understanding. ",
    "model_specs": [
        {
            "model_format": "pytorch",
            "model_size_in_billions": 26,
            "quantizations": [
                "none"
            ],
          "model_hub": "modelscope",
            "model_id": "AI-ModelScope/InternVL-Chat-V1-5",
            "model_revision": "master"
        },
        {
            "model_format": "pytorch",
            "model_size_in_billions": 26,
            "quantizations": [
                "Int8"
            ],
          "model_hub": "modelscope",
            "model_id": "AI-ModelScope/InternVL-Chat-V1-5-{quantization}",
            "model_revision": "master"
        }
    ],
    "prompt_style": {
        "style_name": "INTERNLM2",
        "system_prompt": "You are InternLM (书生·浦语), a helpful, honest, and harmless AI assistant developed by Shanghai AI Laboratory (上海人工智能实验室).",
        "roles": [
            "<|im_start|>user",
            "<|im_start|>assistant"
        ],
        "intra_message_sep": "<|im_end|>",
        "stop_token_ids": [
            92542
        ],
        "stop": [
            "<|im_end|>"
        ]
    }
  },
  {
    "version": 1,
    "context_length": 8192,
    "model_name": "cogvlm2",
    "model_lang": [
        "en",
        "zh"
    ],
    "model_ability": [
        "chat",
        "vision"
    ],
    "model_description": "CogVLM2 have achieved good results in many lists compared to the previous generation of CogVLM open source models. Its excellent performance can compete with some non-open source models.",
    "model_specs": [
      {
        "model_format": "pytorch",
        "model_size_in_billions": 20,
        "quantizations": [
          "none"
        ],
        "model_hub": "modelscope",
        "model_id": "ZhipuAI/cogvlm2-llama3-chinese-chat-19B",
        "model_revision": "master"
      },
      {
        "model_format": "pytorch",
        "model_size_in_billions": 20,
        "quantizations": [
          "int4"
        ],
        "model_hub": "modelscope",
        "model_id": "ZhipuAI/cogvlm2-llama3-chinese-chat-19B-{quantization}",
        "model_revision": "master"
      }
    ],
    "prompt_style": {
      "style_name": "LLAMA3",
      "system_prompt": "A chat between a curious user and an artificial intelligence assistant. The assistant gives helpful, detailed, and polite answers to the user's questions.",
      "roles": [
        "user",
        "assistant"
      ],
      "intra_message_sep": "\n\n",
      "inter_message_sep": "<|eot_id|>",
      "stop_token_ids": [
        128001,
        128009
      ],
      "stop": [
        "<|end_of_text|>",
        "<|eot_id|>"
      ]
    }
  },
  {
    "version": 1,
    "context_length": 8192,
    "model_name": "telechat",
    "model_lang": [
      "en",
      "zh"
    ],
    "model_ability": [
      "chat"
    ],
    "model_description": "The TeleChat is a large language model developed and trained by China Telecom Artificial Intelligence Technology Co., LTD. The 7B model base is trained with 1.5 trillion Tokens and 3 trillion Tokens and Chinese high-quality corpus.",
    "model_specs": [
      {
        "model_format": "pytorch",
        "model_size_in_billions": 7,
        "quantizations": [
          "4-bit",
          "8-bit",
          "none"
        ],
        "model_id": "TeleAI/telechat-7B",
        "model_hub": "modelscope",
        "model_revision": "master"
      },
      {
        "model_format": "gptq",
        "model_size_in_billions": 7,
        "quantizations": [
          "int4",
          "int8"
        ],
        "model_id": "TeleAI/telechat-7B-{quantization}",
        "model_hub": "modelscope",
        "model_revision": "master"
      },
      {
        "model_format": "pytorch",
        "model_size_in_billions": 12,
        "quantizations": [
          "4-bit",
          "8-bit",
          "none"
        ],
        "model_id": "TeleAI/TeleChat-12B",
        "model_hub": "modelscope",
        "model_revision": "master"
      },
      {
        "model_format": "gptq",
        "model_size_in_billions": 12,
        "quantizations": [
          "int4",
          "int8"
        ],
        "model_id": "TeleAI/TeleChat-12B-{quantization}",
        "model_hub": "modelscope",
        "model_revision": "master"
      },
      {
        "model_format": "pytorch",
        "model_size_in_billions": 52,
        "quantizations": [
          "4-bit",
          "8-bit",
          "none"
        ],
        "model_id": "TeleAI/TeleChat-52B",
        "model_hub": "modelscope",
        "model_revision": "master"
      }
    ],
    "prompt_style": {
      "style_name": "NO_COLON_TWO",
      "system_prompt": "You are a helpful assistant.",
      "roles": [
        "<_user>",
        "<_bot>"
      ],
      "intra_message_sep": "",
      "inter_message_sep": "",
      "stop": [
        "<_end>",
        "<_start>"
      ],
      "stop_token_ids": [
        160133,
        160132
      ]
    }
  }
]<|MERGE_RESOLUTION|>--- conflicted
+++ resolved
@@ -2760,27 +2760,72 @@
   },
   {
     "version": 1,
-<<<<<<< HEAD
     "context_length": 65536,
     "model_name": "codeqwen1.5",
-=======
+    "model_lang": [
+      "en",
+      "zh"
+    ],
+    "model_ability": [
+      "generate",
+      "code"
+    ],
+    "model_description": "CodeQwen1.5 is the Code-Specific version of Qwen1.5. It is a transformer-based decoder-only language model pretrained on a large amount of data of codes.",
+    "model_specs": [
+      {
+        "model_format": "pytorch",
+        "model_size_in_billions": 7,
+        "quantizations": [
+          "4-bit",
+          "8-bit",
+          "none"
+        ],
+        "model_id": "qwen/CodeQwen1.5-7B"
+      }
+    ],
+    "prompt_style": {
+      "style_name": "QWEN",
+      "system_prompt": "You are a helpful assistant.",
+      "roles": [
+        "user",
+        "assistant"
+      ],
+      "intra_message_sep": "\n",
+      "stop_token_ids": [
+        2,
+        3,
+        4
+      ],
+      "stop": [
+        "<|endoftext|>",
+        "<|im_start|>",
+        "<|im_end|>"
+      ]
+    },
+    "code_prompt_style": {
+      "style_name": "CODEQWEN",
+      "fim_spec": {
+        "style": "PSM",
+        "prefix": "<fim_prefix>",
+        "middle": "<fim_middle>",
+        "suffix": "<fim_suffix>"
+      },
+      "repo_level_spec": {
+        "repo_name": "<reponame>",
+        "file_type": "filepath",
+        "file_separator": "<file_sep>"
+      }
+    }
+  },
+  {
+    "version": 1,
     "context_length": 32768,
     "model_name": "qwen2-instruct",
->>>>>>> f1d0a307
-    "model_lang": [
-      "en",
-      "zh"
-    ],
-    "model_ability": [
-<<<<<<< HEAD
-      "generate",
-      "code"
-    ],
-    "model_description": "CodeQwen1.5 is the Code-Specific version of Qwen1.5. It is a transformer-based decoder-only language model pretrained on a large amount of data of codes.",
-    "model_specs": [
-      {
-        "model_format": "pytorch",
-=======
+    "model_lang": [
+      "en",
+      "zh"
+    ],
+    "model_ability": [
       "chat",
       "tools"
     ],
@@ -2810,16 +2855,12 @@
       },
       {
         "model_format": "pytorch",
->>>>>>> f1d0a307
-        "model_size_in_billions": 7,
-        "quantizations": [
-          "4-bit",
-          "8-bit",
-          "none"
-        ],
-<<<<<<< HEAD
-        "model_id": "qwen/CodeQwen1.5-7B"
-=======
+        "model_size_in_billions": 7,
+        "quantizations": [
+          "4-bit",
+          "8-bit",
+          "none"
+        ],
         "model_id": "qwen/Qwen2-7B-Instruct",
         "model_hub": "modelscope"
       },
@@ -2927,83 +2968,6 @@
         "model_id": "qwen/Qwen2-0.5B-Instruct-GGUF",
         "model_file_name_template": "qwen2-0_5b-instruct-{quantization}.gguf",
         "model_hub": "modelscope"
->>>>>>> f1d0a307
-      }
-    ],
-    "prompt_style": {
-      "style_name": "QWEN",
-      "system_prompt": "You are a helpful assistant.",
-      "roles": [
-        "user",
-        "assistant"
-      ],
-      "intra_message_sep": "\n",
-      "stop_token_ids": [
-<<<<<<< HEAD
-        2,
-        3,
-        4
-=======
-        151643,
-        151644,
-        151645
->>>>>>> f1d0a307
-      ],
-      "stop": [
-        "<|endoftext|>",
-        "<|im_start|>",
-        "<|im_end|>"
-      ]
-<<<<<<< HEAD
-    },
-    "code_prompt_style": {
-      "style_name": "CODEQWEN",
-      "fim_spec": {
-        "style": "PSM",
-        "prefix": "<fim_prefix>",
-        "middle": "<fim_middle>",
-        "suffix": "<fim_suffix>"
-      },
-      "repo_level_spec": {
-        "repo_name": "<reponame>",
-        "file_type": "filepath",
-        "file_separator": "<file_sep>"
-      }
-=======
-    }
-  },
-  {
-    "version": 1,
-    "context_length": 32768,
-    "model_name": "qwen2-moe-instruct",
-    "model_lang": [
-      "en",
-      "zh"
-    ],
-    "model_ability": [
-      "chat"
-    ],
-    "model_description": "Qwen2 is the new series of Qwen large language models. ",
-    "model_specs": [
-      {
-        "model_format": "pytorch",
-        "model_size_in_billions": 14,
-        "quantizations": [
-          "4-bit",
-          "8-bit",
-          "none"
-        ],
-        "model_id": "qwen/Qwen2-57B-A14B-Instruct",
-        "model_hub": "modelscope"
-      },
-      {
-        "model_format": "gptq",
-        "model_size_in_billions": 14,
-        "quantizations": [
-          "Int4"
-        ],
-        "model_id": "qwen/Qwen2-57B-A14B-Instruct-GPTQ-Int4",
-        "model_hub": "modelscope"
       }
     ],
     "prompt_style": {
@@ -3024,7 +2988,60 @@
         "<|im_start|>",
         "<|im_end|>"
       ]
->>>>>>> f1d0a307
+    }
+  },
+  {
+    "version": 1,
+    "context_length": 32768,
+    "model_name": "qwen2-moe-instruct",
+    "model_lang": [
+      "en",
+      "zh"
+    ],
+    "model_ability": [
+      "chat"
+    ],
+    "model_description": "Qwen2 is the new series of Qwen large language models. ",
+    "model_specs": [
+      {
+        "model_format": "pytorch",
+        "model_size_in_billions": 14,
+        "quantizations": [
+          "4-bit",
+          "8-bit",
+          "none"
+        ],
+        "model_id": "qwen/Qwen2-57B-A14B-Instruct",
+        "model_hub": "modelscope"
+      },
+      {
+        "model_format": "gptq",
+        "model_size_in_billions": 14,
+        "quantizations": [
+          "Int4"
+        ],
+        "model_id": "qwen/Qwen2-57B-A14B-Instruct-GPTQ-Int4",
+        "model_hub": "modelscope"
+      }
+    ],
+    "prompt_style": {
+      "style_name": "QWEN",
+      "system_prompt": "You are a helpful assistant.",
+      "roles": [
+        "user",
+        "assistant"
+      ],
+      "intra_message_sep": "\n",
+      "stop_token_ids": [
+        151643,
+        151644,
+        151645
+      ],
+      "stop": [
+        "<|endoftext|>",
+        "<|im_start|>",
+        "<|im_end|>"
+      ]
     }
   },
   {
@@ -3618,49 +3635,44 @@
     }
   },
   {
-    "version": 1,
-    "context_length": 2048,
-    "model_name": "OmniLMM",
-    "model_lang": [
-      "en",
-      "zh"
-    ],
-    "model_ability": [
+    "version":1,
+    "context_length":2048,
+    "model_name":"OmniLMM",
+    "model_lang":[
+      "en",
+      "zh"
+    ],
+    "model_ability":[
       "chat",
       "vision"
     ],
-<<<<<<< HEAD
-    "model_description": "mniLMM is a family of open-source large multimodal models (LMMs) adept at vision & language modeling.",
-    "model_specs": [
-=======
-    "model_description":"OmniLMM is a family of open-source large multimodal models (LMMs) adept at vision & language modeling.",
+    "model_description":"mniLMM is a family of open-source large multimodal models (LMMs) adept at vision & language modeling.",
     "model_specs":[
->>>>>>> f1d0a307
-      {
-        "model_format": "pytorch",
-        "model_size_in_billions": 3,
-        "quantizations": [
-          "none"
-        ],
-        "model_id": "OpenBMB/MiniCPM-V",
-        "model_hub": "modelscope",
-        "model_revision": "master"
-      },
-      {
-        "model_format": "pytorch",
-        "model_size_in_billions": 12,
-        "quantizations": [
-          "none"
-        ],
-        "model_id": "OpenBMB/OmniLMM-12B",
-        "model_hub": "modelscope",
-        "model_revision": "master"
-      }
-    ],
-    "prompt_style": {
-      "style_name": "OmniLMM",
-      "system_prompt": "The role of first msg should be user",
-      "roles": [
+      {
+        "model_format":"pytorch",
+        "model_size_in_billions":3,
+        "quantizations":[
+          "none"
+        ],
+        "model_id":"OpenBMB/MiniCPM-V",
+        "model_hub":"modelscope",
+        "model_revision":"master"
+      },
+      {
+        "model_format":"pytorch",
+        "model_size_in_billions":12,
+        "quantizations":[
+          "none"
+        ],
+        "model_id":"OpenBMB/OmniLMM-12B",
+        "model_hub":"modelscope",
+        "model_revision":"master"
+      }
+    ],
+    "prompt_style":{
+      "style_name":"OmniLMM",
+      "system_prompt":"The role of first msg should be user",
+      "roles":[
         "user",
         "assistant"
       ]
@@ -4198,7 +4210,7 @@
       ],
       "intra_message_sep": "\n",
       "inter_message_sep": "<|end|>\n",
-      "stop_token_ids": [
+      "stop_token_ids":[
         32000,
         32007
       ],
@@ -4242,7 +4254,7 @@
       ],
       "intra_message_sep": "\n",
       "inter_message_sep": "<|end|>\n",
-      "stop_token_ids": [
+      "stop_token_ids":[
         32000,
         32007
       ],
