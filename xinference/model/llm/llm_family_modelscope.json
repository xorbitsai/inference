[
  {
    "version": 1,
    "context_length": 4096,
    "model_name": "llama-2-chat",
    "model_lang": [
      "en"
    ],
    "model_ability": [
      "embed",
      "chat"
    ],
    "model_description": "Llama-2-Chat is a fine-tuned version of the Llama-2 LLM, specializing in chatting.",
    "model_specs": [
      {
        "model_format": "ggufv2",
        "model_size_in_billions": 7,
        "quantizations": [
          "Q4_K_M"
        ],
        "model_id": "Xorbits/Llama-2-7b-Chat-GGUF",
        "model_file_name_template": "llama-2-7b-chat.{quantization}.gguf",
        "model_hub": "modelscope",
        "model_revision": "v0.0.1"
      },
      {
        "model_format": "ggufv2",
        "model_size_in_billions": 13,
        "quantizations": [
          "Q4_K_M"
        ],
        "model_id": "Xorbits/Llama-2-13b-Chat-GGUF",
        "model_file_name_template": "llama-2-7b-chat.{quantization}.gguf",
        "model_hub": "modelscope",
        "model_revision": "v0.0.1"
      },
      {
        "model_format": "pytorch",
        "model_size_in_billions": 7,
        "quantizations": [
          "4-bit",
          "8-bit",
          "none"
        ],
        "model_id": "modelscope/Llama-2-7b-chat-ms",
        "model_hub": "modelscope",
        "model_revision": "v1.0.5"
      },
      {
        "model_format": "pytorch",
        "model_size_in_billions": 13,
        "quantizations": [
          "4-bit",
          "8-bit",
          "none"
        ],
        "model_id": "modelscope/Llama-2-13b-chat-ms",
        "model_hub": "modelscope",
        "model_revision": "v1.0.2"
      },
      {
        "model_format": "pytorch",
        "model_size_in_billions": 70,
        "quantizations": [
          "4-bit",
          "8-bit",
          "none"
        ],
        "model_id": "modelscope/Llama-2-70b-chat-ms",
        "model_hub": "modelscope",
        "model_revision": "v1.0.1"
      }
    ],
    "prompt_style": {
      "style_name": "LLAMA2",
      "system_prompt": "<s>[INST] <<SYS>>\nYou are a helpful AI assistant.\n<</SYS>>\n\n",
      "roles": [
        "[INST]",
        "[/INST]"
      ],
      "intra_message_sep": " ",
      "inter_message_sep": " </s><s>",
      "stop_token_ids": [
        2
      ]
    }
  },
  {
    "version": 1,
    "context_length": 2048,
    "model_name": "tiny-llama",
    "model_lang": [
      "en"
    ],
    "model_ability": [
      "generate"
    ],
    "model_description": "The TinyLlama project aims to pretrain a 1.1B Llama model on 3 trillion tokens.",
    "model_specs": [
      {
        "model_format": "ggufv2",
        "model_size_in_billions": 1,
        "quantizations": [
          "Q2_K"
        ],
<<<<<<< HEAD
        "model_id": "TheBloke/TinyLlama-1.1B-Chat-v0.3-GGUF",
        "model_file_name_template": "tinyllama-1.1b-chat-v0.3.{quantization}.gguf"
=======
        "model_id": "Xorbits/TinyLlama-1.1B-step-50K-105b-GGUF",
        "model_hub": "modelscope",
        "model_file_name_template": "ggml-model-{quantization}.gguf"
>>>>>>> 1670e85f
      }
    ]
  },
  {
    "version": 1,
    "context_length": 4096,
    "model_name": "baichuan-2-chat",
    "model_lang": [
      "en",
      "zh"
    ],
    "model_ability": [
      "embed",
      "generate",
      "chat"
    ],
    "model_description": "Baichuan2-chat is a fine-tuned version of the Baichuan LLM, specializing in chatting.",
    "model_specs": [
      {
        "model_format": "pytorch",
        "model_size_in_billions": 7,
        "quantizations": [
          "4-bit",
          "8-bit",
          "none"
        ],
        "model_id": "baichuan-inc/Baichuan2-7B-Chat",
        "model_hub": "modelscope",
        "model_revision": "v1.0.1"
      },
      {
        "model_format": "pytorch",
        "model_size_in_billions": 13,
        "quantizations": [
          "4-bit",
          "8-bit",
          "none"
        ],
        "model_id": "baichuan-inc/Baichuan2-7B-Chat",
        "model_hub": "modelscope",
        "model_revision": "v1.0.1"
      }
    ],
    "prompt_style": {
      "style_name": "NO_COLON_TWO",
      "system_prompt": "",
      "roles": [
        "<reserved_106>",
        "<reserved_107>"
      ],
      "intra_message_sep": "",
      "inter_message_sep": "</s>",
      "stop_token_ids": [
        2,
        195
      ]
    }
  },
  {
    "version": 1,
    "context_length": 4096,
    "model_name": "baichuan-2",
    "model_lang": [
      "en",
      "zh"
    ],
    "model_ability": [
      "embed",
      "generate"
    ],
    "model_description": "Baichuan2 is an open-source Transformer based LLM that is trained on both Chinese and English data.",
    "model_specs": [
      {
        "model_format": "pytorch",
        "model_size_in_billions": 7,
        "quantizations": [
          "4-bit",
          "8-bit",
          "none"
        ],
        "model_id": "baichuan-inc/Baichuan2-7B-Base",
        "model_revision": "v1.0.1",
        "model_hub": "modelscope"
      },
      {
        "model_format": "pytorch",
        "model_size_in_billions": 13,
        "quantizations": [
          "4-bit",
          "8-bit",
          "none"
        ],
        "model_id": "baichuan-inc/Baichuan2-13B-Base",
        "model_revision": "v1.0.1",
        "model_hub": "modelscope"
      }
    ]
  },
  {
    "version": 1,
    "context_length": 8192,
    "model_name": "chatglm2",
    "model_lang": [
      "en",
      "zh"
    ],
    "model_ability": [
      "embed",
      "chat"
    ],
    "model_description": "ChatGLM2 is the second generation of ChatGLM, still open-source and trained on Chinese and English data.",
    "model_specs": [
      {
        "model_format": "pytorch",
        "model_size_in_billions": 6,
        "quantizations": [
          "4-bit",
          "8-bit",
          "none"
        ],
        "model_hub": "modelscope",
        "model_id": "ZhipuAI/chatglm2-6b",
        "model_revision": "v1.0.11"
      }
    ],
    "prompt_style": {
      "style_name": "CHATGLM",
      "system_prompt": "",
      "roles": [
        "问",
        "答"
      ],
      "intra_message_sep": "\n\n"
    }
  },
  {
    "version": 1,
    "context_length": 32768,
    "model_name": "chatglm2-32k",
    "model_lang": [
      "en",
      "zh"
    ],
    "model_ability": [
      "embed",
      "chat"
    ],
    "model_description": "ChatGLM2-32k is a special version of ChatGLM2, with a context window of 32k tokens instead of 8k.",
    "model_specs": [
      {
        "model_format": "pytorch",
        "model_size_in_billions": 6,
        "quantizations": [
          "4-bit",
          "8-bit",
          "none"
        ],
        "model_hub": "modelscope",
        "model_id": "ZhipuAI/chatglm2-6b-32k",
        "model_revision": "v1.0.1"
      }
    ],
    "prompt_style": {
      "style_name": "CHATGLM",
      "system_prompt": "",
      "roles": [
        "问",
        "答"
      ],
      "intra_message_sep": "\n\n"
    }
  },
  {
    "version": 1,
    "context_length": 8192,
    "model_name": "internlm-7b",
    "model_lang": [
      "en",
      "zh"
    ],
    "model_ability": [
      "embed",
      "generate"
    ],
    "model_description": "InternLM is a Transformer-based LLM that is trained on both Chinese and English data, focusing on practical scenarios.",
    "model_specs": [
      {
        "model_format": "pytorch",
        "model_size_in_billions": 7,
        "quantizations": [
          "4-bit",
          "8-bit",
          "none"
        ],
        "model_id": "Shanghai_AI_Laboratory/internlm-7b",
        "model_hub": "modelscope",
        "model_revision": "v1.0.0"
      }
    ]
  },
  {
    "version": 1,
    "context_length": 4096,
    "model_name": "internlm-chat-7b",
    "model_lang": [
      "en",
      "zh"
    ],
    "model_ability": [
      "embed",
      "chat"
    ],
    "model_description": "Internlm-chat is a fine-tuned version of the Internlm LLM, specializing in chatting.",
    "model_specs": [
      {
        "model_format": "pytorch",
        "model_size_in_billions": 7,
        "quantizations": [
          "4-bit",
          "8-bit",
          "none"
        ],
        "model_id": "Shanghai_AI_Laboratory/internlm-chat-7b",
        "model_hub": "modelscope",
        "model_revision": "v1.0.0"
      }
    ],
    "prompt_style": {
      "style_name": "INTERNLM",
      "system_prompt": "",
      "roles": [
        "<|User|>",
        "<|Bot|>"
      ],
      "intra_message_sep": "<eoh>\n",
      "inter_message_sep": "<eoa>\n",
      "stop_token_ids": [
        1,
        103028
      ],
      "stop": [
        "<eoa>"
      ]
    }
  },
  {
    "version": 1,
    "context_length": 16384,
    "model_name": "internlm-20b",
    "model_lang": [
      "en",
      "zh"
    ],
    "model_ability": [
      "embed",
      "generate"
    ],
    "model_description": "Pre-trained on over 2.3T Tokens containing high-quality English, Chinese, and code data.",
    "model_specs": [
      {
        "model_format": "pytorch",
        "model_size_in_billions": 20,
        "quantizations": [
          "4-bit",
          "8-bit",
          "none"
        ],
        "model_id": "Shanghai_AI_Laboratory/internlm-20b",
        "model_hub": "modelscope",
        "model_revision": "v1.0.0"
      }
    ]
  },
  {
    "version": 1,
    "context_length": 16384,
    "model_name": "internlm-chat-20b",
    "model_lang": [
      "en",
      "zh"
    ],
    "model_ability": [
      "embed",
      "chat"
    ],
    "model_description": "Pre-trained on over 2.3T Tokens containing high-quality English, Chinese, and code data. The Chat version has undergone SFT and RLHF training.",
    "model_specs": [
      {
        "model_format": "pytorch",
        "model_size_in_billions": 20,
        "quantizations": [
          "4-bit",
          "8-bit",
          "none"
        ],
        "model_id": "Shanghai_AI_Laboratory/internlm-chat-20b",
        "model_hub": "modelscope",
        "model_revision": "v1.0.0"
      }
    ],
    "prompt_style": {
      "style_name": "INTERNLM",
      "system_prompt": "",
      "roles": [
        "<|User|>",
        "<|Bot|>"
      ],
      "intra_message_sep": "<eoh>\n",
      "inter_message_sep": "<eoa>\n",
      "stop_token_ids": [
        1,
        103028
      ],
      "stop": [
        "<eoa>"
      ]
    }
  }
]<|MERGE_RESOLUTION|>--- conflicted
+++ resolved
@@ -103,14 +103,9 @@
         "quantizations": [
           "Q2_K"
         ],
-<<<<<<< HEAD
-        "model_id": "TheBloke/TinyLlama-1.1B-Chat-v0.3-GGUF",
-        "model_file_name_template": "tinyllama-1.1b-chat-v0.3.{quantization}.gguf"
-=======
         "model_id": "Xorbits/TinyLlama-1.1B-step-50K-105b-GGUF",
         "model_hub": "modelscope",
         "model_file_name_template": "ggml-model-{quantization}.gguf"
->>>>>>> 1670e85f
       }
     ]
   },
