--- conflicted
+++ resolved
@@ -8185,8 +8185,6 @@
     "stop": [
       "<|im_end|>"
     ]
-<<<<<<< HEAD
-=======
   },
   {
     "version": 1,
@@ -8220,6 +8218,5 @@
     "stop": [
       "<|im_end|>"
     ]
->>>>>>> d7f9241f
   }
 ]