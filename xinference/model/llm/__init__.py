# Copyright 2022-2023 XProbe Inc.
#
# Licensed under the Apache License, Version 2.0 (the "License");
# you may not use this file except in compliance with the License.
# You may obtain a copy of the License at
#
#      http://www.apache.org/licenses/LICENSE-2.0
#
# Unless required by applicable law or agreed to in writing, software
# distributed under the License is distributed on an "AS IS" BASIS,
# WITHOUT WARRANTIES OR CONDITIONS OF ANY KIND, either express or implied.
# See the License for the specific language governing permissions and
# limitations under the License.

import codecs
import json
import os
import warnings

from .core import (
    LLM,
    LLM_MODEL_DESCRIPTIONS,
    LLMDescription,
    generate_llm_description,
    get_llm_model_descriptions,
)
from .llm_family import (
    BUILTIN_CSGHUB_LLM_FAMILIES,
    BUILTIN_LLM_FAMILIES,
    BUILTIN_LLM_MODEL_CHAT_FAMILIES,
    BUILTIN_LLM_MODEL_GENERATE_FAMILIES,
    BUILTIN_LLM_MODEL_TOOL_CALL_FAMILIES,
    BUILTIN_LLM_PROMPT_STYLE,
    BUILTIN_MODELSCOPE_LLM_FAMILIES,
    LLAMA_CLASSES,
    LLM_ENGINES,
    MLX_CLASSES,
    SGLANG_CLASSES,
    SUPPORTED_ENGINES,
    TRANSFORMERS_CLASSES,
    VLLM_CLASSES,
    CustomLLMFamilyV1,
    LlamaCppLLMSpecV1,
    LLMFamilyV1,
    LLMSpecV1,
    MLXLLMSpecV1,
    PromptStyleV1,
    PytorchLLMSpecV1,
    get_cache_status,
    get_user_defined_llm_families,
    match_llm,
    register_llm,
    unregister_llm,
)


def check_format_with_engine(model_format, engine):
    # only llama-cpp-python support and only support ggufv2
    if model_format in ["ggufv2"] and engine != "llama.cpp":
        return False
    if model_format not in ["ggufv2"] and engine == "llama.cpp":
        return False
    return True


def generate_engine_config_by_model_family(model_family):
    model_name = model_family.model_name
    specs = model_family.model_specs
    engines = LLM_ENGINES.get(model_name, {})  # structure for engine query
    for spec in specs:
        model_format = spec.model_format
        model_size_in_billions = spec.model_size_in_billions
        quantizations = spec.quantizations
        for quantization in quantizations:
            # traverse all supported engines to match the name, format, size in billions and quatization of model
            for engine in SUPPORTED_ENGINES:
                if not check_format_with_engine(
                    model_format, engine
                ):  # match the format of model with engine
                    continue
                CLASSES = SUPPORTED_ENGINES[engine]
                for cls in CLASSES:
                    if cls.match(model_family, spec, quantization):
                        engine_params = engines.get(engine, [])
                        already_exists = False
                        # if the name, format and size in billions of model already exists in the structure, add the new quantization
                        for param in engine_params:
                            if (
                                model_name == param["model_name"]
                                and model_format == param["model_format"]
                                and model_size_in_billions
                                == param["model_size_in_billions"]
                            ):
                                if quantization not in param["quantizations"]:
                                    param["quantizations"].append(quantization)
                                already_exists = True
                                break
                        # successfully match the params for the first time, add to the structure
                        if not already_exists:
                            engine_params.append(
                                {
                                    "model_name": model_name,
                                    "model_format": model_format,
                                    "model_size_in_billions": model_size_in_billions,
                                    "quantizations": [quantization],
                                    "llm_class": cls,
                                }
                            )
                        engines[engine] = engine_params
                        break
    LLM_ENGINES[model_name] = engines


def _install():
    from .llama_cpp.core import LlamaCppChatModel, LlamaCppModel
    from .mlx.core import MLXChatModel, MLXModel
    from .sglang.core import SGLANGChatModel, SGLANGModel
<<<<<<< HEAD
    from .vllm.core import VLLMChatModel, VLLMModel, VLLMVisionModel
=======
    from .transformers.chatglm import ChatglmPytorchChatModel
    from .transformers.cogvlm2 import CogVLM2Model
    from .transformers.core import PytorchChatModel, PytorchModel
    from .transformers.deepseek_vl import DeepSeekVLChatModel
    from .transformers.glm4v import Glm4VModel
    from .transformers.intern_vl import InternVLChatModel
    from .transformers.internlm2 import Internlm2PytorchChatModel
    from .transformers.llama_2 import LlamaPytorchChatModel, LlamaPytorchModel
    from .transformers.minicpmv25 import MiniCPMV25Model
    from .transformers.minicpmv26 import MiniCPMV26Model
    from .transformers.qwen_vl import QwenVLChatModel
    from .transformers.yi_vl import YiVLChatModel
    from .vllm.core import VLLMChatModel, VLLMModel
>>>>>>> f5229a23

    try:
        from .transformers.omnilmm import OmniLMMModel
    except ImportError as e:
        # For quite old transformers version,
        # import will generate error
        OmniLMMModel = None
        warnings.warn(f"Cannot import OmniLLMModel due to reason: {e}")

    # register llm classes.
    LLAMA_CLASSES.extend(
        [
            LlamaCppChatModel,
            LlamaCppModel,
        ]
    )
    SGLANG_CLASSES.extend([SGLANGModel, SGLANGChatModel])
    VLLM_CLASSES.extend([VLLMModel, VLLMChatModel, VLLMVisionModel])
    MLX_CLASSES.extend([MLXModel, MLXChatModel])
    TRANSFORMERS_CLASSES.extend(
        [
            ChatglmPytorchChatModel,
            LlamaPytorchModel,
            LlamaPytorchChatModel,
            PytorchChatModel,
            Internlm2PytorchChatModel,
            QwenVLChatModel,
            YiVLChatModel,
            DeepSeekVLChatModel,
            InternVLChatModel,
            PytorchModel,
            CogVLM2Model,
            MiniCPMV25Model,
            MiniCPMV26Model,
            Glm4VModel,
        ]
    )
    if OmniLMMModel:  # type: ignore
        TRANSFORMERS_CLASSES.append(OmniLMMModel)

    # support 4 engines for now
    SUPPORTED_ENGINES["vLLM"] = VLLM_CLASSES
    SUPPORTED_ENGINES["SGLang"] = SGLANG_CLASSES
    SUPPORTED_ENGINES["Transformers"] = TRANSFORMERS_CLASSES
    SUPPORTED_ENGINES["llama.cpp"] = LLAMA_CLASSES
    SUPPORTED_ENGINES["MLX"] = MLX_CLASSES

    json_path = os.path.join(
        os.path.dirname(os.path.abspath(__file__)), "llm_family.json"
    )
    for json_obj in json.load(codecs.open(json_path, "r", encoding="utf-8")):
        model_spec = LLMFamilyV1.parse_obj(json_obj)
        BUILTIN_LLM_FAMILIES.append(model_spec)

        # register prompt style
        if "chat" in model_spec.model_ability and isinstance(
            model_spec.prompt_style, PromptStyleV1
        ):
            # note that the key is the model name,
            # since there are multiple representations of the same prompt style name in json.
            BUILTIN_LLM_PROMPT_STYLE[model_spec.model_name] = model_spec.prompt_style
        # register model family
        if "chat" in model_spec.model_ability:
            BUILTIN_LLM_MODEL_CHAT_FAMILIES.add(model_spec.model_name)
        else:
            BUILTIN_LLM_MODEL_GENERATE_FAMILIES.add(model_spec.model_name)
        if "tools" in model_spec.model_ability:
            BUILTIN_LLM_MODEL_TOOL_CALL_FAMILIES.add(model_spec.model_name)

    modelscope_json_path = os.path.join(
        os.path.dirname(os.path.abspath(__file__)), "llm_family_modelscope.json"
    )
    for json_obj in json.load(codecs.open(modelscope_json_path, "r", encoding="utf-8")):
        model_spec = LLMFamilyV1.parse_obj(json_obj)
        BUILTIN_MODELSCOPE_LLM_FAMILIES.append(model_spec)

        # register prompt style, in case that we have something missed
        # if duplicated with huggingface json, keep it as the huggingface style
        if (
            "chat" in model_spec.model_ability
            and isinstance(model_spec.prompt_style, PromptStyleV1)
            and model_spec.model_name not in BUILTIN_LLM_PROMPT_STYLE
        ):
            BUILTIN_LLM_PROMPT_STYLE[model_spec.model_name] = model_spec.prompt_style
        # register model family
        if "chat" in model_spec.model_ability:
            BUILTIN_LLM_MODEL_CHAT_FAMILIES.add(model_spec.model_name)
        else:
            BUILTIN_LLM_MODEL_GENERATE_FAMILIES.add(model_spec.model_name)
        if "tools" in model_spec.model_ability:
            BUILTIN_LLM_MODEL_TOOL_CALL_FAMILIES.add(model_spec.model_name)

    csghub_json_path = os.path.join(
        os.path.dirname(os.path.abspath(__file__)), "llm_family_csghub.json"
    )
    for json_obj in json.load(codecs.open(csghub_json_path, "r", encoding="utf-8")):
        model_spec = LLMFamilyV1.parse_obj(json_obj)
        BUILTIN_CSGHUB_LLM_FAMILIES.append(model_spec)

        # register prompt style, in case that we have something missed
        # if duplicated with huggingface json, keep it as the huggingface style
        if (
            "chat" in model_spec.model_ability
            and isinstance(model_spec.prompt_style, PromptStyleV1)
            and model_spec.model_name not in BUILTIN_LLM_PROMPT_STYLE
        ):
            BUILTIN_LLM_PROMPT_STYLE[model_spec.model_name] = model_spec.prompt_style
        # register model family
        if "chat" in model_spec.model_ability:
            BUILTIN_LLM_MODEL_CHAT_FAMILIES.add(model_spec.model_name)
        else:
            BUILTIN_LLM_MODEL_GENERATE_FAMILIES.add(model_spec.model_name)
        if "tools" in model_spec.model_ability:
            BUILTIN_LLM_MODEL_TOOL_CALL_FAMILIES.add(model_spec.model_name)

    for llm_specs in [
        BUILTIN_LLM_FAMILIES,
        BUILTIN_MODELSCOPE_LLM_FAMILIES,
        BUILTIN_CSGHUB_LLM_FAMILIES,
    ]:
        for llm_spec in llm_specs:
            if llm_spec.model_name not in LLM_MODEL_DESCRIPTIONS:
                LLM_MODEL_DESCRIPTIONS.update(generate_llm_description(llm_spec))

    # traverse all families and add engine parameters corresponding to the model name
    for families in [
        BUILTIN_LLM_FAMILIES,
        BUILTIN_MODELSCOPE_LLM_FAMILIES,
        BUILTIN_CSGHUB_LLM_FAMILIES,
    ]:
        for family in families:
            generate_engine_config_by_model_family(family)

    from ...constants import XINFERENCE_MODEL_DIR

    user_defined_llm_dir = os.path.join(XINFERENCE_MODEL_DIR, "llm")
    if os.path.isdir(user_defined_llm_dir):
        for f in os.listdir(user_defined_llm_dir):
            with codecs.open(
                os.path.join(user_defined_llm_dir, f), encoding="utf-8"
            ) as fd:
                user_defined_llm_family = CustomLLMFamilyV1.parse_obj(json.load(fd))
                register_llm(user_defined_llm_family, persist=False)

    # register model description
    for ud_llm in get_user_defined_llm_families():
        LLM_MODEL_DESCRIPTIONS.update(generate_llm_description(ud_llm))<|MERGE_RESOLUTION|>--- conflicted
+++ resolved
@@ -115,9 +115,6 @@
     from .llama_cpp.core import LlamaCppChatModel, LlamaCppModel
     from .mlx.core import MLXChatModel, MLXModel
     from .sglang.core import SGLANGChatModel, SGLANGModel
-<<<<<<< HEAD
-    from .vllm.core import VLLMChatModel, VLLMModel, VLLMVisionModel
-=======
     from .transformers.chatglm import ChatglmPytorchChatModel
     from .transformers.cogvlm2 import CogVLM2Model
     from .transformers.core import PytorchChatModel, PytorchModel
@@ -130,8 +127,7 @@
     from .transformers.minicpmv26 import MiniCPMV26Model
     from .transformers.qwen_vl import QwenVLChatModel
     from .transformers.yi_vl import YiVLChatModel
-    from .vllm.core import VLLMChatModel, VLLMModel
->>>>>>> f5229a23
+    from .vllm.core import VLLMChatModel, VLLMModel, VLLMVisionModel
 
     try:
         from .transformers.omnilmm import OmniLMMModel
