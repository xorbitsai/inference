--- conflicted
+++ resolved
@@ -125,11 +125,8 @@
             BaichuanPytorchChatModel,
             VicunaCensoredPytorch,
             FalconPytorchModel,
-<<<<<<< HEAD
+            FalconPytorchChatModel,
             ChatglmPytorchModel,
-=======
-            FalconPytorchChatModel,
->>>>>>> 3df8d0df
         ]
     )
 
