--- conflicted
+++ resolved
@@ -86,31 +86,9 @@
             ]
         }
     )
-<<<<<<< HEAD
     LLM_CLASSES.update({"Sglang": [SGLANGModel, SGLANGChatModel]})
     LLM_CLASSES.update(
         {"llama-cpp-python": [LlamaCppChatModel, LlamaCppModel, ChatglmCppChatModel]}
-=======
-    LLM_CLASSES.extend([SGLANGModel, SGLANGChatModel])
-    LLM_CLASSES.extend([VLLMModel, VLLMChatModel])
-    LLM_CLASSES.extend(
-        [
-            BaichuanPytorchChatModel,
-            VicunaPytorchChatModel,
-            FalconPytorchChatModel,
-            ChatglmPytorchChatModel,
-            LlamaPytorchModel,
-            LlamaPytorchChatModel,
-            PytorchChatModel,
-            FalconPytorchModel,
-            Internlm2PytorchChatModel,
-            QwenVLChatModel,
-            OmniLMMModel,
-            YiVLChatModel,
-            DeepSeekVLChatModel,
-            PytorchModel,
-        ]
->>>>>>> be7cbcfe
     )
     PEFT_SUPPORTED_CLASSES.extend(
         [
