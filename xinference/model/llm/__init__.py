--- conflicted
+++ resolved
@@ -67,15 +67,12 @@
             VicunaPytorchChatModel,
             FalconPytorchChatModel,
             ChatglmPytorchChatModel,
-<<<<<<< HEAD
             CtransformersModel,
             LlamaPytorchModel,
             LlamaPytorchChatModel,
-=======
             PytorchChatModel,
             FalconPytorchModel,
             PytorchModel,
->>>>>>> d1990116
         ]
     )
 
