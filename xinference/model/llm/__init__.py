# Copyright 2022-2023 XProbe Inc.
#
# Licensed under the Apache License, Version 2.0 (the "License");
# you may not use this file except in compliance with the License.
# You may obtain a copy of the License at
#
#      http://www.apache.org/licenses/LICENSE-2.0
#
# Unless required by applicable law or agreed to in writing, software
# distributed under the License is distributed on an "AS IS" BASIS,
# WITHOUT WARRANTIES OR CONDITIONS OF ANY KIND, either express or implied.
# See the License for the specific language governing permissions and
# limitations under the License.

import codecs
import json
import os

from .core import (
    LLM,
    LLM_MODEL_DESCRIPTIONS,
    LLMDescription,
    generate_llm_description,
    get_llm_model_descriptions,
)
from .llm_family import (
    BUILTIN_LLM_FAMILIES,
    BUILTIN_LLM_MODEL_CHAT_FAMILIES,
    BUILTIN_LLM_MODEL_GENERATE_FAMILIES,
    BUILTIN_LLM_MODEL_TOOL_CALL_FAMILIES,
    BUILTIN_LLM_PROMPT_STYLE,
    BUILTIN_MODELSCOPE_LLM_FAMILIES,
    LLAMA_CLASSES,
    LLM_CLASSES,
    LLM_ENGINES,
    PEFT_SUPPORTED_CLASSES,
    PYTORCH_CLASSES,
    SGLANG_CLASSES,
    SUPPORTED_ENGINES,
    VLLM_CLASSES,
    CustomLLMFamilyV1,
    GgmlLLMSpecV1,
    LLMFamilyV1,
    LLMSpecV1,
    PromptStyleV1,
    PytorchLLMSpecV1,
    get_cache_status,
    get_user_defined_llm_families,
    match_llm,
    match_llm_cls,
    register_llm,
    unregister_llm,
)


def generate_engine_config_by_model_family(model_family):
    model_name = model_family.model_name
    specs = model_family.model_specs
    engines = {}  # structure for engine query
    for spec in specs:
        model_format = spec.model_format
        model_size_in_billions = spec.model_size_in_billions
        quantizations = spec.quantizations
        for quantization in quantizations:
            # traverse all supported engines to match the name, format, size in billions and quatization of model
            for engine in SUPPORTED_ENGINES:
                CLASSES = SUPPORTED_ENGINES[engine]
                for cls in CLASSES:
                    if cls.match(model_family, spec, quantization):
                        engine_params = engines.get(engine, [])
                        already_exists = False
                        # if the name, format and size in billions of model already exists in the structure, add the new quantization
                        for param in engine_params:
                            if (
                                model_name == param["model_name"]
                                and model_format == param["model_format"]
                                and model_size_in_billions
                                == param["model_size_in_billions"]
                                and quantization not in param["quantizations"]
                            ):
                                param["quantizations"].append(quantization)
                                already_exists = True
                                break
                        # successfully match the params for the first time, add to the structure
                        if not already_exists:
                            engine_params.append(
                                {
                                    "model_name": model_name,
                                    "model_format": model_format,
                                    "model_size_in_billions": model_size_in_billions,
                                    "quantizations": [quantization],
                                    "llm_class": cls,
                                }
                            )
                        engines[engine] = engine_params
                        break
    LLM_ENGINES[model_name] = engines


def _install():
    from .ggml.chatglm import ChatglmCppChatModel
    from .ggml.llamacpp import LlamaCppChatModel, LlamaCppModel
    from .pytorch.baichuan import BaichuanPytorchChatModel
    from .pytorch.chatglm import ChatglmPytorchChatModel
    from .pytorch.core import PytorchChatModel, PytorchModel
    from .pytorch.deepseek_vl import DeepSeekVLChatModel
    from .pytorch.falcon import FalconPytorchChatModel, FalconPytorchModel
    from .pytorch.internlm2 import Internlm2PytorchChatModel
    from .pytorch.llama_2 import LlamaPytorchChatModel, LlamaPytorchModel
    from .pytorch.omnilmm import OmniLMMModel
    from .pytorch.qwen_vl import QwenVLChatModel
    from .pytorch.vicuna import VicunaPytorchChatModel
    from .pytorch.yi_vl import YiVLChatModel
    from .sglang.core import SGLANGChatModel, SGLANGModel
    from .vllm.core import VLLMChatModel, VLLMModel

    # register llm classes.
    LLM_CLASSES.update({"vLLM": [VLLMModel, VLLMChatModel]})
    LLM_CLASSES.update(
        {
            "PyTorch": [
                BaichuanPytorchChatModel,
                VicunaPytorchChatModel,
                FalconPytorchChatModel,
                ChatglmPytorchChatModel,
                LlamaPytorchModel,
                LlamaPytorchChatModel,
                PytorchChatModel,
                FalconPytorchModel,
                Internlm2PytorchChatModel,
                QwenVLChatModel,
                OmniLMMModel,
                YiVLChatModel,
                DeepSeekVLChatModel,
                PytorchModel,
            ]
        }
    )
<<<<<<< HEAD
    LLM_CLASSES.update({"Sglang": [SGLANGModel, SGLANGChatModel]})
    LLM_CLASSES.update(
        {"llama-cpp-python": [LlamaCppChatModel, LlamaCppModel, ChatglmCppChatModel]}
=======
    LLAMA_CLASSES.extend(
        [
            ChatglmCppChatModel,
            LlamaCppChatModel,
            LlamaCppModel,
        ]
    )
    LLM_CLASSES.extend([SGLANGModel, SGLANGChatModel])
    SGLANG_CLASSES.extend([SGLANGModel, SGLANGChatModel])
    LLM_CLASSES.extend([VLLMModel, VLLMChatModel])
    VLLM_CLASSES.extend([VLLMModel, VLLMChatModel])
    LLM_CLASSES.extend(
        [
            BaichuanPytorchChatModel,
            VicunaPytorchChatModel,
            FalconPytorchChatModel,
            ChatglmPytorchChatModel,
            LlamaPytorchModel,
            LlamaPytorchChatModel,
            PytorchChatModel,
            FalconPytorchModel,
            Internlm2PytorchChatModel,
            QwenVLChatModel,
            OmniLMMModel,
            YiVLChatModel,
            DeepSeekVLChatModel,
            PytorchModel,
        ]
>>>>>>> c534028e
    )
    PYTORCH_CLASSES.extend(
        [
            BaichuanPytorchChatModel,
            VicunaPytorchChatModel,
            FalconPytorchChatModel,
            ChatglmPytorchChatModel,
            LlamaPytorchModel,
            LlamaPytorchChatModel,
            PytorchChatModel,
            FalconPytorchModel,
            Internlm2PytorchChatModel,
            QwenVLChatModel,
            OmniLMMModel,
            YiVLChatModel,
            DeepSeekVLChatModel,
            PytorchModel,
        ]
    )
    PEFT_SUPPORTED_CLASSES.extend(
        [
            BaichuanPytorchChatModel,
            VicunaPytorchChatModel,
            FalconPytorchChatModel,
            ChatglmPytorchChatModel,
            LlamaPytorchModel,
            LlamaPytorchChatModel,
            PytorchChatModel,
            FalconPytorchModel,
            Internlm2PytorchChatModel,
            QwenVLChatModel,
            YiVLChatModel,
            PytorchModel,
        ]
    )

    # support 4 engines for now
    SUPPORTED_ENGINES["vLLM"] = VLLM_CLASSES
    SUPPORTED_ENGINES["SGLang"] = SGLANG_CLASSES
    SUPPORTED_ENGINES["PyTorch"] = PYTORCH_CLASSES
    SUPPORTED_ENGINES["llama-cpp-python"] = LLAMA_CLASSES

    json_path = os.path.join(
        os.path.dirname(os.path.abspath(__file__)), "llm_family.json"
    )
    for json_obj in json.load(codecs.open(json_path, "r", encoding="utf-8")):
        model_spec = LLMFamilyV1.parse_obj(json_obj)
        BUILTIN_LLM_FAMILIES.append(model_spec)

        # register prompt style
        if "chat" in model_spec.model_ability and isinstance(
            model_spec.prompt_style, PromptStyleV1
        ):
            # note that the key is the model name,
            # since there are multiple representations of the same prompt style name in json.
            BUILTIN_LLM_PROMPT_STYLE[model_spec.model_name] = model_spec.prompt_style
        # register model family
        if "chat" in model_spec.model_ability:
            BUILTIN_LLM_MODEL_CHAT_FAMILIES.add(model_spec.model_name)
        else:
            BUILTIN_LLM_MODEL_GENERATE_FAMILIES.add(model_spec.model_name)
        if "tool_call" in model_spec.model_ability:
            BUILTIN_LLM_MODEL_TOOL_CALL_FAMILIES.add(model_spec.model_name)

    modelscope_json_path = os.path.join(
        os.path.dirname(os.path.abspath(__file__)), "llm_family_modelscope.json"
    )
    for json_obj in json.load(codecs.open(modelscope_json_path, "r", encoding="utf-8")):
        model_spec = LLMFamilyV1.parse_obj(json_obj)
        BUILTIN_MODELSCOPE_LLM_FAMILIES.append(model_spec)

        # register prompt style, in case that we have something missed
        # if duplicated with huggingface json, keep it as the huggingface style
        if (
            "chat" in model_spec.model_ability
            and isinstance(model_spec.prompt_style, PromptStyleV1)
            and model_spec.model_name not in BUILTIN_LLM_PROMPT_STYLE
        ):
            BUILTIN_LLM_PROMPT_STYLE[model_spec.model_name] = model_spec.prompt_style
        # register model family
        if "chat" in model_spec.model_ability:
            BUILTIN_LLM_MODEL_CHAT_FAMILIES.add(model_spec.model_name)
        else:
            BUILTIN_LLM_MODEL_GENERATE_FAMILIES.add(model_spec.model_name)
        if "tool_call" in model_spec.model_ability:
            BUILTIN_LLM_MODEL_TOOL_CALL_FAMILIES.add(model_spec.model_name)

    for llm_specs in [BUILTIN_LLM_FAMILIES, BUILTIN_MODELSCOPE_LLM_FAMILIES]:
        for llm_spec in llm_specs:
            if llm_spec.model_name not in LLM_MODEL_DESCRIPTIONS:
                LLM_MODEL_DESCRIPTIONS.update(generate_llm_description(llm_spec))

    # traverse all families and add engine parameters corresponding to the model name
    for families in [BUILTIN_LLM_FAMILIES, BUILTIN_MODELSCOPE_LLM_FAMILIES]:
        for family in families:
            generate_engine_config_by_model_family(family)

    from ...constants import XINFERENCE_MODEL_DIR

    user_defined_llm_dir = os.path.join(XINFERENCE_MODEL_DIR, "llm")
    if os.path.isdir(user_defined_llm_dir):
        for f in os.listdir(user_defined_llm_dir):
            with codecs.open(
                os.path.join(user_defined_llm_dir, f), encoding="utf-8"
            ) as fd:
                user_defined_llm_family = CustomLLMFamilyV1.parse_obj(json.load(fd))
                register_llm(user_defined_llm_family, persist=False)

    # register model description
    for ud_llm in get_user_defined_llm_families():
        LLM_MODEL_DESCRIPTIONS.update(generate_llm_description(ud_llm))<|MERGE_RESOLUTION|>--- conflicted
+++ resolved
@@ -31,7 +31,6 @@
     BUILTIN_LLM_PROMPT_STYLE,
     BUILTIN_MODELSCOPE_LLM_FAMILIES,
     LLAMA_CLASSES,
-    LLM_CLASSES,
     LLM_ENGINES,
     PEFT_SUPPORTED_CLASSES,
     PYTORCH_CLASSES,
@@ -115,32 +114,6 @@
     from .vllm.core import VLLMChatModel, VLLMModel
 
     # register llm classes.
-    LLM_CLASSES.update({"vLLM": [VLLMModel, VLLMChatModel]})
-    LLM_CLASSES.update(
-        {
-            "PyTorch": [
-                BaichuanPytorchChatModel,
-                VicunaPytorchChatModel,
-                FalconPytorchChatModel,
-                ChatglmPytorchChatModel,
-                LlamaPytorchModel,
-                LlamaPytorchChatModel,
-                PytorchChatModel,
-                FalconPytorchModel,
-                Internlm2PytorchChatModel,
-                QwenVLChatModel,
-                OmniLMMModel,
-                YiVLChatModel,
-                DeepSeekVLChatModel,
-                PytorchModel,
-            ]
-        }
-    )
-<<<<<<< HEAD
-    LLM_CLASSES.update({"Sglang": [SGLANGModel, SGLANGChatModel]})
-    LLM_CLASSES.update(
-        {"llama-cpp-python": [LlamaCppChatModel, LlamaCppModel, ChatglmCppChatModel]}
-=======
     LLAMA_CLASSES.extend(
         [
             ChatglmCppChatModel,
@@ -148,29 +121,8 @@
             LlamaCppModel,
         ]
     )
-    LLM_CLASSES.extend([SGLANGModel, SGLANGChatModel])
     SGLANG_CLASSES.extend([SGLANGModel, SGLANGChatModel])
-    LLM_CLASSES.extend([VLLMModel, VLLMChatModel])
     VLLM_CLASSES.extend([VLLMModel, VLLMChatModel])
-    LLM_CLASSES.extend(
-        [
-            BaichuanPytorchChatModel,
-            VicunaPytorchChatModel,
-            FalconPytorchChatModel,
-            ChatglmPytorchChatModel,
-            LlamaPytorchModel,
-            LlamaPytorchChatModel,
-            PytorchChatModel,
-            FalconPytorchModel,
-            Internlm2PytorchChatModel,
-            QwenVLChatModel,
-            OmniLMMModel,
-            YiVLChatModel,
-            DeepSeekVLChatModel,
-            PytorchModel,
-        ]
->>>>>>> c534028e
-    )
     PYTORCH_CLASSES.extend(
         [
             BaichuanPytorchChatModel,
