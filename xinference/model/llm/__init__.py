--- conflicted
+++ resolved
@@ -145,13 +145,8 @@
         ]
     )
     SGLANG_CLASSES.extend([SGLANGModel, SGLANGChatModel])
-<<<<<<< HEAD
     VLLM_CLASSES.extend([VLLMModel, VLLMChatModel, VLLMCodeModel])
-    PYTORCH_CLASSES.extend(
-=======
-    VLLM_CLASSES.extend([VLLMModel, VLLMChatModel])
     TRANSFORMERS_CLASSES.extend(
->>>>>>> 9aba89f1
         [
             BaichuanPytorchChatModel,
             VicunaPytorchChatModel,
