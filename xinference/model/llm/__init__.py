# Copyright 2022-2023 XProbe Inc.
#
# Licensed under the Apache License, Version 2.0 (the "License");
# you may not use this file except in compliance with the License.
# You may obtain a copy of the License at
#
#      http://www.apache.org/licenses/LICENSE-2.0
#
# Unless required by applicable law or agreed to in writing, software
# distributed under the License is distributed on an "AS IS" BASIS,
# WITHOUT WARRANTIES OR CONDITIONS OF ANY KIND, either express or implied.
# See the License for the specific language governing permissions and
# limitations under the License.

import json
import logging
import os
import platform
from typing import List, Optional, Tuple, Type

from .core import LLM
from .llm_family import (
    GgmlLLMSpecV1,
    LLMFamilyV1,
    LLMSpecV1,
    PromptStyleV1,
    PytorchLLMSpecV1,
)

_LLM_CLASSES: List[Type[LLM]] = []

LLM_FAMILIES: List["LLMFamilyV1"] = []

logger = logging.getLogger(__name__)


def _is_linux():
    return platform.system() == "Linux"


def _has_cuda_device():
    cuda_visible_devices = os.environ.get("CUDA_VISIBLE_DEVICES")
    if cuda_visible_devices:
        return True
    else:
        from xorbits._mars.resource import cuda_count

        return cuda_count() > 0


def match_llm(
    model_name: str,
    model_format: Optional[str] = None,
    model_size_in_billions: Optional[int] = None,
    quantization: Optional[str] = None,
    is_local_deployment: bool = False,
) -> Optional[Tuple[LLMFamilyV1, LLMSpecV1, str]]:
    """
    Find an LLM family, spec, and quantization that satisfy given criteria.
    """
    for family in LLM_FAMILIES:
        if model_name != family.model_name:
            continue
        for spec in family.model_specs:
            if (
                model_format
                and model_format != spec.model_format
                or model_size_in_billions
                and model_size_in_billions != spec.model_size_in_billions
                or quantization
                and quantization not in spec.quantizations
            ):
                continue
            if quantization:
                return family, spec, quantization
            else:
                # by default, choose the most coarse-grained quantization.
                # TODO: too hacky.
                quantizations = spec.quantizations
                quantizations.sort()
                for q in quantizations:
                    if (
                        is_local_deployment
                        and not (_is_linux() and _has_cuda_device())
                        and q == "4-bit"
                    ):
                        logger.warning(
                            "Skipping %s for non-linux or non-cuda local deployment .",
                            q,
                        )
                        continue
                    return family, spec, q
    return None


def match_llm_cls(
    llm_family: LLMFamilyV1, llm_spec: "LLMSpecV1"
) -> Optional[Type[LLM]]:
    """
    Find an LLM implementation for given LLM family and spec.
    """
    for cls in _LLM_CLASSES:
        if cls.match(llm_family, llm_spec):
            return cls
    return None


def _install():
    from .ggml.chatglm import ChatglmCppChatModel
    from .ggml.llamacpp import LlamaCppChatModel, LlamaCppModel
    from .pytorch.baichuan import BaichuanPytorchChatModel, BaichuanPytorchModel
    from .pytorch.chatglm import ChatglmPytorchModel
    from .pytorch.core import PytorchChatModel, PytorchModel
    from .pytorch.falcon import FalconPytorchModel
    from .pytorch.vicuna import VicunaCensoredPytorch

    _LLM_CLASSES.extend(
        [
            ChatglmCppChatModel,
            LlamaCppModel,
            LlamaCppChatModel,
            PytorchModel,
            PytorchChatModel,
            BaichuanPytorchModel,
            BaichuanPytorchChatModel,
<<<<<<< HEAD
            ChatglmPytorchModel,
=======
            VicunaCensoredPytorch,
            FalconPytorchModel,
>>>>>>> 071bb36b
        ]
    )

    json_path = os.path.join(
        os.path.dirname(os.path.abspath(__file__)), "llm_family.json"
    )
    for json_obj in json.load(open(json_path)):
        LLM_FAMILIES.append(LLMFamilyV1.parse_obj(json_obj))<|MERGE_RESOLUTION|>--- conflicted
+++ resolved
@@ -123,12 +123,9 @@
             PytorchChatModel,
             BaichuanPytorchModel,
             BaichuanPytorchChatModel,
-<<<<<<< HEAD
-            ChatglmPytorchModel,
-=======
             VicunaCensoredPytorch,
             FalconPytorchModel,
->>>>>>> 071bb36b
+            ChatglmPytorchModel,
         ]
     )
 
