# Copyright 2022-2023 XProbe Inc.
#
# Licensed under the Apache License, Version 2.0 (the "License");
# you may not use this file except in compliance with the License.
# You may obtain a copy of the License at
#
#      http://www.apache.org/licenses/LICENSE-2.0
#
# Unless required by applicable law or agreed to in writing, software
# distributed under the License is distributed on an "AS IS" BASIS,
# WITHOUT WARRANTIES OR CONDITIONS OF ANY KIND, either express or implied.
# See the License for the specific language governing permissions and
# limitations under the License.

import codecs
import json
import os
import warnings

from .core import (
    LLM,
    LLM_MODEL_DESCRIPTIONS,
    LLMDescription,
    generate_llm_description,
    get_llm_model_descriptions,
)
from .llm_family import (
    BUILTIN_LLM_FAMILIES,
    BUILTIN_LLM_MODEL_CHAT_FAMILIES,
    BUILTIN_LLM_MODEL_GENERATE_FAMILIES,
    BUILTIN_LLM_MODEL_TOOL_CALL_FAMILIES,
    BUILTIN_LLM_PROMPT_STYLE,
    BUILTIN_MODELSCOPE_LLM_FAMILIES,
    LLAMA_CLASSES,
    LLM_ENGINES,
    PYTORCH_CLASSES,
    SGLANG_CLASSES,
    SUPPORTED_ENGINES,
    VLLM_CLASSES,
    CustomLLMFamilyV1,
    GgmlLLMSpecV1,
    LLMFamilyV1,
    LLMSpecV1,
    PromptStyleV1,
    PytorchLLMSpecV1,
    get_cache_status,
    get_user_defined_llm_families,
    match_llm,
    register_llm,
    unregister_llm,
)


def generate_engine_config_by_model_family(model_family):
    model_name = model_family.model_name
    specs = model_family.model_specs
    engines = {}  # structure for engine query
    for spec in specs:
        model_format = spec.model_format
        model_size_in_billions = spec.model_size_in_billions
        quantizations = spec.quantizations
        for quantization in quantizations:
            # traverse all supported engines to match the name, format, size in billions and quatization of model
            for engine in SUPPORTED_ENGINES:
                CLASSES = SUPPORTED_ENGINES[engine]
                for cls in CLASSES:
                    if cls.match(model_family, spec, quantization):
                        engine_params = engines.get(engine, [])
                        already_exists = False
                        # if the name, format and size in billions of model already exists in the structure, add the new quantization
                        for param in engine_params:
                            if (
                                model_name == param["model_name"]
                                and model_format == param["model_format"]
                                and model_size_in_billions
                                == param["model_size_in_billions"]
                                and quantization not in param["quantizations"]
                            ):
                                param["quantizations"].append(quantization)
                                already_exists = True
                                break
                        # successfully match the params for the first time, add to the structure
                        if not already_exists:
                            engine_params.append(
                                {
                                    "model_name": model_name,
                                    "model_format": model_format,
                                    "model_size_in_billions": model_size_in_billions,
                                    "quantizations": [quantization],
                                    "llm_class": cls,
                                }
                            )
                        engines[engine] = engine_params
                        break
    LLM_ENGINES[model_name] = engines


def _install():
    from .ggml.chatglm import ChatglmCppChatModel
    from .ggml.llamacpp import LlamaCppChatModel, LlamaCppModel
    from .pytorch.baichuan import BaichuanPytorchChatModel
    from .pytorch.chatglm import ChatglmPytorchChatModel
    from .pytorch.core import PytorchChatModel, PytorchModel
    from .pytorch.deepseek_vl import DeepSeekVLChatModel
    from .pytorch.falcon import FalconPytorchChatModel, FalconPytorchModel
    from .pytorch.internlm2 import Internlm2PytorchChatModel
    from .pytorch.llama_2 import LlamaPytorchChatModel, LlamaPytorchModel
    from .pytorch.qwen_vl import QwenVLChatModel
    from .pytorch.vicuna import VicunaPytorchChatModel
    from .pytorch.yi_vl import YiVLChatModel
    from .sglang.core import SGLANGChatModel, SGLANGModel
    from .vllm.core import VLLMChatModel, VLLMModel

    try:
        from .pytorch.omnilmm import OmniLMMModel
    except ImportError as e:
        # For quite old transformers version,
        # import will generate error
        OmniLMMModel = None
        warnings.warn(f"Cannot import OmniLLMModel due to reason: {e}")

    # register llm classes.
    LLAMA_CLASSES.extend(
        [
            ChatglmCppChatModel,
            LlamaCppChatModel,
            LlamaCppModel,
        ]
    )
    SGLANG_CLASSES.extend([SGLANGModel, SGLANGChatModel])
    VLLM_CLASSES.extend([VLLMModel, VLLMChatModel])
    PYTORCH_CLASSES.extend(
        [
            BaichuanPytorchChatModel,
            VicunaPytorchChatModel,
            FalconPytorchChatModel,
            ChatglmPytorchChatModel,
            LlamaPytorchModel,
            LlamaPytorchChatModel,
            PytorchChatModel,
            FalconPytorchModel,
            Internlm2PytorchChatModel,
            QwenVLChatModel,
            YiVLChatModel,
            DeepSeekVLChatModel,
            PytorchModel,
        ]
    )
<<<<<<< HEAD
    PEFT_SUPPORTED_CLASSES.extend(
        [
            VLLMModel,
            VLLMChatModel,
            BaichuanPytorchChatModel,
            VicunaPytorchChatModel,
            FalconPytorchChatModel,
            ChatglmPytorchChatModel,
            LlamaPytorchModel,
            LlamaPytorchChatModel,
            PytorchChatModel,
            FalconPytorchModel,
            Internlm2PytorchChatModel,
            QwenVLChatModel,
            YiVLChatModel,
            PytorchModel,
        ]
    )
=======
    if OmniLMMModel:  # type: ignore
        PYTORCH_CLASSES.append(OmniLMMModel)

    # support 4 engines for now
    SUPPORTED_ENGINES["vLLM"] = VLLM_CLASSES
    SUPPORTED_ENGINES["SGLang"] = SGLANG_CLASSES
    SUPPORTED_ENGINES["PyTorch"] = PYTORCH_CLASSES
    SUPPORTED_ENGINES["llama-cpp-python"] = LLAMA_CLASSES
>>>>>>> d87b18b7

    json_path = os.path.join(
        os.path.dirname(os.path.abspath(__file__)), "llm_family.json"
    )
    for json_obj in json.load(codecs.open(json_path, "r", encoding="utf-8")):
        model_spec = LLMFamilyV1.parse_obj(json_obj)
        BUILTIN_LLM_FAMILIES.append(model_spec)

        # register prompt style
        if "chat" in model_spec.model_ability and isinstance(
            model_spec.prompt_style, PromptStyleV1
        ):
            # note that the key is the model name,
            # since there are multiple representations of the same prompt style name in json.
            BUILTIN_LLM_PROMPT_STYLE[model_spec.model_name] = model_spec.prompt_style
        # register model family
        if "chat" in model_spec.model_ability:
            BUILTIN_LLM_MODEL_CHAT_FAMILIES.add(model_spec.model_name)
        else:
            BUILTIN_LLM_MODEL_GENERATE_FAMILIES.add(model_spec.model_name)
        if "tool_call" in model_spec.model_ability:
            BUILTIN_LLM_MODEL_TOOL_CALL_FAMILIES.add(model_spec.model_name)

    modelscope_json_path = os.path.join(
        os.path.dirname(os.path.abspath(__file__)), "llm_family_modelscope.json"
    )
    for json_obj in json.load(codecs.open(modelscope_json_path, "r", encoding="utf-8")):
        model_spec = LLMFamilyV1.parse_obj(json_obj)
        BUILTIN_MODELSCOPE_LLM_FAMILIES.append(model_spec)

        # register prompt style, in case that we have something missed
        # if duplicated with huggingface json, keep it as the huggingface style
        if (
            "chat" in model_spec.model_ability
            and isinstance(model_spec.prompt_style, PromptStyleV1)
            and model_spec.model_name not in BUILTIN_LLM_PROMPT_STYLE
        ):
            BUILTIN_LLM_PROMPT_STYLE[model_spec.model_name] = model_spec.prompt_style
        # register model family
        if "chat" in model_spec.model_ability:
            BUILTIN_LLM_MODEL_CHAT_FAMILIES.add(model_spec.model_name)
        else:
            BUILTIN_LLM_MODEL_GENERATE_FAMILIES.add(model_spec.model_name)
        if "tool_call" in model_spec.model_ability:
            BUILTIN_LLM_MODEL_TOOL_CALL_FAMILIES.add(model_spec.model_name)

    for llm_specs in [BUILTIN_LLM_FAMILIES, BUILTIN_MODELSCOPE_LLM_FAMILIES]:
        for llm_spec in llm_specs:
            if llm_spec.model_name not in LLM_MODEL_DESCRIPTIONS:
                LLM_MODEL_DESCRIPTIONS.update(generate_llm_description(llm_spec))

    # traverse all families and add engine parameters corresponding to the model name
    for families in [BUILTIN_LLM_FAMILIES, BUILTIN_MODELSCOPE_LLM_FAMILIES]:
        for family in families:
            generate_engine_config_by_model_family(family)

    from ...constants import XINFERENCE_MODEL_DIR

    user_defined_llm_dir = os.path.join(XINFERENCE_MODEL_DIR, "llm")
    if os.path.isdir(user_defined_llm_dir):
        for f in os.listdir(user_defined_llm_dir):
            with codecs.open(
                os.path.join(user_defined_llm_dir, f), encoding="utf-8"
            ) as fd:
                user_defined_llm_family = CustomLLMFamilyV1.parse_obj(json.load(fd))
                register_llm(user_defined_llm_family, persist=False)

    # register model description
    for ud_llm in get_user_defined_llm_families():
        LLM_MODEL_DESCRIPTIONS.update(generate_llm_description(ud_llm))<|MERGE_RESOLUTION|>--- conflicted
+++ resolved
@@ -146,26 +146,6 @@
             PytorchModel,
         ]
     )
-<<<<<<< HEAD
-    PEFT_SUPPORTED_CLASSES.extend(
-        [
-            VLLMModel,
-            VLLMChatModel,
-            BaichuanPytorchChatModel,
-            VicunaPytorchChatModel,
-            FalconPytorchChatModel,
-            ChatglmPytorchChatModel,
-            LlamaPytorchModel,
-            LlamaPytorchChatModel,
-            PytorchChatModel,
-            FalconPytorchModel,
-            Internlm2PytorchChatModel,
-            QwenVLChatModel,
-            YiVLChatModel,
-            PytorchModel,
-        ]
-    )
-=======
     if OmniLMMModel:  # type: ignore
         PYTORCH_CLASSES.append(OmniLMMModel)
 
@@ -174,7 +154,6 @@
     SUPPORTED_ENGINES["SGLang"] = SGLANG_CLASSES
     SUPPORTED_ENGINES["PyTorch"] = PYTORCH_CLASSES
     SUPPORTED_ENGINES["llama-cpp-python"] = LLAMA_CLASSES
->>>>>>> d87b18b7
 
     json_path = os.path.join(
         os.path.dirname(os.path.abspath(__file__)), "llm_family.json"
