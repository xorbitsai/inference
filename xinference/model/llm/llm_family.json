[
  {
    "version": 1,
    "context_length": 8194,
    "model_name": "codeshell",
    "model_lang": [
      "en",
      "zh"
    ],
    "model_ability": [
      "generate"
    ],
    "model_description": "CodeShell is a multi-language code LLM developed by the Knowledge Computing Lab of Peking University. ",
    "model_specs": [
      {
        "model_format": "pytorch",
        "model_size_in_billions": 7,
        "quantizations": [
          "none"
        ],
        "model_id": "WisdomShell/CodeShell-7B",
        "model_revision": "1c79ab7fd316a62ab41d764facd3548a23fa5dee"
      }
    ]
  },
  {
    "version": 1,
    "context_length": 8194,
    "model_name": "codeshell-chat",
    "model_lang": [
      "en",
      "zh"
    ],
    "model_ability": [
      "chat"
    ],
    "model_description": "CodeShell is a multi-language code LLM developed by the Knowledge Computing Lab of Peking University.",
    "model_specs": [
      {
        "model_format": "pytorch",
        "model_size_in_billions": 7,
        "quantizations": [
          "none"
        ],
        "model_id": "WisdomShell/CodeShell-7B-Chat",
        "model_revision": "3cb06f589b7b1e2f8e728c77280b1114191d24de"
      }
    ],
    "chat_template": "{% for item in messages %}{% if item['role'] == 'user' %}{{ '## human: ' + item['content'] + '|<end>|' }}{% elif item['role'] == 'assistant' %}{{ '## assistant: ' + item['content'] + '|<end>|' }}{% endif %}{% endfor %}{{ '## assistant: ' }}",
    "stop_token_ids": [
      70000
    ],
    "stop": [
      "<|endoftext|>",
      "|||",
      "|<end>|"
    ]
  },
  {
    "version": 1,
    "context_length": 2048,
    "model_name": "phi-2",
    "model_lang": [
      "en"
    ],
    "model_ability": [
      "generate"
    ],
    "model_description": "Phi-2 is a 2.7B Transformer based LLM used for research on model safety, trained with data similar to Phi-1.5 but augmented with synthetic texts and curated websites.",
    "model_specs": [
      {
        "model_format": "ggufv2",
        "model_size_in_billions": 2,
        "quantizations": [
          "Q2_K",
          "Q3_K_S",
          "Q3_K_M",
          "Q3_K_L",
          "Q4_0",
          "Q4_K_S",
          "Q4_K_M",
          "Q5_0",
          "Q5_K_S",
          "Q5_K_M",
          "Q6_K",
          "Q8_0"
        ],
        "model_id": "TheBloke/phi-2-GGUF",
        "model_file_name_template": "phi-2.{quantization}.gguf"
      },
      {
        "model_format": "pytorch",
        "model_size_in_billions": 2,
        "quantizations": [
          "4-bit",
          "8-bit",
          "none"
        ],
        "model_id": "microsoft/phi-2",
        "model_revision": "d3186761bf5c4409f7679359284066c25ab668ee"
      }
    ]
  },
  {
    "version": 1,
    "context_length": 128000,
    "model_name": "phi-3-mini-128k-instruct",
    "model_lang": [
      "en"
    ],
    "model_ability": [
      "chat"
    ],
    "model_description": "The Phi-3-Mini-128K-Instruct is a 3.8 billion-parameter, lightweight, state-of-the-art open model trained using the Phi-3 datasets.",
    "model_specs": [
      {
        "model_format": "pytorch",
        "model_size_in_billions": 4,
        "quantizations": [
          "4-bit",
          "8-bit",
          "none"
        ],
        "model_id": "microsoft/Phi-3-mini-128k-instruct",
        "model_revision": "ebee18c488086b396dde649f2aa6548b9b8d2404"
      }
    ],
    "chat_template": "{% for message in messages %}{% if message['role'] == 'system' %}{{'<|system|>\n' + message['content'] + '<|end|>\n'}}{% elif message['role'] == 'user' %}{{'<|user|>\n' + message['content'] + '<|end|>\n'}}{% elif message['role'] == 'assistant' %}{{'<|assistant|>\n' + message['content'] + '<|end|>\n'}}{% endif %}{% endfor %}{% if add_generation_prompt %}{{ '<|assistant|>\n' }}{% else %}{{ '<|endoftext|>' }}{% endif %}",
    "stop_token_ids":[
      32000,
      32001,
      32007
    ],
    "stop": [
      "<|endoftext|>",
      "<|assistant|>",
      "<|end|>"
    ]
  },
  {
    "version": 1,
    "context_length": 4096,
    "model_name": "phi-3-mini-4k-instruct",
    "model_lang": [
      "en"
    ],
    "model_ability": [
      "chat"
    ],
    "model_description": "The Phi-3-Mini-4k-Instruct is a 3.8 billion-parameter, lightweight, state-of-the-art open model trained using the Phi-3 datasets.",
    "model_specs": [
      {
        "model_format": "ggufv2",
        "model_size_in_billions": 4,
        "quantizations": [
          "fp16",
          "q4"
        ],
        "model_id": "microsoft/Phi-3-mini-4k-instruct-gguf",
        "model_file_name_template": "Phi-3-mini-4k-instruct-{quantization}.gguf"
      },
      {
        "model_format": "pytorch",
        "model_size_in_billions": 4,
        "quantizations": [
          "4-bit",
          "8-bit",
          "none"
        ],
        "model_id": "microsoft/Phi-3-mini-4k-instruct",
        "model_revision": "b86bcaf57ea4dfdec5dbe12a377028b2fab0d480"
      }
    ],
    "chat_template": "{% for message in messages %}{% if message['role'] == 'system' %}{{'<|system|>\n' + message['content'] + '<|end|>\n'}}{% elif message['role'] == 'user' %}{{'<|user|>\n' + message['content'] + '<|end|>\n'}}{% elif message['role'] == 'assistant' %}{{'<|assistant|>\n' + message['content'] + '<|end|>\n'}}{% endif %}{% endfor %}{% if add_generation_prompt %}{{ '<|assistant|>\n' }}{% else %}{{ '<|endoftext|>' }}{% endif %}",
    "stop_token_ids":[
      32000,
      32001,
      32007
    ],
    "stop": [
      "<|endoftext|>",
      "<|assistant|>",
      "<|end|>"
    ]
  },
  {
    "version": 1,
    "context_length": 131072,
    "model_name": "glm4-chat",
    "model_lang": [
      "en",
      "zh"
    ],
    "model_ability": [
      "chat",
      "tools"
    ],
    "model_description": "GLM4 is the open source version of the latest generation of pre-trained models in the GLM-4 series launched by Zhipu AI.",
    "model_specs": [
      {
        "model_format": "pytorch",
        "model_size_in_billions": 9,
        "quantizations": [
          "4-bit",
          "8-bit",
          "none"
        ],
        "model_id": "THUDM/glm-4-9b-chat-hf",
        "model_revision": "c7f73fd9e0f378c87f3c8f2c25aec6ad705043cd"
      },
      {
        "model_format": "ggufv2",
        "model_size_in_billions": 9,
        "quantizations": [
          "Q2_K",
          "IQ3_XS",
          "IQ3_S",
          "IQ3_M",
          "Q3_K_S",
          "Q3_K_L",
          "Q3_K",
          "IQ4_XS",
          "IQ4_NL",
          "Q4_K_S",
          "Q4_K",
          "Q5_K_S",
          "Q5_K",
          "Q6_K",
          "Q8_0",
          "BF16",
          "FP16"
        ],
        "model_file_name_template": "glm-4-9b-chat.{quantization}.gguf",
        "model_id": "legraphista/glm-4-9b-chat-GGUF",
        "model_revision": "0155a14edf0176863e9a003cdd78ce599e4d62c0"
      }
    ],
    "chat_template": "[gMASK]<sop>{% for item in messages %}{% if item['tools'] is defined %}<|system|>\n你是一个名为 ChatGLM 的人工智能助手。你是基于智谱AI训练的语言模型 GLM-4 模型开发的，你的任务是针对用户的问题和要求提供适当的答复和支持。\n\n# 可用工具{% set tools = item['tools'] %}{% for tool in tools %}{% if tool['type'] == 'function' %}\n\n## {{ tool['function']['name'] }}\n\n{{ tool['function'] | tojson(indent=4) }}\n在调用上述函数时，请使用 Json 格式表示调用的参数。{% elif tool['type'] == 'python' %}\n\n## python\n\n当你向 `python` 发送包含 Python 代码的消息时，该代码将会在一个有状态的 Jupyter notebook 环境中执行。\n`python` 返回代码执行的输出，或在执行 60 秒后返回超时。\n`/mnt/data` 将会持久化存储你的文件。在此会话中，`python` 无法访问互联网。不要使用 `python` 进行任何网络请求或者在线 API 调用，这些在线内容的访问将不会成功。{% elif tool['type'] == 'simple_browser' %}\n\n## simple_browser\n\n你可以使用 `simple_browser` 工具。该工具支持以下函数：\n`search(query: str, recency_days: int)`：使用搜索引擎进行查询并显示结果，可以使用 `recency_days` 参数控制搜索内容的时效性。\n`mclick(ids: list[int])`：获取一系列指定 id 的页面内容。每次调用时，须选择3-10个页面。选择多个角度的页面，同时尽可能选择可信任的信息来源。考虑到部分页面是无法加载的，你也可以多打开一些可能有用的页面而不用担心内容过多。\n`open_url(url: str)`：打开指定的 URL。\n\n使用 `【{引用 id}†{引用文本}】` 来引用内容。\n\n操作步骤：1. 使用 `search` 来获得信息列表; 2. 使用 `mclick` 来获取指定 ID 页面的内容; 3. 根据获得的内容进行回复。在回复中应当引用信息来源。\n 如果用户提供了 URL，也可以用 `open_url` 直接打开页面。\n如果初次搜索结果没有找到合适的信息，也可以再次使用 `search` 进行搜索。{% elif tool['type'] == 'cogview' %}\n\n## cogview\n\n如果用户的请求中包含了对图像的描述，你可以使用 `cogview` 来生成图像并展示给用户。你需要向 `cogview` 发送图像描述，规则：\n- 发送给 `cogview` 的消息必须使用英语。用户的中文描述必须完全翻译为英语。\n- 应当尽可能详细地描述图像生成的需求，需求描述约 100 英文单词。\n- 保持用户原始描述的意图。不要虚构内容或者没见过的人物。\n- 如无特殊说明，所在地为中国，持有中国立场并遵循中国社会主义价值观。{% endif %}{% endfor %}{% endif %}{% if item['content'] %}<|{{ item['role'] }}|>{{ item['metadata'] }}\n{{ item['content'] }}{% endif %}{% endfor %}{% if add_generation_prompt %}<|assistant|>{% endif %}",
    "stop_token_ids": [
      151329,
      151336,
      151338
    ],
    "stop": [
      "<|endoftext|>",
      "<|user|>",
      "<|observation|>"
    ]
  },
  {
    "version": 1,
    "context_length": 1048576,
    "model_name": "glm4-chat-1m",
    "model_lang": [
      "en",
      "zh"
    ],
    "model_ability": [
      "chat",
      "tools"
    ],
    "model_description": "GLM4 is the open source version of the latest generation of pre-trained models in the GLM-4 series launched by Zhipu AI.",
    "model_specs": [
      {
        "model_format": "pytorch",
        "model_size_in_billions": 9,
        "quantizations": [
          "4-bit",
          "8-bit",
          "none"
        ],
        "model_id": "THUDM/glm-4-9b-chat-1m-hf",
        "model_revision": "0588cb62942f0f0a5545c695e5c1b019d64eabdc"
      },
      {
        "model_format": "ggufv2",
        "model_size_in_billions": 9,
        "quantizations": [
          "Q2_K",
          "IQ3_XS",
          "IQ3_S",
          "IQ3_M",
          "Q3_K_S",
          "Q3_K_L",
          "Q3_K",
          "IQ4_XS",
          "IQ4_NL",
          "Q4_K_S",
          "Q4_K",
          "Q5_K_S",
          "Q5_K",
          "Q6_K",
          "Q8_0",
          "BF16",
          "FP16"
        ],
        "model_file_name_template": "glm-4-9b-chat-1m.{quantization}.gguf",
        "model_id": "legraphista/glm-4-9b-chat-1m-GGUF",
        "model_revision": "782e28bd5eee3c514c07108da15e0b5e06dcf776"
      }
    ],
    "chat_template": "[gMASK]<sop>{% for item in messages %}{% if item['tools'] is defined %}<|system|>\n你是一个名为 GLM-4 的人工智能助手。你是基于智谱AI训练的语言模型 GLM-4 模型开发的，你的任务是针对用户的问题和要求提供适当的答复和支持。\n\n# 可用工具{% set tools = item['tools'] %}{% for tool in tools %}{% if tool['type'] == 'function' %}\n\n## {{ tool['function']['name'] }}\n\n{{ tool['function'] | tojson(indent=4) }}\n在调用上述函数时，请使用 Json 格式表示调用的参数。{% elif tool['type'] == 'python' %}\n\n## python\n\n当你向 `python` 发送包含 Python 代码的消息时，该代码将会在一个有状态的 Jupyter notebook 环境中执行。\n`python` 返回代码执行的输出，或在执行 60 秒后返回超时。\n`/mnt/data` 将会持久化存储你的文件。在此会话中，`python` 无法访问互联网。不要使用 `python` 进行任何网络请求或者在线 API 调用，这些在线内容的访问将不会成功。{% elif tool['type'] == 'simple_browser' %}\n\n## simple_browser\n\n你可以使用 `simple_browser` 工具。该工具支持以下函数：\n`search(query: str, recency_days: int)`：使用搜索引擎进行查询并显示结果，可以使用 `recency_days` 参数控制搜索内容的时效性。\n`mclick(ids: list[int])`：获取一系列指定 id 的页面内容。每次调用时，须选择3-10个页面。选择多个角度的页面，同时尽可能选择可信任的信息来源。考虑到部分页面是无法加载的，你也可以多打开一些可能有用的页面而不用担心内容过多。\n`open_url(url: str)`：打开指定的 URL。\n\n使用 `【{引用 id}†{引用文本}】` 来引用内容。\n\n操作步骤：1. 使用 `search` 来获得信息列表; 2. 使用 `mclick` 来获取指定 ID 页面的内容; 3. 根据获得的内容进行回复。在回复中应当引用信息来源。\n 如果用户提供了 URL，也可以用 `open_url` 直接打开页面。\n如果初次搜索结果没有找到合适的信息，也可以再次使用 `search` 进行搜索。{% elif tool['type'] == 'cogview' %}\n\n## cogview\n\n如果用户的请求中包含了对图像的描述，你可以使用 `cogview` 来生成图像并展示给用户。你需要向 `cogview` 发送图像描述，规则：\n- 发送给 `cogview` 的消息必须使用英语。用户的中文描述必须完全翻译为英语。\n- 应当尽可能详细地描述图像生成的需求，需求描述约 100 英文单词。\n- 保持用户原始描述的意图。不要虚构内容或者没见过的人物。\n- 如无特殊说明，所在地为中国，持有中国立场并遵循中国社会主义价值观。{% endif %}{% endfor %}{% endif %}{% if item['content'] %}<|{{ item['role'] }}|>{{ item['metadata'] }}\n{{ item['content'] }}{% endif %}{% endfor %}{% if add_generation_prompt %}<|assistant|>{% endif %}",
    "stop_token_ids": [
      151329,
      151336,
      151338
    ],
    "stop": [
      "<|endoftext|>",
      "<|user|>",
      "<|observation|>"
    ]
  },
  {
    "version": 1,
    "context_length": 8192,
    "model_name": "glm-4v",
    "model_lang": [
      "en",
      "zh"
    ],
    "model_ability": [
      "chat",
      "vision"
    ],
    "model_description": "GLM4 is the open source version of the latest generation of pre-trained models in the GLM-4 series launched by Zhipu AI.",
    "model_specs": [
      {
        "model_format": "pytorch",
        "model_size_in_billions": 9,
        "quantizations": [
          "4-bit",
          "8-bit",
          "none"
        ],
        "model_id": "THUDM/glm-4v-9b",
        "model_revision": "01328faefe122fe605c1c127b62e6031d3ffebf7"
      }
    ],
    "chat_template": "",
    "stop_token_ids": [
      151329,
      151336,
      151338
    ],
    "stop": [
      "<|endoftext|>",
      "<|user|>",
      "<|observation|>"
    ]
  },
  {
    "version": 1,
    "context_length": 131072,
    "model_name": "codegeex4",
    "model_lang": [
      "en",
      "zh"
    ],
    "model_ability": [
      "chat"
    ],
    "model_description": "the open-source version of the latest CodeGeeX4 model series",
    "model_specs": [
      {
        "model_format": "pytorch",
        "model_size_in_billions": 9,
        "quantizations": [
          "4-bit",
          "8-bit",
          "none"
        ],
        "model_id": "THUDM/codegeex4-all-9b",
        "model_revision": "8c4ec1d2f2888412640825a7aa23355939a8f4c6"
      },
      {
        "model_format": "ggufv2",
        "model_size_in_billions": 9,
        "quantizations": [
          "IQ2_M",
          "IQ3_M",
          "Q4_K_M",
          "Q5_K_M",
          "Q6_K_L",
          "Q8_0"
        ],
        "model_file_name_template": "codegeex4-all-9b-{quantization}.gguf",
        "model_id": "THUDM/codegeex4-all-9b-GGUF",
        "model_revision": "6a04071c54c943949826d4815ee00717ed8cf153"
      }
    ],
    "chat_template": "{% for item in messages %}{% if loop.first and item['role'] == 'system' %}{{ '<|system|>\n' + item['content'] }}{% elif loop.first %}{{ '<|system|>\n你是一位智能编程助手，你叫CodeGeeX。你会为用户回答关于编程、代码、计算机方面的任何问题，并提供格式规范、可以执行、准确安全的代码，并在必要时提供详细的解释。' }}{% endif %}{% if item['role'] == 'user' %}{{ '<|user|>\n' + item['content'] }}{% elif item['role'] == 'assistant' %}{{ '<|assistant|>\n' + item['content'] }}{% endif %}{% endfor %}{% if add_generation_prompt %}{{ '<|assistant|>\n' }}{% endif %}",
    "stop_token_ids": [
      151329,
      151336,
      151338
    ],
    "stop": [
      "<|endoftext|>",
      "<|user|>",
      "<|observation|>"
    ]
  },
  {
    "version": 1,
    "context_length": 2048,
    "model_name": "xverse-chat",
    "model_lang": [
      "en",
      "zh"
    ],
    "model_ability": [
      "chat"
    ],
    "model_description": "XVERSEB-Chat is the aligned version of model XVERSE.",
    "model_specs": [
      {
        "model_format": "pytorch",
        "model_size_in_billions": 7,
        "quantizations": [
          "4-bit",
          "8-bit",
          "none"
        ],
        "model_id": "xverse/XVERSE-7B-Chat",
        "model_revision": "60acc8c453c067b54df88be98bfdf60585ab5441"
      },
      {
        "model_format": "pytorch",
        "model_size_in_billions": 13,
        "quantizations": [
          "4-bit",
          "8-bit",
          "none"
        ],
        "model_id": "xverse/XVERSE-13B-Chat",
        "model_revision": "1e4944aaa1d8c8d0cdca28bb8e3a003303d0781b"
      }
    ],
    "chat_template": "{% for item in messages %}{% if loop.first and item['role'] == 'system' %}{{ '<|system|> \n' + item['content'] }}{% endif %}{% if item['role'] == 'user' %}{{ '<|user|> \n' + item['content'] }}{% elif item['role'] == 'assistant' %}{{ '<|assistant|> \n' + item['content'] }}{% endif %}{% endfor %}{% if add_generation_prompt %}{{ '<|assistant|>' }}{% endif %}",
    "stop_token_ids": [
      3
    ],
    "stop": [
      "<|endoftext|>"
    ]
  },
  {
    "version": 1,
    "context_length": 2048,
    "model_name": "xverse",
    "model_lang": [
      "en",
      "zh"
    ],
    "model_ability": [
      "generate"
    ],
    "model_description": "XVERSE is a multilingual large language model, independently developed by Shenzhen Yuanxiang Technology.",
    "model_specs": [
      {
        "model_format": "pytorch",
        "model_size_in_billions": 7,
        "quantizations": [
          "4-bit",
          "8-bit",
          "none"
        ],
        "model_id": "xverse/XVERSE-7B",
        "model_revision": "3778b254def675586e9218ccb15b78d6ef66a3a7"
      },
      {
        "model_format": "pytorch",
        "model_size_in_billions": 13,
        "quantizations": [
          "4-bit",
          "8-bit",
          "none"
        ],
        "model_id": "xverse/XVERSE-13B",
        "model_revision": "11ac840dda17af81046614229fdd0c658afff747"
      },
      {
        "model_format": "pytorch",
        "model_size_in_billions": 65,
        "quantizations": [
          "4-bit",
          "8-bit",
          "none"
        ],
        "model_id": "xverse/XVERSE-65B",
        "model_revision": "7f1b7394f74c630f50612a19ba90bd021c373989"
      }
    ]
  },
  {
    "version": 1,
    "context_length": 4096,
    "model_name": "llama-2-chat",
    "model_lang": [
      "en"
    ],
    "model_ability": [
      "chat"
    ],
    "model_description": "Llama-2-Chat is a fine-tuned version of the Llama-2 LLM, specializing in chatting.",
    "model_specs": [
      {
        "model_format": "ggufv2",
        "model_size_in_billions": 7,
        "quantizations": [
          "Q2_K",
          "Q3_K_S",
          "Q3_K_M",
          "Q3_K_L",
          "Q4_0",
          "Q4_K_S",
          "Q4_K_M",
          "Q5_0",
          "Q5_K_S",
          "Q5_K_M",
          "Q6_K",
          "Q8_0"
        ],
        "model_id": "TheBloke/Llama-2-7B-Chat-GGUF",
        "model_file_name_template": "llama-2-7b-chat.{quantization}.gguf"
      },
      {
        "model_format": "ggufv2",
        "model_size_in_billions": 13,
        "quantizations": [
          "Q2_K",
          "Q3_K_S",
          "Q3_K_M",
          "Q3_K_L",
          "Q4_0",
          "Q4_K_S",
          "Q4_K_M",
          "Q5_0",
          "Q5_K_S",
          "Q5_K_M",
          "Q6_K",
          "Q8_0"
        ],
        "model_id": "TheBloke/Llama-2-13B-chat-GGUF",
        "model_file_name_template": "llama-2-13b-chat.{quantization}.gguf"
      },
      {
        "model_format": "ggufv2",
        "model_size_in_billions": 70,
        "quantizations": [
          "Q2_K",
          "Q3_K_S",
          "Q3_K_M",
          "Q3_K_L",
          "Q4_0",
          "Q4_K_S",
          "Q4_K_M",
          "Q5_0",
          "Q5_K_S",
          "Q5_K_M"
        ],
        "quantization_parts": {
          "Q6_K": [
            "split-a",
            "split-b"
          ],
          "Q8_0": [
            "split-a",
            "split-b"
          ]
        },
        "model_id": "TheBloke/Llama-2-70B-Chat-GGUF",
        "model_file_name_template": "llama-2-70b-chat.{quantization}.gguf",
        "model_file_name_split_template": "llama-2-70b-chat.{quantization}.gguf-{part}"
      },
      {
        "model_format": "pytorch",
        "model_size_in_billions": 7,
        "quantizations": [
          "4-bit",
          "8-bit",
          "none"
        ],
        "model_id": "meta-llama/Llama-2-7b-chat-hf",
        "model_revision": "08751db2aca9bf2f7f80d2e516117a53d7450235"
      },
      {
        "model_format": "gptq",
        "model_size_in_billions": 7,
        "quantizations": [
          "Int4"
        ],
        "model_id": "TheBloke/Llama-2-7B-Chat-GPTQ"
      },
      {
        "model_format": "gptq",
        "model_size_in_billions": 70,
        "quantizations": [
          "Int4"
        ],
        "model_id": "TheBloke/Llama-2-70B-Chat-GPTQ"
      },
      {
        "model_format": "awq",
        "model_size_in_billions": 70,
        "quantizations": [
          "Int4"
        ],
        "model_id": "TheBloke/Llama-2-70B-Chat-AWQ"
      },
      {
        "model_format": "awq",
        "model_size_in_billions": 7,
        "quantizations": [
          "Int4"
        ],
        "model_id": "TheBloke/Llama-2-7B-Chat-AWQ"
      },
      {
        "model_format": "pytorch",
        "model_size_in_billions": 13,
        "quantizations": [
          "4-bit",
          "8-bit",
          "none"
        ],
        "model_id": "meta-llama/Llama-2-13b-chat-hf",
        "model_revision": "0ba94ac9b9e1d5a0037780667e8b219adde1908c"
      },
      {
        "model_format": "gptq",
        "model_size_in_billions": 13,
        "quantizations": [
          "Int4"
        ],
        "model_id": "TheBloke/Llama-2-13B-chat-GPTQ"
      },
      {
        "model_format": "awq",
        "model_size_in_billions": 13,
        "quantizations": [
          "Int4"
        ],
        "model_id": "TheBloke/Llama-2-13B-chat-AWQ"
      },
      {
        "model_format": "pytorch",
        "model_size_in_billions": 70,
        "quantizations": [
          "4-bit",
          "8-bit",
          "none"
        ],
        "model_id": "meta-llama/Llama-2-70b-chat-hf",
        "model_revision": "36d9a7388cc80e5f4b3e9701ca2f250d21a96c30"
      }
    ],
    "chat_template": "{% if messages[0]['role'] == 'system' %}{% set system_message = '<<SYS>>\n' + messages[0]['content'] | trim + '\n<</SYS>>\n\n' %}{% set messages = messages[1:] %}{% else %}{% set system_message = '' %}{% endif %}{% for message in messages %}{% if (message['role'] == 'user') != (loop.index0 % 2 == 0) %}{{ raise_exception('Conversation roles must alternate user/assistant/user/assistant/...') }}{% endif %}{% if loop.index0 == 0 %}{% set content = system_message + message['content'] %}{% else %}{% set content = message['content'] %}{% endif %}{% if message['role'] == 'user' %}{{ '<s>' + '[INST] ' + content | trim + ' [/INST]' }}{% elif message['role'] == 'assistant' %}{{ ' ' + content | trim + ' ' + '</s>' }}{% endif %}{% endfor %}",
    "stop_token_ids": [
        2
    ],
    "stop": []
  },
  {
    "version": 1,
    "context_length": 4096,
    "model_name": "llama-2",
    "model_lang": [
      "en"
    ],
    "model_ability": [
      "generate"
    ],
    "model_description": "Llama-2 is the second generation of Llama, open-source and trained on a larger amount of data.",
    "model_specs": [
      {
        "model_format": "ggufv2",
        "model_size_in_billions": 7,
        "quantizations": [
          "Q2_K",
          "Q3_K_S",
          "Q3_K_M",
          "Q3_K_L",
          "Q4_0",
          "Q4_K_S",
          "Q4_K_M",
          "Q5_0",
          "Q5_K_S",
          "Q5_K_M",
          "Q6_K",
          "Q8_0"
        ],
        "model_id": "TheBloke/Llama-2-7B-GGUF",
        "model_file_name_template": "llama-2-7b.{quantization}.gguf"
      },
      {
        "model_format": "gptq",
        "model_size_in_billions": 7,
        "quantizations": [
          "Int4"
        ],
        "model_id": "TheBloke/Llama-2-7B-GPTQ"
      },
      {
        "model_format": "awq",
        "model_size_in_billions": 7,
        "quantizations": [
          "Int4"
        ],
        "model_id": "TheBloke/Llama-2-7B-AWQ"
      },
      {
        "model_format": "ggufv2",
        "model_size_in_billions": 13,
        "quantizations": [
          "Q2_K",
          "Q3_K_S",
          "Q3_K_M",
          "Q3_K_L",
          "Q4_0",
          "Q4_K_S",
          "Q4_K_M",
          "Q5_0",
          "Q5_K_S",
          "Q5_K_M",
          "Q6_K",
          "Q8_0"
        ],
        "model_id": "TheBloke/Llama-2-13B-GGUF",
        "model_file_name_template": "llama-2-13b.{quantization}.gguf"
      },
      {
        "model_format": "ggufv2",
        "model_size_in_billions": 70,
        "quantizations": [
          "Q2_K",
          "Q3_K_S",
          "Q3_K_M",
          "Q3_K_L",
          "Q4_0",
          "Q4_K_S",
          "Q4_K_M",
          "Q5_0",
          "Q5_K_S",
          "Q5_K_M"
        ],
        "quantization_parts": {
          "Q6_K": [
            "split-a",
            "split-b"
          ],
          "Q8_0": [
            "split-a",
            "split-b"
          ]
        },
        "model_id": "TheBloke/Llama-2-70B-GGUF",
        "model_file_name_template": "llama-2-70b.{quantization}.gguf",
        "model_file_name_split_template": "llama-2-70b.{quantization}.gguf-{part}"
      },
      {
        "model_format": "pytorch",
        "model_size_in_billions": 7,
        "quantizations": [
          "4-bit",
          "8-bit",
          "none"
        ],
        "model_id": "meta-llama/Llama-2-7b-hf",
        "model_revision": "6fdf2e60f86ff2481f2241aaee459f85b5b0bbb9"
      },
      {
        "model_format": "pytorch",
        "model_size_in_billions": 13,
        "quantizations": [
          "4-bit",
          "8-bit",
          "none"
        ],
        "model_id": "meta-llama/Llama-2-13b-hf",
        "model_revision": "db6b8eb1feabb38985fdf785a89895959e944936"
      },
      {
        "model_format": "gptq",
        "model_size_in_billions": 13,
        "quantizations": [
          "Int4"
        ],
        "model_id": "TheBloke/Llama-2-13B-GPTQ"
      },
      {
        "model_format": "awq",
        "model_size_in_billions": 13,
        "quantizations": [
          "Int4"
        ],
        "model_id": "TheBloke/Llama-2-13B-AWQ"
      },
      {
        "model_format": "pytorch",
        "model_size_in_billions": 70,
        "quantizations": [
          "4-bit",
          "8-bit",
          "none"
        ],
        "model_id": "meta-llama/Llama-2-70b-hf",
        "model_revision": "cc8aa03a000ff08b4d5c5b39673321a2a396c396"
      },
      {
        "model_format": "gptq",
        "model_size_in_billions": 70,
        "quantizations": [
          "Int4"
        ],
        "model_id": "TheBloke/Llama-2-70B-GPTQ"
      },
      {
        "model_format": "awq",
        "model_size_in_billions": 70,
        "quantizations": [
          "Int4"
        ],
        "model_id": "TheBloke/Llama-2-70B-AWQ"
      }
    ]
  },
  {
    "version": 1,
    "context_length": 8192,
    "model_name": "llama-3",
    "model_lang": [
      "en"
    ],
    "model_ability": [
      "generate"
    ],
    "model_description": "Llama 3 is an auto-regressive language model that uses an optimized transformer architecture",
    "model_specs": [
      {
        "model_format": "pytorch",
        "model_size_in_billions": 8,
        "quantizations": [
          "4-bit",
          "8-bit",
          "none"
        ],
        "model_id": "meta-llama/Meta-Llama-3-8B"
      },
      {
        "model_format": "ggufv2",
        "model_size_in_billions": 8,
        "quantizations": [
          "Q2_K",
          "Q3_K_L",
          "Q3_K_M",
          "Q3_K_S",
          "Q4_0",
          "Q4_1",
          "Q4_K_M",
          "Q4_K_S",
          "Q5_0",
          "Q5_1",
          "Q5_K_M",
          "Q5_K_S",
          "Q6_K",
          "Q8_0"
        ],
        "model_id": "QuantFactory/Meta-Llama-3-8B-GGUF",
        "model_file_name_template": "Meta-Llama-3-8B.{quantization}.gguf"
      },
      {
        "model_format": "pytorch",
        "model_size_in_billions": 70,
        "quantizations": [
          "4-bit",
          "8-bit",
          "none"
        ],
        "model_id": "meta-llama/Meta-Llama-3-70B"
      },
      {
        "model_format": "ggufv2",
        "model_size_in_billions": 70,
        "quantizations": [
          "Q4_K_M",
          "Q5_K_M"
        ],
        "model_id": "NousResearch/Meta-Llama-3-70B-GGUF",
        "model_file_name_template": "Meta-Llama-3-70B-{quantization}.gguf"
      }
    ]
  },
  {
    "version": 1,
    "context_length": 8192,
    "model_name": "llama-3-instruct",
    "model_lang": [
      "en"
    ],
    "model_ability": [
      "chat"
    ],
    "model_description": "The Llama 3 instruction tuned models are optimized for dialogue use cases and outperform many of the available open source chat models on common industry benchmarks..",
    "model_specs": [
      {
        "model_format": "ggufv2",
        "model_size_in_billions": 8,
        "quantizations": [
          "IQ3_M",
          "Q4_K_M",
          "Q5_K_M",
          "Q6_K",
          "Q8_0"
        ],
        "model_id": "lmstudio-community/Meta-Llama-3-8B-Instruct-GGUF",
        "model_file_name_template": "Meta-Llama-3-8B-Instruct-{quantization}.gguf"
      },
      {
        "model_format": "pytorch",
        "model_size_in_billions": 8,
        "quantizations": [
          "4-bit",
          "8-bit",
          "none"
        ],
        "model_id": "meta-llama/Meta-Llama-3-8B-Instruct"
      },
      {
        "model_format": "ggufv2",
        "model_size_in_billions": 70,
        "quantizations": [
          "IQ1_M",
          "IQ2_XS",
          "Q4_K_M"
        ],
        "model_id": "lmstudio-community/Meta-Llama-3-70B-Instruct-GGUF",
        "model_file_name_template": "Meta-Llama-3-70B-Instruct-{quantization}.gguf"
      },
      {
        "model_format": "pytorch",
        "model_size_in_billions": 70,
        "quantizations": [
          "4-bit",
          "8-bit",
          "none"
        ],
        "model_id": "meta-llama/Meta-Llama-3-70B-Instruct"
      },
      {
        "model_format": "mlx",
        "model_size_in_billions": 8,
        "quantizations": [
          "4bit"
        ],
        "model_id": "mlx-community/Meta-Llama-3-8B-Instruct-4bit"
      },
      {
        "model_format": "mlx",
        "model_size_in_billions": 8,
        "quantizations": [
          "8bit"
        ],
        "model_id": "mlx-community/Meta-Llama-3-8B-Instruct-8bit"
      },
      {
        "model_format": "mlx",
        "model_size_in_billions": 8,
        "quantizations": [
          "none"
        ],
        "model_id": "mlx-community/Meta-Llama-3-8B-Instruct"
      },
      {
        "model_format": "mlx",
        "model_size_in_billions": 70,
        "quantizations": [
          "4bit"
        ],
        "model_id": "mlx-community/Meta-Llama-3-70B-Instruct-4bit-mlx"
      },
      {
        "model_format": "mlx",
        "model_size_in_billions": 70,
        "quantizations": [
          "8bit"
        ],
        "model_id": "mlx-community/Meta-Llama-3-70B-Instruct-8bit"
      },
      {
        "model_format": "mlx",
        "model_size_in_billions": 70,
        "quantizations": [
          "none"
        ],
        "model_id": "mlx-community/Meta-Llama-3-70B-Instruct-mlx-unquantized"
      },
      {
        "model_format": "gptq",
        "model_size_in_billions": 8,
        "quantizations": [
          "Int4"
        ],
        "model_id": "TechxGenus/Meta-Llama-3-8B-Instruct-GPTQ"
      },
      {
        "model_format": "gptq",
        "model_size_in_billions": 70,
        "quantizations": [
          "Int4"
        ],
        "model_id": "TechxGenus/Meta-Llama-3-70B-Instruct-GPTQ"
      }
    ],
    "chat_template": "{% set loop_messages = messages %}{% for message in loop_messages %}{% set content = '<|start_header_id|>' + message['role'] + '<|end_header_id|>\n\n'+ message['content'] | trim + '<|eot_id|>' %}{% if loop.index0 == 0 %}{% set content = '<|begin_of_text|>' + content %}{% endif %}{{ content }}{% endfor %}{% if add_generation_prompt %}{{ '<|start_header_id|>assistant<|end_header_id|>\n\n' }}{% endif %}",
    "stop_token_ids": [
      128001,
      128009
    ],
    "stop": [
      "<|end_of_text|>",
      "<|eot_id|>"
    ]
  },
  {
    "version": 1,
    "context_length": 131072,
    "model_name": "llama-3.1",
    "model_lang": [
      "en",
      "de",
      "fr",
      "it",
      "pt",
      "hi",
      "es",
      "th"
    ],
    "model_ability": [
      "generate"
    ],
    "model_description": "Llama 3.1 is an auto-regressive language model that uses an optimized transformer architecture",
    "model_specs": [
      {
        "model_format": "pytorch",
        "model_size_in_billions": 8,
        "quantizations": [
          "4-bit",
          "8-bit",
          "none"
        ],
        "model_id": "meta-llama/Meta-Llama-3.1-8B"
      },
      {
        "model_format": "ggufv2",
        "model_size_in_billions": 8,
        "quantizations": [
          "Q2_K",
          "Q3_K_L",
          "Q3_K_M",
          "Q3_K_S",
          "Q4_0",
          "Q4_1",
          "Q4_K_M",
          "Q4_K_S",
          "Q5_0",
          "Q5_1",
          "Q5_K_M",
          "Q5_K_S",
          "Q6_K",
          "Q8_0"
        ],
        "model_id": "QuantFactory/Meta-Llama-3.1-8B-GGUF",
        "model_file_name_template": "Meta-Llama-3.1-8B.{quantization}.gguf"
      },
      {
        "model_format": "pytorch",
        "model_size_in_billions": 70,
        "quantizations": [
          "4-bit",
          "8-bit",
          "none"
        ],
        "model_id": "meta-llama/Meta-Llama-3.1-70B"
      },
      {
        "model_format": "pytorch",
        "model_size_in_billions": 405,
        "quantizations": [
          "4-bit",
          "8-bit",
          "none"
        ],
        "model_id": "meta-llama/Meta-Llama-3.1-405B"
      }
    ]
  },
  {
    "version": 1,
    "context_length": 131072,
    "model_name": "llama-3.1-instruct",
    "model_lang": [
      "en",
      "de",
      "fr",
      "it",
      "pt",
      "hi",
      "es",
      "th"
    ],
    "model_ability": [
      "chat",
      "tools"
    ],
    "model_description": "The Llama 3.1 instruction tuned models are optimized for dialogue use cases and outperform many of the available open source chat models on common industry benchmarks..",
    "model_specs": [
      {
        "model_format": "ggufv2",
        "model_size_in_billions": 8,
        "quantizations": [
          "Q3_K_L",
          "IQ4_XS",
          "Q4_K_M",
          "Q5_K_M",
          "Q6_K",
          "Q8_0"
        ],
        "model_id": "lmstudio-community/Meta-Llama-3.1-8B-Instruct-GGUF",
        "model_file_name_template": "Meta-Llama-3.1-8B-Instruct-{quantization}.gguf"
      },
      {
        "model_format": "pytorch",
        "model_size_in_billions": 8,
        "quantizations": [
          "none"
        ],
        "model_id": "meta-llama/Meta-Llama-3.1-8B-Instruct"
      },
      {
        "model_format": "pytorch",
        "model_size_in_billions": 8,
        "quantizations": [
          "4-bit"
        ],
        "model_id": "unsloth/Meta-Llama-3.1-8B-Instruct-bnb-4bit"
      },
      {
        "model_format": "gptq",
        "model_size_in_billions": 8,
        "quantizations": [
          "Int4"
        ],
        "model_id": "hugging-quants/Meta-Llama-3.1-8B-Instruct-GPTQ-INT4"
      },
      {
        "model_format": "awq",
        "model_size_in_billions": 8,
        "quantizations": [
          "Int4"
        ],
        "model_id": "hugging-quants/Meta-Llama-3.1-8B-Instruct-AWQ-INT4"
      },
      {
        "model_format": "ggufv2",
        "model_size_in_billions": 70,
        "quantizations": [
          "IQ2_M",
          "IQ4_XS",
          "Q2_K",
          "Q3_K_S",
          "Q4_K_M",
          "Q5_K_M",
          "Q6_K",
          "Q8_0"
        ],
        "quantization_parts": {
          "Q5_K_M": [
            "00001-of-00002",
            "00002-of-00002"
          ],
          "Q6_K": [
            "00001-of-00002",
            "00002-of-00002"
          ],
          "Q8_0": [
            "00001-of-00002",
            "00002-of-00002"
          ]
        },
        "model_id": "lmstudio-community/Meta-Llama-3.1-70B-Instruct-GGUF",
        "model_file_name_template": "Meta-Llama-3.1-70B-Instruct-{quantization}.gguf",
        "model_file_name_split_template": "Meta-Llama-3.1-70B-Instruct-{quantization}-{part}.gguf"
      },
      {
        "model_format": "pytorch",
        "model_size_in_billions": 70,
        "quantizations": [
          "none"
        ],
        "model_id": "meta-llama/Meta-Llama-3.1-70B-Instruct"
      },
      {
        "model_format": "pytorch",
        "model_size_in_billions": 70,
        "quantizations": [
          "4-bit"
        ],
        "model_id": "unsloth/Meta-Llama-3.1-70B-Instruct-bnb-4bit"
      },
      {
        "model_format": "gptq",
        "model_size_in_billions": 70,
        "quantizations": [
          "Int4"
        ],
        "model_id": "hugging-quants/Meta-Llama-3.1-70B-Instruct-GPTQ-INT4"
      },
      {
        "model_format": "awq",
        "model_size_in_billions": 70,
        "quantizations": [
          "Int4"
        ],
        "model_id": "hugging-quants/Meta-Llama-3.1-70B-Instruct-AWQ-INT4"
      },
      {
        "model_format": "mlx",
        "model_size_in_billions": 8,
        "quantizations": [
          "4bit"
        ],
        "model_id": "mlx-community/Meta-Llama-3.1-8B-Instruct-4bit"
      },
      {
        "model_format": "mlx",
        "model_size_in_billions": 8,
        "quantizations": [
          "8bit"
        ],
        "model_id": "mlx-community/Meta-Llama-3.1-8B-Instruct-8bit"
      },
      {
        "model_format": "mlx",
        "model_size_in_billions": 8,
        "quantizations": [
          "none"
        ],
        "model_id": "mlx-community/Meta-Llama-3.1-8B-Instruct"
      },
      {
        "model_format": "mlx",
        "model_size_in_billions": 70,
        "quantizations": [
          "4bit"
        ],
        "model_id": "mlx-community/Meta-Llama-3.1-70B-Instruct-4bit"
      },
      {
        "model_format": "mlx",
        "model_size_in_billions": 70,
        "quantizations": [
          "8bit"
        ],
        "model_id": "mlx-community/Meta-Llama-3.1-70B-Instruct-8bit"
      },
      {
        "model_format": "mlx",
        "model_size_in_billions": 70,
        "quantizations": [
          "none"
        ],
        "model_id": "mlx-community/Meta-Llama-3.1-70B-Instruct-bf16"
      },
      {
        "model_format": "pytorch",
        "model_size_in_billions": 405,
        "quantizations": [
          "4-bit",
          "8-bit",
          "none"
        ],
        "model_id": "meta-llama/Meta-Llama-3.1-405B-Instruct"
      },
      {
        "model_format": "gptq",
        "model_size_in_billions": 405,
        "quantizations": [
          "Int4"
        ],
        "model_id": "hugging-quants/Meta-Llama-3.1-405B-Instruct-GPTQ-INT4"
      },
      {
        "model_format": "awq",
        "model_size_in_billions": 405,
        "quantizations": [
          "Int4"
        ],
        "model_id": "hugging-quants/Meta-Llama-3.1-405B-Instruct-AWQ-INT4"
      }
    ],
    "chat_template": "{{- bos_token }}\n{%- if custom_tools is defined %}\n    {%- set tools = custom_tools %}\n{%- endif %}\n{%- if not tools_in_user_message is defined %}\n    {%- set tools_in_user_message = true %}\n{%- endif %}\n{%- if not date_string is defined %}\n    {%- set date_string = \"26 Jul 2024\" %}\n{%- endif %}\n{%- if not tools is defined %}\n    {%- set tools = none %}\n{%- endif %}\n\n{#- This block extracts the system message, so we can slot it into the right place. #}\n{%- if messages[0]['role'] == 'system' %}\n    {%- set system_message = messages[0]['content']|trim %}\n    {%- set messages = messages[1:] %}\n{%- else %}\n    {%- set system_message = \"\" %}\n{%- endif %}\n\n{#- System message + builtin tools #}\n{{- \"<|start_header_id|>system<|end_header_id|>\\n\\n\" }}\n{%- if builtin_tools is defined or tools is not none %}\n    {{- \"Environment: ipython\\n\" }}\n{%- endif %}\n{%- if builtin_tools is defined %}\n    {{- \"Tools: \" + builtin_tools | reject('equalto', 'code_interpreter') | join(\", \") + \"\\n\\n\"}}\n{%- endif %}\n{{- \"Cutting Knowledge Date: December 2023\\n\" }}\n{{- \"Today Date: \" + date_string + \"\\n\\n\" }}\n{%- if tools is not none and not tools_in_user_message %}\n    {{- \"You have access to the following functions. To call a function, please respond with JSON for a function call.\" }}\n    {{- 'Respond in the format {\"name\": function name, \"parameters\": dictionary of argument name and its value}.' }}\n    {{- \"Do not use variables.\\n\\n\" }}\n    {%- for t in tools %}\n        {{- t | tojson(indent=4) }}\n        {{- \"\\n\\n\" }}\n    {%- endfor %}\n{%- endif %}\n{{- system_message }}\n{{- \"<|eot_id|>\" }}\n\n{#- Custom tools are passed in a user message with some extra guidance #}\n{%- if tools_in_user_message and not tools is none %}\n    {#- Extract the first user message so we can plug it in here #}\n    {%- if messages | length != 0 %}\n        {%- set first_user_message = messages[0]['content']|trim %}\n        {%- set messages = messages[1:] %}\n    {%- else %}\n        {{- raise_exception(\"Cannot put tools in the first user message when there's no first user message!\") }}\n{%- endif %}\n    {{- '<|start_header_id|>user<|end_header_id|>\\n\\n' -}}\n    {{- \"Given the following functions, please respond with a JSON for a function call \" }}\n    {{- \"with its proper arguments that best answers the given prompt.\\n\\n\" }}\n    {{- 'Respond in the format {\"name\": function name, \"parameters\": dictionary of argument name and its value}.' }}\n    {{- \"Do not use variables.\\n\\n\" }}\n    {%- for t in tools %}\n        {{- t | tojson(indent=4) }}\n        {{- \"\\n\\n\" }}\n    {%- endfor %}\n    {{- first_user_message + \"<|eot_id|>\"}}\n{%- endif %}\n\n{%- for message in messages %}\n    {%- if not (message.role == 'ipython' or message.role == 'tool' or 'tool_calls' in message) %}\n        {{- '<|start_header_id|>' + message['role'] + '<|end_header_id|>\\n\\n'+ message['content'] | trim + '<|eot_id|>' }}\n    {%- elif 'tool_calls' in message %}\n        {%- if not message.tool_calls|length == 1 %}\n            {{- raise_exception(\"This model only supports single tool-calls at once!\") }}\n        {%- endif %}\n        {%- set tool_call = message.tool_calls[0].function %}\n        {%- if builtin_tools is defined and tool_call.name in builtin_tools %}\n            {{- '<|start_header_id|>assistant<|end_header_id|>\\n\\n' -}}\n            {{- \"<|python_tag|>\" + tool_call.name + \".call(\" }}\n            {%- for arg_name, arg_val in tool_call.arguments | items %}\n                {{- arg_name + '=\"' + arg_val + '\"' }}\n                {%- if not loop.last %}\n                    {{- \", \" }}\n                {%- endif %}\n                {%- endfor %}\n            {{- \")\" }}\n        {%- else  %}\n            {{- '<|start_header_id|>assistant<|end_header_id|>\\n\\n' -}}\n            {{- '{\"name\": \"' + tool_call.name + '\", ' }}\n            {{- '\"parameters\": ' }}\n            {{- tool_call.arguments | tojson }}\n            {{- \"}\" }}\n        {%- endif %}\n        {%- if builtin_tools is defined %}\n            {#- This means we're in ipython mode #}\n            {{- \"<|eom_id|>\" }}\n        {%- else %}\n            {{- \"<|eot_id|>\" }}\n        {%- endif %}\n    {%- elif message.role == \"tool\" or message.role == \"ipython\" %}\n        {{- \"<|start_header_id|>ipython<|end_header_id|>\\n\\n\" }}\n        {%- if message.content is mapping or message.content is iterable %}\n            {{- message.content | tojson }}\n        {%- else %}\n            {{- message.content }}\n        {%- endif %}\n        {{- \"<|eot_id|>\" }}\n    {%- endif %}\n{%- endfor %}\n{%- if add_generation_prompt %}\n    {{- '<|start_header_id|>assistant<|end_header_id|>\\n\\n' }}\n{%- endif %}\n",
    "stop_token_ids": [
      128001,
      128008,
      128009
    ],
    "stop": [
      "<|end_of_text|>",
      "<|eot_id|>",
      "<|eom_id|>"
    ]
  },
  {
    "version": 1,
    "context_length": 131072,
    "model_name": "llama-3.2-vision-instruct",
    "model_lang": [
      "en",
      "de",
      "fr",
      "it",
      "pt",
      "hi",
      "es",
      "th"
    ],
    "model_ability": [
	"chat",
	"vision"
    ],
    "model_description": "Llama 3.2-Vision instruction-tuned models are optimized for visual recognition, image reasoning, captioning, and answering general questions about an image...",
    "model_specs": [
      {
        "model_format": "pytorch",
        "model_size_in_billions": 11,
        "quantizations": [
          "none"
        ],
        "model_id": "meta-llama/Llama-3.2-11B-Vision-Instruct"
      },
      {
        "model_format": "pytorch",
        "model_size_in_billions": 90,
        "quantizations": [
          "none"
        ],
        "model_id": "meta-llama/Llama-3.2-90B-Vision-Instruct"
      }
    ],
    "chat_template": "{% for message in messages %}{% if loop.index0 == 0 %}{{ bos_token }}{% endif %}{{ '<|start_header_id|>' + message['role'] + '<|end_header_id|>\n\n' }}{% if message['content'] is string %}{{ message['content'] }}{% else %}{% for content in message['content'] %}{% if content['type'] == 'image' %}{{ '<|image|>' }}{% elif content['type'] == 'text' %}{{ content['text'] }}{% endif %}{% endfor %}{% endif %}{{ '<|eot_id|>' }}{% endfor %}{% if add_generation_prompt %}{{ '<|start_header_id|>assistant<|end_header_id|>\n\n' }}{% endif %}",
    "stop_token_ids": [
	128001,
	128008,
	128009
    ],
    "stop": [
      "<|end_of_text|>",
	"<|eot_id|>",
	"<|eom_id|>"
    ]
  },
  {
    "version": 1,
    "context_length": 131072,
    "model_name": "llama-3.2-vision",
    "model_lang": [
      "en",
      "de",
      "fr",
      "it",
      "pt",
      "hi",
      "es",
      "th"
    ],
    "model_ability": [
	"generate",
	"vision"
    ],
    "model_description": "The Llama 3.2-Vision instruction-tuned models are optimized for visual recognition, image reasoning, captioning, and answering general questions about an image...",
    "model_specs": [
      {
        "model_format": "pytorch",
        "model_size_in_billions": 11,
        "quantizations": [
          "none"
        ],
        "model_id": "meta-llama/Meta-Llama-3.2-11B-Vision"
      },
      {
        "model_format": "pytorch",
        "model_size_in_billions": 90,
        "quantizations": [
          "none"
        ],
        "model_id": "meta-llama/Meta-Llama-3.2-90B-Vision"
      }
    ]
  },
  {
    "version": 1,
    "context_length": 131072,
    "model_name": "llama-3.3-instruct",
    "model_lang": [
      "en",
      "de",
      "fr",
      "it",
      "pt",
      "hi",
      "es",
      "th"
    ],
    "model_ability": [
      "chat",
      "tools"
    ],
    "model_description": "The Llama 3.3 instruction tuned models are optimized for dialogue use cases and outperform many of the available open source chat models on common industry benchmarks..",
    "model_specs": [
      {
        "model_format": "pytorch",
        "model_size_in_billions": 70,
        "quantizations": [
          "none"
        ],
        "model_id": "meta-llama/Llama-3.3-70B-Instruct"
      },
      {
        "model_format": "gptq",
        "model_size_in_billions": 70,
        "quantizations": [
          "Int4"
        ],
        "model_id": "shuyuej/Llama-3.3-70B-Instruct-GPTQ"
      },
      {
        "model_format": "awq",
        "model_size_in_billions": 70,
        "quantizations": [
          "Int4"
        ],
        "model_id": "casperhansen/llama-3.3-70b-instruct-awq"
      },
      {
        "model_format": "mlx",
        "model_size_in_billions": 70,
        "quantizations": [
          "3bit",
          "4bit",
          "6bit",
          "8bit",
          "fp16"
        ],
        "model_id": "mlx-community/Llama-3.3-70B-Instruct-{quantization}"
      },
      {
        "model_format": "ggufv2",
        "model_size_in_billions": 70,
        "quantizations": [
          "Q3_K_L",
          "Q4_K_M",
          "Q6_K",
          "Q8_0"
        ],
        "quantization_parts": {
          "Q6_K": [
            "00001-of-00002",
            "00002-of-00002"
          ],
          "Q8_0": [
            "00001-of-00002",
            "00002-of-00002"
          ]
        },
        "model_id": "lmstudio-community/Llama-3.3-70B-Instruct-GGUF",
        "model_file_name_template": "Llama-3.3-70B-Instruct-{quantization}.gguf",
        "model_file_name_split_template": "Llama-3.3-70B-Instruct-{quantization}-{part}.gguf"
      }
    ],
    "chat_template": "{{- bos_token }}\n{%- if custom_tools is defined %}\n    {%- set tools = custom_tools %}\n{%- endif %}\n{%- if not tools_in_user_message is defined %}\n    {%- set tools_in_user_message = true %}\n{%- endif %}\n{%- if not date_string is defined %}\n    {%- set date_string = \"26 Jul 2024\" %}\n{%- endif %}\n{%- if not tools is defined %}\n    {%- set tools = none %}\n{%- endif %}\n\n{#- This block extracts the system message, so we can slot it into the right place. #}\n{%- if messages[0]['role'] == 'system' %}\n    {%- set system_message = messages[0]['content']|trim %}\n    {%- set messages = messages[1:] %}\n{%- else %}\n    {%- set system_message = \"\" %}\n{%- endif %}\n\n{#- System message + builtin tools #}\n{{- \"<|start_header_id|>system<|end_header_id|>\\n\\n\" }}\n{%- if builtin_tools is defined or tools is not none %}\n    {{- \"Environment: ipython\\n\" }}\n{%- endif %}\n{%- if builtin_tools is defined %}\n    {{- \"Tools: \" + builtin_tools | reject('equalto', 'code_interpreter') | join(\", \") + \"\\n\\n\"}}\n{%- endif %}\n{{- \"Cutting Knowledge Date: December 2023\\n\" }}\n{{- \"Today Date: \" + date_string + \"\\n\\n\" }}\n{%- if tools is not none and not tools_in_user_message %}\n    {{- \"You have access to the following functions. To call a function, please respond with JSON for a function call.\" }}\n    {{- 'Respond in the format {\"name\": function name, \"parameters\": dictionary of argument name and its value}.' }}\n    {{- \"Do not use variables.\\n\\n\" }}\n    {%- for t in tools %}\n        {{- t | tojson(indent=4) }}\n        {{- \"\\n\\n\" }}\n    {%- endfor %}\n{%- endif %}\n{{- system_message }}\n{{- \"<|eot_id|>\" }}\n\n{#- Custom tools are passed in a user message with some extra guidance #}\n{%- if tools_in_user_message and not tools is none %}\n    {#- Extract the first user message so we can plug it in here #}\n    {%- if messages | length != 0 %}\n        {%- set first_user_message = messages[0]['content']|trim %}\n        {%- set messages = messages[1:] %}\n    {%- else %}\n        {{- raise_exception(\"Cannot put tools in the first user message when there's no first user message!\") }}\n{%- endif %}\n    {{- '<|start_header_id|>user<|end_header_id|>\\n\\n' -}}\n    {{- \"Given the following functions, please respond with a JSON for a function call \" }}\n    {{- \"with its proper arguments that best answers the given prompt.\\n\\n\" }}\n    {{- 'Respond in the format {\"name\": function name, \"parameters\": dictionary of argument name and its value}.' }}\n    {{- \"Do not use variables.\\n\\n\" }}\n    {%- for t in tools %}\n        {{- t | tojson(indent=4) }}\n        {{- \"\\n\\n\" }}\n    {%- endfor %}\n    {{- first_user_message + \"<|eot_id|>\"}}\n{%- endif %}\n\n{%- for message in messages %}\n    {%- if not (message.role == 'ipython' or message.role == 'tool' or 'tool_calls' in message) %}\n        {{- '<|start_header_id|>' + message['role'] + '<|end_header_id|>\\n\\n'+ message['content'] | trim + '<|eot_id|>' }}\n    {%- elif 'tool_calls' in message %}\n        {%- if not message.tool_calls|length == 1 %}\n            {{- raise_exception(\"This model only supports single tool-calls at once!\") }}\n        {%- endif %}\n        {%- set tool_call = message.tool_calls[0].function %}\n        {%- if builtin_tools is defined and tool_call.name in builtin_tools %}\n            {{- '<|start_header_id|>assistant<|end_header_id|>\\n\\n' -}}\n            {{- \"<|python_tag|>\" + tool_call.name + \".call(\" }}\n            {%- for arg_name, arg_val in tool_call.arguments | items %}\n                {{- arg_name + '=\"' + arg_val + '\"' }}\n                {%- if not loop.last %}\n                    {{- \", \" }}\n                {%- endif %}\n                {%- endfor %}\n            {{- \")\" }}\n        {%- else  %}\n            {{- '<|start_header_id|>assistant<|end_header_id|>\\n\\n' -}}\n            {{- '{\"name\": \"' + tool_call.name + '\", ' }}\n            {{- '\"parameters\": ' }}\n            {{- tool_call.arguments | tojson }}\n            {{- \"}\" }}\n        {%- endif %}\n        {%- if builtin_tools is defined %}\n            {#- This means we're in ipython mode #}\n            {{- \"<|eom_id|>\" }}\n        {%- else %}\n            {{- \"<|eot_id|>\" }}\n        {%- endif %}\n    {%- elif message.role == \"tool\" or message.role == \"ipython\" %}\n        {{- \"<|start_header_id|>ipython<|end_header_id|>\\n\\n\" }}\n        {%- if message.content is mapping or message.content is iterable %}\n            {{- message.content | tojson }}\n        {%- else %}\n            {{- message.content }}\n        {%- endif %}\n        {{- \"<|eot_id|>\" }}\n    {%- endif %}\n{%- endfor %}\n{%- if add_generation_prompt %}\n    {{- '<|start_header_id|>assistant<|end_header_id|>\\n\\n' }}\n{%- endif %}\n",
    "stop_token_ids": [
      128001,
      128008,
      128009
    ],
    "stop": [
      "<|end_of_text|>",
      "<|eot_id|>",
      "<|eom_id|>"
    ]
  },
  {
    "version": 1,
    "context_length": 2048,
    "model_name": "opt",
    "model_lang": [
      "en"
    ],
    "model_ability": [
      "generate"
    ],
    "model_description": "Opt is an open-source, decoder-only, Transformer based LLM that was designed to replicate GPT-3.",
    "model_specs": [
      {
        "model_format": "pytorch",
        "model_size_in_billions": 1,
        "quantizations": [
          "4-bit",
          "8-bit",
          "none"
        ],
        "model_id": "facebook/opt-125m",
        "model_revision": "3d2b5f275bdf882b8775f902e1bfdb790e2cfc32"
      }
    ]
  },
  {
    "version": 1,
    "context_length": 32768,
    "model_name": "qwen-chat",
    "model_lang": [
      "en",
      "zh"
    ],
    "model_ability": [
      "chat"
    ],
    "model_description": "Qwen-chat is a fine-tuned version of the Qwen LLM trained with alignment techniques, specializing in chatting.",
    "model_specs": [
      {
        "model_format": "ggufv2",
        "model_size_in_billions": 7,
        "quantizations": [
          "Q4_K_M"
        ],
        "model_id": "Xorbits/Qwen-7B-Chat-GGUF",
        "model_file_name_template": "Qwen-7B-Chat.{quantization}.gguf"
      },
      {
        "model_format": "ggufv2",
        "model_size_in_billions": 14,
        "quantizations": [
          "Q4_K_M"
        ],
        "model_id": "Xorbits/Qwen-14B-Chat-GGUF",
        "model_file_name_template": "Qwen-14B-Chat.{quantization}.gguf"
      },
      {
        "model_format": "pytorch",
        "model_size_in_billions": "1_8",
        "quantizations": [
          "4-bit",
          "8-bit",
          "none"
        ],
        "model_id": "Qwen/Qwen-1_8B-Chat",
        "model_revision": "c3db8007171847931da7efa4b2ed4309afcce021"
      },
      {
        "model_format": "pytorch",
        "model_size_in_billions": 7,
        "quantizations": [
          "4-bit",
          "8-bit",
          "none"
        ],
        "model_id": "Qwen/Qwen-7B-Chat",
        "model_revision": "218aa3240fd5a5d1e80bb6c47d5d774361913706"
      },
      {
        "model_format": "pytorch",
        "model_size_in_billions": 14,
        "quantizations": [
          "4-bit",
          "8-bit",
          "none"
        ],
        "model_id": "Qwen/Qwen-14B-Chat",
        "model_revision": "fab8385c8f7e7980ef61944729fe134ccbbca263"
      },
      {
        "model_format": "pytorch",
        "model_size_in_billions": 72,
        "quantizations": [
          "4-bit",
          "8-bit",
          "none"
        ],
        "model_id": "Qwen/Qwen-72B-Chat",
        "model_revision": "2cd9f76279337941ec1a4abeec6f8eb3c38d0f55"
      },
      {
        "model_format": "gptq",
        "model_size_in_billions": 7,
        "quantizations": [
          "Int4",
          "Int8"
        ],
        "model_id": "Qwen/Qwen-7B-Chat-{quantization}"
      },
      {
        "model_format": "gptq",
        "model_size_in_billions": "1_8",
        "quantizations": [
          "Int4",
          "Int8"
        ],
        "model_id": "Qwen/Qwen-1_8B-Chat-{quantization}"
      },
      {
        "model_format": "gptq",
        "model_size_in_billions": 14,
        "quantizations": [
          "Int4",
          "Int8"
        ],
        "model_id": "Qwen/Qwen-14B-Chat-{quantization}"
      },
      {
        "model_format": "gptq",
        "model_size_in_billions": 72,
        "quantizations": [
          "Int4",
          "Int8"
        ],
        "model_id": "Qwen/Qwen-72B-Chat-{quantization}"
      }
    ],
    "chat_template": "{% for item in messages %}{% if loop.first and item['role'] == 'system' %}{{ '<|im_start|>system\n' + item['content'] + '<|im_end|>\n' }}{% elif loop.first %}{{ '<|im_start|>system\nYou are a helpful assistant.<|im_end|>\n' }}{% endif %}{% if item['role'] == 'user' %}{{ '<|im_start|>user\n' + item['content'] + '<|im_end|>' }}{% elif item['role'] == 'assistant' %}{{ '<|im_start|>assistant\n' + item['content'] + '<|im_end|>' }}{% endif %}{% endfor %}{% if add_generation_prompt %}{{ '<|im_start|>assistant\n' }}{% endif %}",
    "stop_token_ids": [
      151643,
      151644,
      151645
    ],
    "stop": [
      "<|endoftext|>",
      "<|im_start|>",
      "<|im_end|>"
    ]
  },
  {
    "version": 1,
    "context_length": 32768,
    "model_name": "qwen1.5-chat",
    "model_lang": [
      "en",
      "zh"
    ],
    "model_ability": [
      "chat",
      "tools"
    ],
    "model_description": "Qwen1.5 is the beta version of Qwen2, a transformer-based decoder-only language model pretrained on a large amount of data.",
    "model_specs": [
      {
        "model_format": "pytorch",
        "model_size_in_billions": "0_5",
        "quantizations": [
          "4-bit",
          "8-bit",
          "none"
        ],
        "model_id": "Qwen/Qwen1.5-0.5B-Chat"
      },
      {
        "model_format": "pytorch",
        "model_size_in_billions": "1_8",
        "quantizations": [
          "4-bit",
          "8-bit",
          "none"
        ],
        "model_id": "Qwen/Qwen1.5-1.8B-Chat"
      },
      {
        "model_format": "pytorch",
        "model_size_in_billions": 4,
        "quantizations": [
          "4-bit",
          "8-bit",
          "none"
        ],
        "model_id": "Qwen/Qwen1.5-4B-Chat"
      },
      {
        "model_format": "pytorch",
        "model_size_in_billions": 7,
        "quantizations": [
          "4-bit",
          "8-bit",
          "none"
        ],
        "model_id": "Qwen/Qwen1.5-7B-Chat"
      },
      {
        "model_format": "pytorch",
        "model_size_in_billions": 14,
        "quantizations": [
          "4-bit",
          "8-bit",
          "none"
        ],
        "model_id": "Qwen/Qwen1.5-14B-Chat"
      },
      {
        "model_format": "pytorch",
        "model_size_in_billions": 32,
        "quantizations": [
          "4-bit",
          "8-bit",
          "none"
        ],
        "model_id": "Qwen/Qwen1.5-32B-Chat"
      },
      {
        "model_format": "pytorch",
        "model_size_in_billions": 72,
        "quantizations": [
          "4-bit",
          "8-bit",
          "none"
        ],
        "model_id": "Qwen/Qwen1.5-72B-Chat"
      },
      {
        "model_format": "pytorch",
        "model_size_in_billions": 110,
        "quantizations": [
          "4-bit",
          "8-bit",
          "none"
        ],
        "model_id": "Qwen/Qwen1.5-110B-Chat"
      },
      {
        "model_format": "gptq",
        "model_size_in_billions": "0_5",
        "quantizations": [
          "Int4",
          "Int8"
        ],
        "model_id": "Qwen/Qwen1.5-0.5B-Chat-GPTQ-{quantization}"
      },
      {
        "model_format": "gptq",
        "model_size_in_billions": "1_8",
        "quantizations": [
          "Int4",
          "Int8"
        ],
        "model_id": "Qwen/Qwen1.5-1.8B-Chat-GPTQ-{quantization}"
      },
      {
        "model_format": "gptq",
        "model_size_in_billions": 4,
        "quantizations": [
          "Int4",
          "Int8"
        ],
        "model_id": "Qwen/Qwen1.5-4B-Chat-GPTQ-{quantization}"
      },
      {
        "model_format": "gptq",
        "model_size_in_billions": 7,
        "quantizations": [
          "Int4",
          "Int8"
        ],
        "model_id": "Qwen/Qwen1.5-7B-Chat-GPTQ-{quantization}"
      },
      {
        "model_format": "gptq",
        "model_size_in_billions": 14,
        "quantizations": [
          "Int4",
          "Int8"
        ],
        "model_id": "Qwen/Qwen1.5-14B-Chat-GPTQ-{quantization}"
      },
      {
        "model_format": "gptq",
        "model_size_in_billions": 32,
        "quantizations": [
          "Int4"
        ],
        "model_id": "Qwen/Qwen1.5-32B-Chat-GPTQ-{quantization}"
      },
      {
        "model_format": "gptq",
        "model_size_in_billions": 72,
        "quantizations": [
          "Int4",
          "Int8"
        ],
        "model_id": "Qwen/Qwen1.5-72B-Chat-GPTQ-{quantization}"
      },
      {
        "model_format": "gptq",
        "model_size_in_billions": 110,
        "quantizations": [
          "Int4"
        ],
        "model_id": "Qwen/Qwen1.5-110B-Chat-GPTQ-Int4"
      },
      {
        "model_format": "awq",
        "model_size_in_billions": "0_5",
        "quantizations": [
          "Int4"
        ],
        "model_id": "Qwen/Qwen1.5-0.5B-Chat-AWQ"
      },
      {
        "model_format": "awq",
        "model_size_in_billions": "1_8",
        "quantizations": [
          "Int4"
        ],
        "model_id": "Qwen/Qwen1.5-1.8B-Chat-AWQ"
      },
      {
        "model_format": "awq",
        "model_size_in_billions": 4,
        "quantizations": [
          "Int4"
        ],
        "model_id": "Qwen/Qwen1.5-4B-Chat-AWQ"
      },
      {
        "model_format": "awq",
        "model_size_in_billions": 7,
        "quantizations": [
          "Int4"
        ],
        "model_id": "Qwen/Qwen1.5-7B-Chat-AWQ"
      },
      {
        "model_format": "awq",
        "model_size_in_billions": 14,
        "quantizations": [
          "Int4"
        ],
        "model_id": "Qwen/Qwen1.5-14B-Chat-AWQ"
      },
      {
        "model_format": "awq",
        "model_size_in_billions": 32,
        "quantizations": [
          "Int4"
        ],
        "model_id": "Qwen/Qwen1.5-32B-Chat-AWQ"
      },
      {
        "model_format": "awq",
        "model_size_in_billions": 72,
        "quantizations": [
          "Int4"
        ],
        "model_id": "Qwen/Qwen1.5-72B-Chat-AWQ"
      },
      {
        "model_format": "awq",
        "model_size_in_billions": 110,
        "quantizations": [
          "Int4"
        ],
        "model_id": "Qwen/Qwen1.5-110B-Chat-AWQ"
      },
      {
        "model_format": "ggufv2",
        "model_size_in_billions": "0_5",
        "quantizations": [
          "q2_k",
          "q3_k_m",
          "q4_0",
          "q4_k_m",
          "q5_0",
          "q5_k_m",
          "q6_k",
          "q8_0"
        ],
        "model_id": "Qwen/Qwen1.5-0.5B-Chat-GGUF",
        "model_file_name_template": "qwen1_5-0_5b-chat-{quantization}.gguf"
      },
      {
        "model_format": "ggufv2",
        "model_size_in_billions": "1_8",
        "quantizations": [
          "q2_k",
          "q3_k_m",
          "q4_0",
          "q4_k_m",
          "q5_0",
          "q5_k_m",
          "q6_k",
          "q8_0"
        ],
        "model_id": "Qwen/Qwen1.5-1.8B-Chat-GGUF",
        "model_file_name_template": "qwen1_5-1_8b-chat-{quantization}.gguf"
      },
      {
        "model_format": "ggufv2",
        "model_size_in_billions": 4,
        "quantizations": [
          "q2_k",
          "q3_k_m",
          "q4_0",
          "q4_k_m",
          "q5_0",
          "q5_k_m",
          "q6_k",
          "q8_0"
        ],
        "model_id": "Qwen/Qwen1.5-4B-Chat-GGUF",
        "model_file_name_template": "qwen1_5-4b-chat-{quantization}.gguf"
      },
      {
        "model_format": "ggufv2",
        "model_size_in_billions": 7,
        "quantizations": [
          "q2_k",
          "q3_k_m",
          "q4_0",
          "q4_k_m",
          "q5_0",
          "q5_k_m",
          "q6_k",
          "q8_0"
        ],
        "model_id": "Qwen/Qwen1.5-7B-Chat-GGUF",
        "model_file_name_template": "qwen1_5-7b-chat-{quantization}.gguf"
      },
      {
        "model_format": "ggufv2",
        "model_size_in_billions": 14,
        "quantizations": [
          "q2_k",
          "q3_k_m",
          "q4_0",
          "q4_k_m",
          "q5_0",
          "q5_k_m",
          "q6_k",
          "q8_0"
        ],
        "model_id": "Qwen/Qwen1.5-14B-Chat-GGUF",
        "model_file_name_template": "qwen1_5-14b-chat-{quantization}.gguf"
      },
      {
        "model_format": "ggufv2",
        "model_size_in_billions": 32,
        "quantizations": [
          "q2_k",
          "q3_k_m",
          "q4_0",
          "q4_k_m",
          "q5_0",
          "q5_k_m",
          "q6_k",
          "q8_0"
        ],
        "model_id": "Qwen/Qwen1.5-32B-Chat-GGUF",
        "model_file_name_template": "qwen1_5-32b-chat-{quantization}.gguf"
      },
      {
        "model_format": "ggufv2",
        "model_size_in_billions": 72,
        "quantizations": [
          "q2_k",
          "q3_k_m",
          "q4_k_m"
        ],
        "model_id": "Qwen/Qwen1.5-72B-Chat-GGUF",
        "model_file_name_template": "qwen1_5-72b-chat-{quantization}.gguf",
        "model_file_name_split_template": "qwen1_5-72b-chat-{quantization}.gguf.{part}",
        "quantization_parts": {
          "q4_k_m": [
            "a",
            "b"
          ]
        }
      }
    ],
    "chat_template": "{%- macro json_to_python_type(json_spec) %}\n    {%- set basic_type_map = {\n    \"string\": \"str\",\n    \"number\": \"float\",\n    \"integer\": \"int\",\n    \"boolean\": \"bool\"\n} %}\n    {%- if basic_type_map[json_spec.type] is defined %}\n        {{- basic_type_map[json_spec.type] }}\n    {%- elif json_spec.type == \"array\" %}\n        {{- \"list[\" +  json_to_python_type(json_spec|items) + \"]\" }}\n    {%- elif json_spec.type == \"object\" %}\n        {%- if json_spec.additionalProperties is defined %}\n            {{- \"dict[str, \" + json_to_python_type(json_spec.additionalProperties) + ']' }}\n        {%- else %}\n            {{- \"dict\" }}\n        {%- endif %}\n    {%- elif json_spec.type is iterable %}\n        {{- \"Union[\" }}\n        {%- for t in json_spec.type %}\n            {{- json_to_python_type({\"type\": t}) }}\n            {%- if not loop.last %}\n                {{- \",\" }}\n            {%- endif %}\n        {%- endfor %}\n        {{- \"]\" }}\n    {%- else %}\n        {{- \"Any\" }}\n    {%- endif %}\n{%- endmacro %}\n\n{%- if tools %}\n    {{- '<|im_start|>system\n' }}\n    {%- if messages[0]['role'] == 'system' %}\n        {{- messages[0]['content'] + '\n\n' }}\n    {%- endif %}\n    {{- '# Tools\n\n' }}\n    {{- \"You are a function calling AI model. You are provided with function signatures within <tools></tools> XML tags. You may call one or more functions to assist with the user query. Don't make assumptions about what values to plug into functions. Here are the available tools: <tools> \" }}\n    {%- for tool in tools %}\n        {%- if tool.function is defined %}\n            {%- set tool = tool.function %}\n        {%- endif %}\n        {{- '{\"type\": \"function\", \"function\": ' }}\n        {{- '{\"name\": ' + tool.name + '\", ' }}\n        {{- '\"description\": \"' + tool.name + '(' }}\n        {%- for param_name, param_fields in tool.parameters.properties|items %}\n            {{- param_name + \": \" + json_to_python_type(param_fields) }}\n            {%- if not loop.last %}\n                {{- \", \" }}\n            {%- endif %}\n        {%- endfor %}\n        {{- \")\" }}\n        {%- if tool.return is defined %}\n            {{- \" -> \" + json_to_python_type(tool.return) }}\n        {%- endif %}\n        {{- \" - \" + tool.description + \"\n\n\" }}\n        {%- for param_name, param_fields in tool.parameters.properties|items %}\n            {%- if loop.first %}\n                {{- \"    Args:\n\" }}\n            {%- endif %}\n            {{- \"        \" + param_name + \"(\" + json_to_python_type(param_fields) + \"): \" + param_fields.description|trim }}\n        {%- endfor %}\n        {%- if tool.return is defined and tool.return.description is defined %}\n            {{- \"\n    Returns:\n        \" + tool.return.description }}\n        {%- endif %}\n        {{- '\"' }}\n        {{- ', \"parameters\": ' }}\n        {%- if tool.parameters.properties | length == 0 %}\n            {{- \"{}\" }}\n        {%- else %}\n            {{- tool.parameters|tojson }}\n        {%- endif %}\n        {{- \"}\" }}\n        {%- if not loop.last %}\n            {{- \"\n\" }}\n        {%- endif %}\n    {%- endfor %}\n    {{- \" </tools>\" }}\n    {{- 'Use the following pydantic model json schema for each tool call you will make: {\"properties\": {\"arguments\": {\"title\": \"Arguments\", \"type\": \"object\"}, \"name\": {\"title\": \"Name\", \"type\": \"string\"}}, \"required\": [\"arguments\", \"name\"], \"title\": \"FunctionCall\", \"type\": \"object\"}\n' }}\n    {{- \"For each function call return a json object with function name and arguments within <tool_call></tool_call> XML tags as follows:\n\" }}\n    {{- \"<tool_call>\n\" }}\n    {{- '{\"name\": <function-name>, \"arguments\": <args-json-object>}\n' }}\n    {{- '</tool_call><|im_end|>\n' }}\n{%- else %}\n    {%- if messages[0]['role'] != 'system' %}\n        {{- '<|im_start|>system\nYou are a helpful assistant.<|im_end|>\n' }}\n    {%- else %}\n        {{- '<|im_start|>system\n' + messages[0]['content'] + '<|im_end|>\n' }}\n    {%- endif %}\n{%- endif %}\n{%- for message in messages %}\n    {%- if message.role == \"user\" or (message.role == \"system\" and not loop.first) or (message.role == \"assistant\" and message.tool_calls is not defined) %}\n        {{- '<|im_start|>' + message.role + '\n' + message.content + '<|im_end|>' + '\n' }}\n    {%- elif message.role == \"assistant\" %}\n        {{- '<|im_start|>' + message.role + '\n<tool_call>\n' }}\n        {%- for tool_call in message.tool_calls %}\n            {%- if tool_call.function is defined %}\n                {%- set tool_call = tool_call.function %}\n            {%- endif %}\n            {{- '{' }}\n            {{- '\"name\": \"' }}\n            {{- tool_call.name }}\n            {%- if tool_call.arguments is defined %}\n                {{- ', ' }}\n                {{- '\"arguments\": ' }}\n                {{- tool_call.arguments|tojson }}\n            {%- endif %}\n            {{- '\"}' }}\n            {{- '\n</tool_call>' }}\n        {%- endfor %}\n        {{- '<|im_end|>\n' }}\n    {%- elif message.role == \"tool\" %}\n        {%- if not message.name is defined %}\n            {{- raise_exception(\"Tool response dicts require a 'name' key indicating the name of the called function!\") }}\n        {%- endif %}\n        {{- '<|im_start|>user\n<tool_response>\n' }}\n        {{- '{\"name\": \"' }}\n        {{- message.name }}\n        {{- '\", \"content\": ' }}\n        {{- message.content|tojson + '}' }}\n        {{- '\n</tool_response><|im_end|>\n' }}\n    {%- endif %}\n{%- endfor %}\n{%- if add_generation_prompt %}\n    {{- '<|im_start|>assistant\n' }}\n{%- endif %}",
    "stop_token_ids": [
      151643,
      151644,
      151645
    ],
    "stop": [
      "<|endoftext|>",
      "<|im_start|>",
      "<|im_end|>"
    ]
  },
  {
    "version": 1,
    "context_length": 32768,
    "model_name": "qwen1.5-moe-chat",
    "model_lang": [
      "en",
      "zh"
    ],
    "model_ability": [
      "chat",
      "tools"
    ],
    "model_description": "Qwen1.5-MoE is a transformer-based MoE decoder-only language model pretrained on a large amount of data.",
    "model_specs": [
      {
        "model_format": "pytorch",
        "model_size_in_billions": "2_7",
        "quantizations": [
          "4-bit",
          "8-bit",
          "none"
        ],
        "model_id": "Qwen/Qwen1.5-MoE-A2.7B-Chat"
      },
      {
        "model_format": "gptq",
        "model_size_in_billions": "2_7",
        "quantizations": [
          "Int4"
        ],
        "model_id": "Qwen/Qwen1.5-MoE-A2.7B-Chat-GPTQ-Int4"
      }
    ],
    "chat_template": "{%- macro json_to_python_type(json_spec) %}\n    {%- set basic_type_map = {\n    \"string\": \"str\",\n    \"number\": \"float\",\n    \"integer\": \"int\",\n    \"boolean\": \"bool\"\n} %}\n    {%- if basic_type_map[json_spec.type] is defined %}\n        {{- basic_type_map[json_spec.type] }}\n    {%- elif json_spec.type == \"array\" %}\n        {{- \"list[\" +  json_to_python_type(json_spec|items) + \"]\" }}\n    {%- elif json_spec.type == \"object\" %}\n        {%- if json_spec.additionalProperties is defined %}\n            {{- \"dict[str, \" + json_to_python_type(json_spec.additionalProperties) + ']' }}\n        {%- else %}\n            {{- \"dict\" }}\n        {%- endif %}\n    {%- elif json_spec.type is iterable %}\n        {{- \"Union[\" }}\n        {%- for t in json_spec.type %}\n            {{- json_to_python_type({\"type\": t}) }}\n            {%- if not loop.last %}\n                {{- \",\" }}\n            {%- endif %}\n        {%- endfor %}\n        {{- \"]\" }}\n    {%- else %}\n        {{- \"Any\" }}\n    {%- endif %}\n{%- endmacro %}\n\n{%- if tools %}\n    {{- '<|im_start|>system\n' }}\n    {%- if messages[0]['role'] == 'system' %}\n        {{- messages[0]['content'] + '\n\n' }}\n    {%- endif %}\n    {{- '# Tools\n\n' }}\n    {{- \"You are a function calling AI model. You are provided with function signatures within <tools></tools> XML tags. You may call one or more functions to assist with the user query. Don't make assumptions about what values to plug into functions. Here are the available tools: <tools> \" }}\n    {%- for tool in tools %}\n        {%- if tool.function is defined %}\n            {%- set tool = tool.function %}\n        {%- endif %}\n        {{- '{\"type\": \"function\", \"function\": ' }}\n        {{- '{\"name\": ' + tool.name + '\", ' }}\n        {{- '\"description\": \"' + tool.name + '(' }}\n        {%- for param_name, param_fields in tool.parameters.properties|items %}\n            {{- param_name + \": \" + json_to_python_type(param_fields) }}\n            {%- if not loop.last %}\n                {{- \", \" }}\n            {%- endif %}\n        {%- endfor %}\n        {{- \")\" }}\n        {%- if tool.return is defined %}\n            {{- \" -> \" + json_to_python_type(tool.return) }}\n        {%- endif %}\n        {{- \" - \" + tool.description + \"\n\n\" }}\n        {%- for param_name, param_fields in tool.parameters.properties|items %}\n            {%- if loop.first %}\n                {{- \"    Args:\n\" }}\n            {%- endif %}\n            {{- \"        \" + param_name + \"(\" + json_to_python_type(param_fields) + \"): \" + param_fields.description|trim }}\n        {%- endfor %}\n        {%- if tool.return is defined and tool.return.description is defined %}\n            {{- \"\n    Returns:\n        \" + tool.return.description }}\n        {%- endif %}\n        {{- '\"' }}\n        {{- ', \"parameters\": ' }}\n        {%- if tool.parameters.properties | length == 0 %}\n            {{- \"{}\" }}\n        {%- else %}\n            {{- tool.parameters|tojson }}\n        {%- endif %}\n        {{- \"}\" }}\n        {%- if not loop.last %}\n            {{- \"\n\" }}\n        {%- endif %}\n    {%- endfor %}\n    {{- \" </tools>\" }}\n    {{- 'Use the following pydantic model json schema for each tool call you will make: {\"properties\": {\"arguments\": {\"title\": \"Arguments\", \"type\": \"object\"}, \"name\": {\"title\": \"Name\", \"type\": \"string\"}}, \"required\": [\"arguments\", \"name\"], \"title\": \"FunctionCall\", \"type\": \"object\"}\n' }}\n    {{- \"For each function call return a json object with function name and arguments within <tool_call></tool_call> XML tags as follows:\n\" }}\n    {{- \"<tool_call>\n\" }}\n    {{- '{\"name\": <function-name>, \"arguments\": <args-json-object>}\n' }}\n    {{- '</tool_call><|im_end|>\n' }}\n{%- else %}\n    {%- if messages[0]['role'] != 'system' %}\n        {{- '<|im_start|>system\nYou are a helpful assistant.<|im_end|>\n' }}\n    {%- else %}\n        {{- '<|im_start|>system\n' + messages[0]['content'] + '<|im_end|>\n' }}\n    {%- endif %}\n{%- endif %}\n{%- for message in messages %}\n    {%- if message.role == \"user\" or (message.role == \"system\" and not loop.first) or (message.role == \"assistant\" and message.tool_calls is not defined) %}\n        {{- '<|im_start|>' + message.role + '\n' + message.content + '<|im_end|>' + '\n' }}\n    {%- elif message.role == \"assistant\" %}\n        {{- '<|im_start|>' + message.role + '\n<tool_call>\n' }}\n        {%- for tool_call in message.tool_calls %}\n            {%- if tool_call.function is defined %}\n                {%- set tool_call = tool_call.function %}\n            {%- endif %}\n            {{- '{' }}\n            {{- '\"name\": \"' }}\n            {{- tool_call.name }}\n            {%- if tool_call.arguments is defined %}\n                {{- ', ' }}\n                {{- '\"arguments\": ' }}\n                {{- tool_call.arguments|tojson }}\n            {%- endif %}\n            {{- '\"}' }}\n            {{- '\n</tool_call>' }}\n        {%- endfor %}\n        {{- '<|im_end|>\n' }}\n    {%- elif message.role == \"tool\" %}\n        {%- if not message.name is defined %}\n            {{- raise_exception(\"Tool response dicts require a 'name' key indicating the name of the called function!\") }}\n        {%- endif %}\n        {{- '<|im_start|>user\n<tool_response>\n' }}\n        {{- '{\"name\": \"' }}\n        {{- message.name }}\n        {{- '\", \"content\": ' }}\n        {{- message.content|tojson + '}' }}\n        {{- '\n</tool_response><|im_end|>\n' }}\n    {%- endif %}\n{%- endfor %}\n{%- if add_generation_prompt %}\n    {{- '<|im_start|>assistant\n' }}\n{%- endif %}",
    "stop_token_ids": [
      151643,
      151644,
      151645
    ],
    "stop": [
      "<|endoftext|>",
      "<|im_start|>",
      "<|im_end|>"
    ]
  },
  {
    "version": 1,
    "context_length": 65536,
    "model_name": "codeqwen1.5",
    "model_lang": [
      "en",
      "zh"
    ],
    "model_ability": [
      "generate"
    ],
    "model_description": "CodeQwen1.5 is the Code-Specific version of Qwen1.5. It is a transformer-based decoder-only language model pretrained on a large amount of data of codes.",
    "model_specs": [
      {
        "model_format": "pytorch",
        "model_size_in_billions": 7,
        "quantizations": [
          "4-bit",
          "8-bit",
          "none"
        ],
        "model_id": "Qwen/CodeQwen1.5-7B"
      }
    ]
  },
  {
    "version": 1,
    "context_length": 65536,
    "model_name": "codeqwen1.5-chat",
    "model_lang": [
      "en",
      "zh"
    ],
    "model_ability": [
      "chat"
    ],
    "model_description": "CodeQwen1.5 is the Code-Specific version of Qwen1.5. It is a transformer-based decoder-only language model pretrained on a large amount of data of codes.",
    "model_specs": [
      {
        "model_format": "ggufv2",
        "model_size_in_billions": 7,
        "quantizations": [
          "q2_k",
          "q3_k_m",
          "q4_0",
          "q4_k_m",
          "q5_0",
          "q5_k_m",
          "q6_k",
          "q8_0"
        ],
        "model_id": "Qwen/CodeQwen1.5-7B-Chat-GGUF",
        "model_file_name_template": "codeqwen-1_5-7b-chat-{quantization}.gguf"
      },
      {
        "model_format": "pytorch",
        "model_size_in_billions": 7,
        "quantizations": [
          "4-bit",
          "8-bit",
          "none"
        ],
        "model_id": "Qwen/CodeQwen1.5-7B-Chat"
      },
      {
        "model_format": "awq",
        "model_size_in_billions": 7,
        "quantizations": [
          "Int4"
        ],
        "model_id": "Qwen/CodeQwen1.5-7B-Chat-AWQ"
      }
    ],
    "chat_template": "{% for message in messages %}{% if loop.first and messages[0]['role'] != 'system' %}{{ '<|im_start|>system\nYou are a helpful assistant.<|im_end|>\n' }}{% endif %}{{'<|im_start|>' + message['role'] + '\n' + message['content'] + '<|im_end|>' + '\n'}}{% endfor %}{% if add_generation_prompt %}{{ '<|im_start|>assistant\n' }}{% endif %}",
    "stop_token_ids": [
      151643,
      151644,
      151645
    ],
    "stop": [
      "<|endoftext|>",
      "<|im_start|>",
      "<|im_end|>"
    ]
  },
  {
    "version": 1,
    "context_length": 32768,
    "model_name": "qwen2-instruct",
    "model_lang": [
      "en",
      "zh"
    ],
    "model_ability": [
      "chat",
      "tools"
    ],
    "model_description": "Qwen2 is the new series of Qwen large language models",
    "model_specs": [
      {
        "model_format": "pytorch",
        "model_size_in_billions": "0_5",
        "quantizations": [
          "4-bit",
          "8-bit",
          "none"
        ],
        "model_id": "Qwen/Qwen2-0.5B-Instruct"
      },
      {
        "model_format": "pytorch",
        "model_size_in_billions": "1_5",
        "quantizations": [
          "4-bit",
          "8-bit",
          "none"
        ],
        "model_id": "Qwen/Qwen2-1.5B-Instruct"
      },
      {
        "model_format": "pytorch",
        "model_size_in_billions": 7,
        "quantizations": [
          "4-bit",
          "8-bit",
          "none"
        ],
        "model_id": "Qwen/Qwen2-7B-Instruct"
      },
      {
        "model_format": "pytorch",
        "model_size_in_billions": 72,
        "quantizations": [
          "4-bit",
          "8-bit",
          "none"
        ],
        "model_id": "Qwen/Qwen2-72B-Instruct"
      },
      {
        "model_format": "gptq",
        "model_size_in_billions": "0_5",
        "quantizations": [
          "Int4",
          "Int8"
        ],
        "model_id": "Qwen/Qwen2-0.5B-Instruct-GPTQ-{quantization}"
      },
      {
        "model_format": "gptq",
        "model_size_in_billions": "1_5",
        "quantizations": [
          "Int4",
          "Int8"
        ],
        "model_id": "Qwen/Qwen2-1.5B-Instruct-GPTQ-{quantization}"
      },
      {
        "model_format": "gptq",
        "model_size_in_billions": 7,
        "quantizations": [
          "Int4",
          "Int8"
        ],
        "model_id": "Qwen/Qwen2-7B-Instruct-GPTQ-{quantization}"
      },
      {
        "model_format": "gptq",
        "model_size_in_billions": 72,
        "quantizations": [
          "Int4",
          "Int8"
        ],
        "model_id": "Qwen/Qwen2-72B-Instruct-GPTQ-{quantization}"
      },
      {
        "model_format": "awq",
        "model_size_in_billions": "0_5",
        "quantizations": [
          "Int4"
        ],
        "model_id": "Qwen/Qwen2-0.5B-Instruct-AWQ"
      },
      {
        "model_format": "awq",
        "model_size_in_billions": "1_5",
        "quantizations": [
          "Int4"
        ],
        "model_id": "Qwen/Qwen2-1.5B-Instruct-AWQ"
      },
      {
        "model_format": "awq",
        "model_size_in_billions": 7,
        "quantizations": [
          "Int4"
        ],
        "model_id": "Qwen/Qwen2-7B-Instruct-AWQ"
      },
      {
        "model_format": "awq",
        "model_size_in_billions": 72,
        "quantizations": [
          "Int4"
        ],
        "model_id": "Qwen/Qwen2-72B-Instruct-AWQ"
      },
      {
        "model_format": "fp8",
        "model_size_in_billions": "0_5",
        "quantizations": [
          "fp8"
        ],
        "model_id": "neuralmagic/Qwen2-0.5B-Instruct-FP8"
      },
      {
        "model_format": "fp8",
        "model_size_in_billions": "0_5",
        "quantizations": [
          "fp8"
        ],
        "model_id": "neuralmagic/Qwen2-0.5B-Instruct-FP8"
      },
      {
        "model_format": "fp8",
        "model_size_in_billions": "1_5",
        "quantizations": [
          "fp8"
        ],
        "model_id": "neuralmagic/Qwen2-1.5B-Instruct-FP8"
      },
      {
        "model_format": "fp8",
        "model_size_in_billions": 7,
        "quantizations": [
          "fp8"
        ],
        "model_id": "neuralmagic/Qwen2-7B-Instruct-FP8"
      },
      {
        "model_format": "fp8",
        "model_size_in_billions": 72,
        "quantizations": [
          "fp8"
        ],
        "model_id": "neuralmagic/Qwen2-72B-Instruct-FP8"
      },
      {
        "model_format": "mlx",
        "model_size_in_billions": "0_5",
        "quantizations": [
          "4bit"
        ],
        "model_id": "Qwen/Qwen2-0.5B-Instruct-MLX"
      },
      {
        "model_format": "mlx",
        "model_size_in_billions": "1_5",
        "quantizations": [
          "4bit"
        ],
        "model_id": "Qwen/Qwen2-1.5B-Instruct-MLX"
      },
      {
        "model_format": "mlx",
        "model_size_in_billions": 7,
        "quantizations": [
          "4bit"
        ],
        "model_id": "Qwen/Qwen2-7B-Instruct-MLX"
      },
      {
        "model_format": "mlx",
        "model_size_in_billions": 72,
        "quantizations": [
          "4bit"
        ],
        "model_id": "mlx-community/Qwen2-72B-Instruct-4bit"
      },
      {
        "model_format": "ggufv2",
        "model_size_in_billions": "0_5",
        "quantizations": [
          "q2_k",
          "q3_k_m",
          "q4_0",
          "q4_k_m",
          "q5_0",
          "q5_k_m",
          "q6_k",
          "q8_0",
          "fp16"
        ],
        "model_id": "Qwen/Qwen2-0.5B-Instruct-GGUF",
        "model_file_name_template": "qwen2-0_5b-instruct-{quantization}.gguf"
      },
      {
        "model_format": "ggufv2",
        "model_size_in_billions": "1_5",
        "quantizations": [
          "q2_k",
          "q3_k_m",
          "q4_0",
          "q4_k_m",
          "q5_0",
          "q5_k_m",
          "q6_k",
          "q8_0",
          "fp16"
        ],
        "model_id": "Qwen/Qwen2-1.5B-Instruct-GGUF",
        "model_file_name_template": "qwen2-1_5b-instruct-{quantization}.gguf"
      },
      {
        "model_format": "ggufv2",
        "model_size_in_billions": 7,
        "quantizations": [
          "q2_k",
          "q3_k_m",
          "q4_0",
          "q4_k_m",
          "q5_0",
          "q5_k_m",
          "q6_k",
          "q8_0",
          "fp16"
        ],
        "model_id": "Qwen/Qwen2-7B-Instruct-GGUF",
        "model_file_name_template": "qwen2-7b-instruct-{quantization}.gguf"
      },
      {
        "model_format": "ggufv2",
        "model_size_in_billions": 72,
        "quantizations": [
          "q2_k",
          "q3_k_m",
          "q4_0",
          "q4_k_m",
          "q5_0",
          "q5_k_m",
          "q6_k",
          "q8_0",
          "fp16"
        ],
        "model_id": "Qwen/Qwen2-72B-Instruct-GGUF",
        "model_file_name_template": "qwen2-72b-instruct-{quantization}.gguf",
        "model_file_name_split_template": "qwen2-72b-instruct-{quantization}-{part}.gguf",
        "quantization_parts": {
          "q5_0": [
            "00001-of-00002",
            "00002-of-00002"
          ],
          "q5_k_m": [
            "00001-of-00002",
            "00002-of-00002"
          ],
          "q6_k": [
            "00001-of-00002",
            "00002-of-00002"
          ],
          "q8_0": [
            "00001-of-00002",
            "00002-of-00002"
          ],
          "fp16": [
            "00001-of-00004",
            "00002-of-00004",
            "00003-of-00004",
            "00004-of-00004"
          ]
        }
      }
    ],
    "chat_template": "{%- macro json_to_python_type(json_spec) %}\n    {%- set basic_type_map = {\n    \"string\": \"str\",\n    \"number\": \"float\",\n    \"integer\": \"int\",\n    \"boolean\": \"bool\"\n} %}\n    {%- if basic_type_map[json_spec.type] is defined %}\n        {{- basic_type_map[json_spec.type] }}\n    {%- elif json_spec.type == \"array\" %}\n        {{- \"list[\" +  json_to_python_type(json_spec|items) + \"]\" }}\n    {%- elif json_spec.type == \"object\" %}\n        {%- if json_spec.additionalProperties is defined %}\n            {{- \"dict[str, \" + json_to_python_type(json_spec.additionalProperties) + ']' }}\n        {%- else %}\n            {{- \"dict\" }}\n        {%- endif %}\n    {%- elif json_spec.type is iterable %}\n        {{- \"Union[\" }}\n        {%- for t in json_spec.type %}\n            {{- json_to_python_type({\"type\": t}) }}\n            {%- if not loop.last %}\n                {{- \",\" }}\n            {%- endif %}\n        {%- endfor %}\n        {{- \"]\" }}\n    {%- else %}\n        {{- \"Any\" }}\n    {%- endif %}\n{%- endmacro %}\n\n{%- if tools %}\n    {{- '<|im_start|>system\n' }}\n    {%- if messages[0]['role'] == 'system' %}\n        {{- messages[0]['content'] + '\n\n' }}\n    {%- endif %}\n    {{- '# Tools\n\n' }}\n    {{- \"You are a function calling AI model. You are provided with function signatures within <tools></tools> XML tags. You may call one or more functions to assist with the user query. Don't make assumptions about what values to plug into functions. Here are the available tools: <tools> \" }}\n    {%- for tool in tools %}\n        {%- if tool.function is defined %}\n            {%- set tool = tool.function %}\n        {%- endif %}\n        {{- '{\"type\": \"function\", \"function\": ' }}\n        {{- '{\"name\": ' + tool.name + '\", ' }}\n        {{- '\"description\": \"' + tool.name + '(' }}\n        {%- for param_name, param_fields in tool.parameters.properties|items %}\n            {{- param_name + \": \" + json_to_python_type(param_fields) }}\n            {%- if not loop.last %}\n                {{- \", \" }}\n            {%- endif %}\n        {%- endfor %}\n        {{- \")\" }}\n        {%- if tool.return is defined %}\n            {{- \" -> \" + json_to_python_type(tool.return) }}\n        {%- endif %}\n        {{- \" - \" + tool.description + \"\n\n\" }}\n        {%- for param_name, param_fields in tool.parameters.properties|items %}\n            {%- if loop.first %}\n                {{- \"    Args:\n\" }}\n            {%- endif %}\n            {{- \"        \" + param_name + \"(\" + json_to_python_type(param_fields) + \"): \" + param_fields.description|trim }}\n        {%- endfor %}\n        {%- if tool.return is defined and tool.return.description is defined %}\n            {{- \"\n    Returns:\n        \" + tool.return.description }}\n        {%- endif %}\n        {{- '\"' }}\n        {{- ', \"parameters\": ' }}\n        {%- if tool.parameters.properties | length == 0 %}\n            {{- \"{}\" }}\n        {%- else %}\n            {{- tool.parameters|tojson }}\n        {%- endif %}\n        {{- \"}\" }}\n        {%- if not loop.last %}\n            {{- \"\n\" }}\n        {%- endif %}\n    {%- endfor %}\n    {{- \" </tools>\" }}\n    {{- 'Use the following pydantic model json schema for each tool call you will make: {\"properties\": {\"arguments\": {\"title\": \"Arguments\", \"type\": \"object\"}, \"name\": {\"title\": \"Name\", \"type\": \"string\"}}, \"required\": [\"arguments\", \"name\"], \"title\": \"FunctionCall\", \"type\": \"object\"}\n' }}\n    {{- \"For each function call return a json object with function name and arguments within <tool_call></tool_call> XML tags as follows:\n\" }}\n    {{- \"<tool_call>\n\" }}\n    {{- '{\"name\": <function-name>, \"arguments\": <args-json-object>}\n' }}\n    {{- '</tool_call><|im_end|>\n' }}\n{%- else %}\n    {%- if messages[0]['role'] != 'system' %}\n        {{- '<|im_start|>system\nYou are a helpful assistant.<|im_end|>\n' }}\n    {%- else %}\n        {{- '<|im_start|>system\n' + messages[0]['content'] + '<|im_end|>\n' }}\n    {%- endif %}\n{%- endif %}\n{%- for message in messages %}\n    {%- if message.role == \"user\" or (message.role == \"system\" and not loop.first) or (message.role == \"assistant\" and message.tool_calls is not defined) %}\n        {{- '<|im_start|>' + message.role + '\n' + message.content + '<|im_end|>' + '\n' }}\n    {%- elif message.role == \"assistant\" %}\n        {{- '<|im_start|>' + message.role + '\n<tool_call>\n' }}\n        {%- for tool_call in message.tool_calls %}\n            {%- if tool_call.function is defined %}\n                {%- set tool_call = tool_call.function %}\n            {%- endif %}\n            {{- '{' }}\n            {{- '\"name\": \"' }}\n            {{- tool_call.name }}\n            {%- if tool_call.arguments is defined %}\n                {{- ', ' }}\n                {{- '\"arguments\": ' }}\n                {{- tool_call.arguments|tojson }}\n            {%- endif %}\n            {{- '\"}' }}\n            {{- '\n</tool_call>' }}\n        {%- endfor %}\n        {{- '<|im_end|>\n' }}\n    {%- elif message.role == \"tool\" %}\n        {%- if not message.name is defined %}\n            {{- raise_exception(\"Tool response dicts require a 'name' key indicating the name of the called function!\") }}\n        {%- endif %}\n        {{- '<|im_start|>user\n<tool_response>\n' }}\n        {{- '{\"name\": \"' }}\n        {{- message.name }}\n        {{- '\", \"content\": ' }}\n        {{- message.content|tojson + '}' }}\n        {{- '\n</tool_response><|im_end|>\n' }}\n    {%- endif %}\n{%- endfor %}\n{%- if add_generation_prompt %}\n    {{- '<|im_start|>assistant\n' }}\n{%- endif %}",
    "stop_token_ids": [
      151643,
      151644,
      151645
    ],
    "stop": [
      "<|endoftext|>",
      "<|im_start|>",
      "<|im_end|>"
    ]
  },
  {
    "version": 1,
    "context_length": 32768,
    "model_name": "qwen2-moe-instruct",
    "model_lang": [
      "en",
      "zh"
    ],
    "model_ability": [
      "chat",
      "tools"
    ],
    "model_description": "Qwen2 is the new series of Qwen large language models. ",
    "model_specs": [
      {
        "model_format": "pytorch",
        "model_size_in_billions": 14,
        "quantizations": [
          "4-bit",
          "8-bit",
          "none"
        ],
        "model_id": "Qwen/Qwen2-57B-A14B-Instruct"
      },
      {
        "model_format": "gptq",
        "model_size_in_billions": 14,
        "quantizations": [
          "Int4"
        ],
        "model_id": "Qwen/Qwen2-57B-A14B-Instruct-GPTQ-Int4"
      },
      {
        "model_format": "ggufv2",
        "model_size_in_billions": 14,
        "quantizations": [
          "q3_k_m",
          "q4_0",
          "q4_k_m",
          "q5_0",
          "q5_k_m",
          "q6_k",
          "q8_0",
          "fp16"
        ],
        "model_id": "Qwen/Qwen2-57B-A14B-Instruct-GGUF",
        "model_file_name_template": "qwen2-57b-a14b-instruct-{quantization}.gguf",
        "model_file_name_split_template": "qwen2-57b-a14b-instruct-{quantization}-{part}.gguf",
        "quantization_parts": {
          "q8_0": [
            "00001-of-00002",
            "00002-of-00002"
          ],
          "fp16": [
            "00001-of-00003",
            "00002-of-00003",
            "00003-of-00003"
          ]
        }
      }
    ],
    "chat_template": "{%- macro json_to_python_type(json_spec) %}\n    {%- set basic_type_map = {\n    \"string\": \"str\",\n    \"number\": \"float\",\n    \"integer\": \"int\",\n    \"boolean\": \"bool\"\n} %}\n    {%- if basic_type_map[json_spec.type] is defined %}\n        {{- basic_type_map[json_spec.type] }}\n    {%- elif json_spec.type == \"array\" %}\n        {{- \"list[\" +  json_to_python_type(json_spec|items) + \"]\" }}\n    {%- elif json_spec.type == \"object\" %}\n        {%- if json_spec.additionalProperties is defined %}\n            {{- \"dict[str, \" + json_to_python_type(json_spec.additionalProperties) + ']' }}\n        {%- else %}\n            {{- \"dict\" }}\n        {%- endif %}\n    {%- elif json_spec.type is iterable %}\n        {{- \"Union[\" }}\n        {%- for t in json_spec.type %}\n            {{- json_to_python_type({\"type\": t}) }}\n            {%- if not loop.last %}\n                {{- \",\" }}\n            {%- endif %}\n        {%- endfor %}\n        {{- \"]\" }}\n    {%- else %}\n        {{- \"Any\" }}\n    {%- endif %}\n{%- endmacro %}\n\n{%- if tools %}\n    {{- '<|im_start|>system\n' }}\n    {%- if messages[0]['role'] == 'system' %}\n        {{- messages[0]['content'] + '\n\n' }}\n    {%- endif %}\n    {{- '# Tools\n\n' }}\n    {{- \"You are a function calling AI model. You are provided with function signatures within <tools></tools> XML tags. You may call one or more functions to assist with the user query. Don't make assumptions about what values to plug into functions. Here are the available tools: <tools> \" }}\n    {%- for tool in tools %}\n        {%- if tool.function is defined %}\n            {%- set tool = tool.function %}\n        {%- endif %}\n        {{- '{\"type\": \"function\", \"function\": ' }}\n        {{- '{\"name\": ' + tool.name + '\", ' }}\n        {{- '\"description\": \"' + tool.name + '(' }}\n        {%- for param_name, param_fields in tool.parameters.properties|items %}\n            {{- param_name + \": \" + json_to_python_type(param_fields) }}\n            {%- if not loop.last %}\n                {{- \", \" }}\n            {%- endif %}\n        {%- endfor %}\n        {{- \")\" }}\n        {%- if tool.return is defined %}\n            {{- \" -> \" + json_to_python_type(tool.return) }}\n        {%- endif %}\n        {{- \" - \" + tool.description + \"\n\n\" }}\n        {%- for param_name, param_fields in tool.parameters.properties|items %}\n            {%- if loop.first %}\n                {{- \"    Args:\n\" }}\n            {%- endif %}\n            {{- \"        \" + param_name + \"(\" + json_to_python_type(param_fields) + \"): \" + param_fields.description|trim }}\n        {%- endfor %}\n        {%- if tool.return is defined and tool.return.description is defined %}\n            {{- \"\n    Returns:\n        \" + tool.return.description }}\n        {%- endif %}\n        {{- '\"' }}\n        {{- ', \"parameters\": ' }}\n        {%- if tool.parameters.properties | length == 0 %}\n            {{- \"{}\" }}\n        {%- else %}\n            {{- tool.parameters|tojson }}\n        {%- endif %}\n        {{- \"}\" }}\n        {%- if not loop.last %}\n            {{- \"\n\" }}\n        {%- endif %}\n    {%- endfor %}\n    {{- \" </tools>\" }}\n    {{- 'Use the following pydantic model json schema for each tool call you will make: {\"properties\": {\"arguments\": {\"title\": \"Arguments\", \"type\": \"object\"}, \"name\": {\"title\": \"Name\", \"type\": \"string\"}}, \"required\": [\"arguments\", \"name\"], \"title\": \"FunctionCall\", \"type\": \"object\"}\n' }}\n    {{- \"For each function call return a json object with function name and arguments within <tool_call></tool_call> XML tags as follows:\n\" }}\n    {{- \"<tool_call>\n\" }}\n    {{- '{\"name\": <function-name>, \"arguments\": <args-json-object>}\n' }}\n    {{- '</tool_call><|im_end|>\n' }}\n{%- else %}\n    {%- if messages[0]['role'] != 'system' %}\n        {{- '<|im_start|>system\nYou are a helpful assistant.<|im_end|>\n' }}\n    {%- else %}\n        {{- '<|im_start|>system\n' + messages[0]['content'] + '<|im_end|>\n' }}\n    {%- endif %}\n{%- endif %}\n{%- for message in messages %}\n    {%- if message.role == \"user\" or (message.role == \"system\" and not loop.first) or (message.role == \"assistant\" and message.tool_calls is not defined) %}\n        {{- '<|im_start|>' + message.role + '\n' + message.content + '<|im_end|>' + '\n' }}\n    {%- elif message.role == \"assistant\" %}\n        {{- '<|im_start|>' + message.role + '\n<tool_call>\n' }}\n        {%- for tool_call in message.tool_calls %}\n            {%- if tool_call.function is defined %}\n                {%- set tool_call = tool_call.function %}\n            {%- endif %}\n            {{- '{' }}\n            {{- '\"name\": \"' }}\n            {{- tool_call.name }}\n            {%- if tool_call.arguments is defined %}\n                {{- ', ' }}\n                {{- '\"arguments\": ' }}\n                {{- tool_call.arguments|tojson }}\n            {%- endif %}\n            {{- '\"}' }}\n            {{- '\n</tool_call>' }}\n        {%- endfor %}\n        {{- '<|im_end|>\n' }}\n    {%- elif message.role == \"tool\" %}\n        {%- if not message.name is defined %}\n            {{- raise_exception(\"Tool response dicts require a 'name' key indicating the name of the called function!\") }}\n        {%- endif %}\n        {{- '<|im_start|>user\n<tool_response>\n' }}\n        {{- '{\"name\": \"' }}\n        {{- message.name }}\n        {{- '\", \"content\": ' }}\n        {{- message.content|tojson + '}' }}\n        {{- '\n</tool_response><|im_end|>\n' }}\n    {%- endif %}\n{%- endfor %}\n{%- if add_generation_prompt %}\n    {{- '<|im_start|>assistant\n' }}\n{%- endif %}",
    "stop_token_ids": [
      151643,
      151644,
      151645
    ],
    "stop": [
      "<|endoftext|>",
      "<|im_start|>",
      "<|im_end|>"
    ]
  },
  {
    "version": 1,
    "context_length": 1024,
    "model_name": "gpt-2",
    "model_lang": [
      "en"
    ],
    "model_ability": [
      "generate"
    ],
    "model_description": "GPT-2 is a Transformer-based LLM that is trained on WebTest, a 40 GB dataset of Reddit posts with 3+ upvotes.",
    "model_specs": [
      {
        "model_format": "pytorch",
        "model_size_in_billions": "1_5",
        "quantizations": [
          "none"
        ],
        "model_id": "openai-community/gpt2",
        "model_revision": "607a30d783dfa663caf39e06633721c8d4cfcd7e"
      }
    ]
  },
  {
    "version": 1,
    "context_length": 2048,
    "model_name": "wizardmath-v1.0",
    "model_lang": [
      "en"
    ],
    "model_ability": [
      "chat"
    ],
    "model_description": "WizardMath is an open-source LLM trained by fine-tuning Llama2 with Evol-Instruct, specializing in math.",
    "model_specs": [
      {
        "model_format": "pytorch",
        "model_size_in_billions": 7,
        "quantizations": [
          "4-bit",
          "8-bit",
          "none"
        ],
        "model_id": "WizardLMTeam/WizardMath-7B-V1.0",
        "model_revision": "825a586f260d6c583b8aa9ceab6cdfaa3d9a4ddc"
      },
      {
        "model_format": "pytorch",
        "model_size_in_billions": 70,
        "quantizations": [
          "4-bit",
          "8-bit",
          "none"
        ],
        "model_id": "WizardLMTeam/WizardMath-70B-V1.0",
        "model_revision": "4dd9f3fcd8c056561d67ec59ae011f7c146aebd2"
      }
    ],
    "chat_template": "{% for item in messages %}{% if loop.first and item['role'] == 'system' %}{{ item['content'] + '\n\n### ' }}{% elif loop.first %}{{ 'Below is an instruction that describes a task. Write a response that appropriately completes the request.\n\n### ' }}{% endif %}{% if item['role'] == 'user' %}{{ 'Instruction: ' + item['content'] + '\n\n### ' }}{% elif item['role'] == 'assistant' %}{{ 'Response: ' + item['content'] + '\n\n### ' }}{% endif %}{% endfor %}{% if add_generation_prompt %}{{ 'Response: Let\\'s think step by step.' }}{% endif %}",
    "stop_token_ids": [
      2
    ],
    "stop": [
      "</s>"
    ]
  },
  {
    "version": 1,
    "context_length": 100000,
    "model_name": "code-llama",
    "model_lang": [
      "en"
    ],
    "model_ability": [
      "generate"
    ],
    "model_description": "Code-Llama is an open-source LLM trained by fine-tuning LLaMA2 for generating and discussing code.",
    "model_specs": [
      {
        "model_format": "pytorch",
        "model_size_in_billions": 7,
        "quantizations": [
          "4-bit",
          "8-bit",
          "none"
        ],
        "model_id": "TheBloke/CodeLlama-7B-fp16",
        "model_revision": "ce09049eb9140a19cf78051cb5d849607b6fa8ec"
      },
      {
        "model_format": "pytorch",
        "model_size_in_billions": 13,
        "quantizations": [
          "4-bit",
          "8-bit",
          "none"
        ],
        "model_id": "TheBloke/CodeLlama-13B-fp16",
        "model_revision": "d67ca1183da991d0d97927bdaaf35599556dfd76"
      },
      {
        "model_format": "pytorch",
        "model_size_in_billions": 34,
        "quantizations": [
          "4-bit",
          "8-bit",
          "none"
        ],
        "model_id": "TheBloke/CodeLlama-34B-fp16",
        "model_revision": "f91d0cf7fc338cdc726f9c72d5ea15fe51bb16e9"
      },
      {
        "model_format": "ggufv2",
        "model_size_in_billions": 7,
        "quantizations": [
          "Q2_K",
          "Q3_K_L",
          "Q3_K_M",
          "Q3_K_S",
          "Q4_0",
          "Q4_K_M",
          "Q4_K_S",
          "Q5_0",
          "Q5_K_M",
          "Q5_K_S",
          "Q6_K",
          "Q8_0"
        ],
        "model_id": "TheBloke/CodeLlama-7B-GGUF",
        "model_file_name_template": "codellama-7b.{quantization}.gguf"
      },
      {
        "model_format": "ggufv2",
        "model_size_in_billions": 13,
        "quantizations": [
          "Q2_K",
          "Q3_K_L",
          "Q3_K_M",
          "Q3_K_S",
          "Q4_0",
          "Q4_K_M",
          "Q4_K_S",
          "Q5_0",
          "Q5_K_M",
          "Q5_K_S",
          "Q6_K",
          "Q8_0"
        ],
        "model_id": "TheBloke/CodeLlama-13B-GGUF",
        "model_file_name_template": "codellama-13b.{quantization}.gguf"
      },
      {
        "model_format": "ggufv2",
        "model_size_in_billions": 34,
        "quantizations": [
          "Q2_K",
          "Q3_K_L",
          "Q3_K_M",
          "Q3_K_S",
          "Q4_0",
          "Q4_K_M",
          "Q4_K_S",
          "Q5_0",
          "Q5_K_M",
          "Q5_K_S",
          "Q6_K",
          "Q8_0"
        ],
        "model_id": "TheBloke/CodeLlama-34B-GGUF",
        "model_file_name_template": "codellama-34b.{quantization}.gguf"
      }
    ]
  },
  {
    "version": 1,
    "context_length": 100000,
    "model_name": "code-llama-python",
    "model_lang": [
      "en"
    ],
    "model_ability": [
      "generate"
    ],
    "model_description": "Code-Llama-Python is a fine-tuned version of the Code-Llama LLM, specializing in Python.",
    "model_specs": [
      {
        "model_format": "pytorch",
        "model_size_in_billions": 7,
        "quantizations": [
          "4-bit",
          "8-bit",
          "none"
        ],
        "model_id": "TheBloke/CodeLlama-7B-Python-fp16",
        "model_revision": "d51c51e625bc24b9a7a0616e82681b4859e2cfe4"
      },
      {
        "model_format": "pytorch",
        "model_size_in_billions": 13,
        "quantizations": [
          "4-bit",
          "8-bit",
          "none"
        ],
        "model_id": "TheBloke/CodeLlama-13B-Python-fp16",
        "model_revision": "442282f4207442b828953a72c51a919c332cba5c"
      },
      {
        "model_format": "pytorch",
        "model_size_in_billions": 34,
        "quantizations": [
          "4-bit",
          "8-bit",
          "none"
        ],
        "model_id": "TheBloke/CodeLlama-34B-Python-fp16",
        "model_revision": "875f9d97fb6c9619d8867887dd1d80918ff0f593"
      },
      {
        "model_format": "ggufv2",
        "model_size_in_billions": 7,
        "quantizations": [
          "Q2_K",
          "Q3_K_L",
          "Q3_K_M",
          "Q3_K_S",
          "Q4_0",
          "Q4_K_M",
          "Q4_K_S",
          "Q5_0",
          "Q5_K_M",
          "Q5_K_S",
          "Q6_K",
          "Q8_0"
        ],
        "model_id": "TheBloke/CodeLlama-7B-Python-GGUF",
        "model_file_name_template": "codellama-7b-python.{quantization}.gguf"
      },
      {
        "model_format": "ggufv2",
        "model_size_in_billions": 13,
        "quantizations": [
          "Q2_K",
          "Q3_K_L",
          "Q3_K_M",
          "Q3_K_S",
          "Q4_0",
          "Q4_K_M",
          "Q4_K_S",
          "Q5_0",
          "Q5_K_M",
          "Q5_K_S",
          "Q6_K",
          "Q8_0"
        ],
        "model_id": "TheBloke/CodeLlama-13B-Python-GGUF",
        "model_file_name_template": "codellama-13b-python.{quantization}.gguf"
      },
      {
        "model_format": "ggufv2",
        "model_size_in_billions": 34,
        "quantizations": [
          "Q2_K",
          "Q3_K_L",
          "Q3_K_M",
          "Q3_K_S",
          "Q4_0",
          "Q4_K_M",
          "Q4_K_S",
          "Q5_0",
          "Q5_K_M",
          "Q5_K_S",
          "Q6_K",
          "Q8_0"
        ],
        "model_id": "TheBloke/CodeLlama-34B-Python-GGUF",
        "model_file_name_template": "codellama-34b-python.{quantization}.gguf"
      }
    ]
  },
  {
    "version": 1,
    "context_length": 100000,
    "model_name": "code-llama-instruct",
    "model_description": "Code-Llama-Instruct is an instruct-tuned version of the Code-Llama LLM.",
    "model_lang": [
      "en"
    ],
    "model_ability": [
      "chat"
    ],
    "model_specs": [
      {
        "model_format": "pytorch",
        "model_size_in_billions": 7,
        "quantizations": [
          "4-bit",
          "8-bit",
          "none"
        ],
        "model_id": "codellama/CodeLlama-7b-Instruct-hf",
        "model_revision": "6114dd1e16f69e0765ccbd7a64d33d04b265fbd2"
      },
      {
        "model_format": "pytorch",
        "model_size_in_billions": 13,
        "quantizations": [
          "4-bit",
          "8-bit",
          "none"
        ],
        "model_id": "codellama/CodeLlama-13b-Instruct-hf",
        "model_revision": "ff0983bc4267bb98ead4fb5168fe2f049b442787"
      },
      {
        "model_format": "pytorch",
        "model_size_in_billions": 34,
        "quantizations": [
          "4-bit",
          "8-bit",
          "none"
        ],
        "model_id": "codellama/CodeLlama-34b-Instruct-hf",
        "model_revision": "38a1e15d8524a1f0a7760a7acf8242b81ae4eb87"
      },
      {
        "model_format": "ggufv2",
        "model_size_in_billions": 7,
        "quantizations": [
          "Q2_K",
          "Q3_K_L",
          "Q3_K_M",
          "Q3_K_S",
          "Q4_0",
          "Q4_K_M",
          "Q4_K_S",
          "Q5_0",
          "Q5_K_M",
          "Q5_K_S",
          "Q6_K",
          "Q8_0"
        ],
        "model_id": "TheBloke/CodeLlama-7B-Instruct-GGUF",
        "model_file_name_template": "codellama-7b-instruct.{quantization}.gguf"
      },
      {
        "model_format": "ggufv2",
        "model_size_in_billions": 13,
        "quantizations": [
          "Q2_K",
          "Q3_K_L",
          "Q3_K_M",
          "Q3_K_S",
          "Q4_0",
          "Q4_K_M",
          "Q4_K_S",
          "Q5_0",
          "Q5_K_M",
          "Q5_K_S",
          "Q6_K",
          "Q8_0"
        ],
        "model_id": "TheBloke/CodeLlama-13B-Instruct-GGUF",
        "model_file_name_template": "codellama-13b-instruct.{quantization}.gguf"
      },
      {
        "model_format": "ggufv2",
        "model_size_in_billions": 34,
        "quantizations": [
          "Q2_K",
          "Q3_K_L",
          "Q3_K_M",
          "Q3_K_S",
          "Q4_0",
          "Q4_K_M",
          "Q4_K_S",
          "Q5_0",
          "Q5_K_M",
          "Q5_K_S",
          "Q6_K",
          "Q8_0"
        ],
        "model_id": "TheBloke/CodeLlama-34B-Instruct-GGUF",
        "model_file_name_template": "codellama-34b-instruct.{quantization}.gguf"
      }
    ],
    "chat_template": "{% if messages[0]['role'] == 'system' %}{% set system_message = '<<SYS>>\n' + messages[0]['content'] | trim + '\n<</SYS>>\n\n' %}{% set messages = messages[1:] %}{% else %}{% set system_message = '' %}{% endif %}{% for message in messages %}{% if (message['role'] == 'user') != (loop.index0 % 2 == 0) %}{{ raise_exception('Conversation roles must alternate user/assistant/user/assistant/...') }}{% endif %}{% if loop.index0 == 0 %}{% set content = system_message + message['content'] %}{% else %}{% set content = message['content'] %}{% endif %}{% if message['role'] == 'user' %}{{ '<s>' + '[INST] ' + content | trim + ' [/INST]' }}{% elif message['role'] == 'assistant' %}{{ ' ' + content | trim + ' ' + '</s>' }}{% endif %}{% endfor %}",
    "stop_token_ids": [
        2
    ],
    "stop": [
      "</s>"
    ]
  },
  {
    "version": 1,
    "context_length": 4096,
    "model_name": "baichuan-2-chat",
    "model_lang": [
      "en",
      "zh"
    ],
    "model_ability": [
      "chat"
    ],
    "model_description": "Baichuan2-chat is a fine-tuned version of the Baichuan LLM, specializing in chatting.",
    "model_specs": [
      {
        "model_format": "pytorch",
        "model_size_in_billions": 7,
        "quantizations": [
          "4-bit",
          "8-bit",
          "none"
        ],
        "model_id": "baichuan-inc/Baichuan2-7B-Chat",
        "model_revision": "2ce891951e000c36c65442608a0b95fd09b405dc"
      },
      {
        "model_format": "pytorch",
        "model_size_in_billions": 13,
        "quantizations": [
          "4-bit",
          "8-bit",
          "none"
        ],
        "model_id": "baichuan-inc/Baichuan2-13B-Chat",
        "model_revision": "a56c793eb7a721ab6c270f779024e0375e8afd4a"
      }
    ],
    "chat_template": "{{ (messages|selectattr('role', 'equalto', 'system')|list|last).content|trim if (messages|selectattr('role', 'equalto', 'system')|list) else '' }}\n\n{% for message in messages %}\n{% if message['role'] == 'user' %}\n<reserved_106>\n{{ message['content']|trim -}}\n{% if not loop.last %}\n\n\n{% endif %}\n{% elif message['role'] == 'assistant' %}\n<reserved_107>\n{{ message['content']|trim -}}\n{% if not loop.last %}\n\n\n{% endif %}\n{% endif %}\n{% endfor %}\n{% if add_generation_prompt and messages[-1]['role'] != 'assistant' %}\n<reserved_107>\n{% endif %}",
    "stop_token_ids": [
      2,
      195
    ],
    "stop": []
  },
  {
    "version": 1,
    "context_length": 4096,
    "model_name": "baichuan-2",
    "model_lang": [
      "en",
      "zh"
    ],
    "model_ability": [
      "generate"
    ],
    "model_description": "Baichuan2 is an open-source Transformer based LLM that is trained on both Chinese and English data.",
    "model_specs": [
      {
        "model_format": "pytorch",
        "model_size_in_billions": 7,
        "quantizations": [
          "4-bit",
          "8-bit",
          "none"
        ],
        "model_id": "baichuan-inc/Baichuan2-7B-Base",
        "model_revision": "f2cc3a689c5eba7dc7fd3757d0175d312d167604"
      },
      {
        "model_format": "pytorch",
        "model_size_in_billions": 13,
        "quantizations": [
          "4-bit",
          "8-bit",
          "none"
        ],
        "model_id": "baichuan-inc/Baichuan2-13B-Base",
        "model_revision": "fa88072fee36e36282287410e00897df2f59e09b"
      }
    ]
  },
  {
    "version": 1,
    "context_length": 8192,
    "model_name": "mistral-v0.1",
    "model_lang": [
      "en"
    ],
    "model_ability": [
      "generate"
    ],
    "model_description": "Mistral-7B is a unmoderated Transformer based LLM claiming to outperform Llama2 on all benchmarks.",
    "model_specs": [
      {
        "model_format": "pytorch",
        "model_size_in_billions": 7,
        "quantizations": [
          "4-bit",
          "8-bit",
          "none"
        ],
        "model_id": "mistralai/Mistral-7B-v0.1",
        "model_revision": "ae9d75c6b4eb39515def78c685fb4d71d49fc2cf"
      },
      {
        "model_format": "ggufv2",
        "model_size_in_billions": 7,
        "quantizations": [
          "Q2_K",
          "Q3_K_S",
          "Q3_K_M",
          "Q3_K_L",
          "Q4_0",
          "Q4_K_S",
          "Q4_K_M",
          "Q5_0",
          "Q5_K_S",
          "Q5_K_M",
          "Q6_K",
          "Q8_0"
        ],
        "model_id": "TheBloke/Mistral-7B-v0.1-GGUF",
        "model_file_name_template": "mistral-7b-v0.1.{quantization}.gguf"
      }
    ]
  },
  {
    "version": 1,
    "context_length": 8192,
    "model_name": "mistral-instruct-v0.1",
    "model_lang": [
      "en"
    ],
    "model_ability": [
      "chat"
    ],
    "model_description": "Mistral-7B-Instruct is a fine-tuned version of the Mistral-7B LLM on public datasets, specializing in chatting.",
    "model_specs": [
      {
        "model_format": "pytorch",
        "model_size_in_billions": 7,
        "quantizations": [
          "4-bit",
          "8-bit",
          "none"
        ],
        "model_id": "mistralai/Mistral-7B-Instruct-v0.1",
        "model_revision": "54766df6d50e4d3d7ccd66758e5341ba105a6d36"
      },
      {
        "model_format": "awq",
        "model_size_in_billions": 7,
        "quantizations": [
          "Int4"
        ],
        "model_id": "TheBloke/Mistral-7B-Instruct-v0.1-AWQ"
      },
      {
        "model_format": "gptq",
        "model_size_in_billions": 7,
        "quantizations": [
          "Int4"
        ],
        "model_id": "TheBloke/Mistral-7B-Instruct-v0.1-GPTQ"
      },
      {
        "model_format": "ggufv2",
        "model_size_in_billions": 7,
        "quantizations": [
          "Q2_K",
          "Q3_K_S",
          "Q3_K_M",
          "Q3_K_L",
          "Q4_0",
          "Q4_K_S",
          "Q4_K_M",
          "Q5_0",
          "Q5_K_S",
          "Q5_K_M",
          "Q6_K",
          "Q8_0"
        ],
        "model_id": "TheBloke/Mistral-7B-Instruct-v0.1-GGUF",
        "model_file_name_template": "mistral-7b-instruct-v0.1.{quantization}.gguf"
      }
    ],
    "chat_template": "{%- if messages[0]['role'] == 'system' %}\n    {%- set system_message = messages[0]['content'] %}\n    {%- set loop_messages = messages[1:] %}\n{%- else %}\n    {%- set loop_messages = messages %}\n{%- endif %}\n\n{{- '<s>' }}\n{%- for message in loop_messages %}\n    {%- if (message['role'] == 'user') != (loop.index0 % 2 == 0) %}\n        {{- raise_exception('After the optional system message, conversation roles must alternate user/assistant/user/assistant/...') }}\n    {%- endif %}\n    {%- if message['role'] == 'user' %}\n        {%- if loop.first and system_message is defined %}\n            {{- ' [INST] ' + system_message + '\n\n' + message['content'] + ' [/INST]' }}\n        {%- else %}\n            {{- ' [INST] ' + message['content'] + ' [/INST]' }}\n        {%- endif %}\n    {%- elif message['role'] == 'assistant' %}\n        {{- ' ' + message['content'] + '</s>'}}\n    {%- else %}\n        {{- raise_exception('Only user and assistant roles are supported, with the exception of an initial optional system message!') }}\n    {%- endif %}\n{%- endfor %}\n",
    "stop_token_ids": [
      2
    ],
    "stop": [
      "</s>"
    ]
  },
  {
    "version": 1,
    "context_length": 8192,
    "model_name": "mistral-instruct-v0.2",
    "model_lang": [
      "en"
    ],
    "model_ability": [
      "chat"
    ],
    "model_description": "The Mistral-7B-Instruct-v0.2 Large Language Model (LLM) is an improved instruct fine-tuned version of Mistral-7B-Instruct-v0.1.",
    "model_specs": [
      {
        "model_format": "pytorch",
        "model_size_in_billions": 7,
        "quantizations": [
          "4-bit",
          "8-bit",
          "none"
        ],
        "model_id": "mistralai/Mistral-7B-Instruct-v0.2",
        "model_revision": "b70aa86578567ba3301b21c8a27bea4e8f6d6d61"
      },
      {
        "model_format": "gptq",
        "model_size_in_billions": 7,
        "quantizations": [
          "Int4"
        ],
        "model_id": "TheBloke/Mistral-7B-Instruct-v0.2-GPTQ"
      },
      {
        "model_format": "awq",
        "model_size_in_billions": 7,
        "quantizations": [
          "Int4"
        ],
        "model_id": "TheBloke/Mistral-7B-Instruct-v0.2-AWQ"
      },
      {
        "model_format": "ggufv2",
        "model_size_in_billions": 7,
        "quantizations": [
          "Q2_K",
          "Q3_K_S",
          "Q3_K_M",
          "Q3_K_L",
          "Q4_0",
          "Q4_K_S",
          "Q4_K_M",
          "Q5_0",
          "Q5_K_S",
          "Q5_K_M",
          "Q6_K",
          "Q8_0"
        ],
        "model_id": "TheBloke/Mistral-7B-Instruct-v0.2-GGUF",
        "model_file_name_template": "mistral-7b-instruct-v0.2.{quantization}.gguf"
      }
    ],
    "chat_template": "{%- if messages[0]['role'] == 'system' %}\n    {%- set system_message = messages[0]['content'] %}\n    {%- set loop_messages = messages[1:] %}\n{%- else %}\n    {%- set loop_messages = messages %}\n{%- endif %}\n\n{{- '<s>' }}\n{%- for message in loop_messages %}\n    {%- if (message['role'] == 'user') != (loop.index0 % 2 == 0) %}\n        {{- raise_exception('After the optional system message, conversation roles must alternate user/assistant/user/assistant/...') }}\n    {%- endif %}\n    {%- if message['role'] == 'user' %}\n        {%- if loop.first and system_message is defined %}\n            {{- ' [INST] ' + system_message + '\n\n' + message['content'] + ' [/INST]' }}\n        {%- else %}\n            {{- ' [INST] ' + message['content'] + ' [/INST]' }}\n        {%- endif %}\n    {%- elif message['role'] == 'assistant' %}\n        {{- ' ' + message['content'] + '</s>'}}\n    {%- else %}\n        {{- raise_exception('Only user and assistant roles are supported, with the exception of an initial optional system message!') }}\n    {%- endif %}\n{%- endfor %}\n",
    "stop_token_ids": [
      2
    ],
    "stop": [
      "</s>"
    ]
  },
  {
    "version": 1,
    "context_length": 32768,
    "model_name": "mistral-instruct-v0.3",
    "model_lang": [
      "en"
    ],
    "model_ability": [
      "chat"
    ],
    "model_description": "The Mistral-7B-Instruct-v0.2 Large Language Model (LLM) is an improved instruct fine-tuned version of Mistral-7B-Instruct-v0.1.",
    "model_specs": [
      {
        "model_format": "pytorch",
        "model_size_in_billions": 7,
        "quantizations": [
          "4-bit",
          "8-bit",
          "none"
        ],
        "model_id": "mistralai/Mistral-7B-Instruct-v0.3",
        "model_revision": "83e9aa141f2e28c82232fea5325f54edf17c43de"
      },
      {
        "model_format": "gptq",
        "model_size_in_billions": 7,
        "quantizations": [
          "Int4"
        ],
        "model_id": "neuralmagic/Mistral-7B-Instruct-v0.3-GPTQ-4bit"
      },
      {
        "model_format": "awq",
        "model_size_in_billions": 7,
        "quantizations": [
          "Int4"
        ],
        "model_id": "solidrust/Mistral-7B-Instruct-v0.3-AWQ"
      },
      {
        "model_format": "ggufv2",
        "model_size_in_billions": 7,
        "quantizations": [
          "Q2_K",
          "Q3_K_S",
          "Q3_K_M",
          "Q3_K_L",
          "Q4_K_S",
          "Q4_K_M",
          "Q5_K_S",
          "Q5_K_M",
          "Q6_K",
          "Q8_0",
          "fp16"
        ],
        "model_id": "MaziyarPanahi/Mistral-7B-Instruct-v0.3-GGUF",
        "model_file_name_template": "Mistral-7B-Instruct-v0.3.{quantization}.gguf"
      }
    ],
    "chat_template": "{%- if messages[0][\"role\"] == \"system\" %}\n    {%- set system_message = messages[0][\"content\"] %}\n    {%- set loop_messages = messages[1:] %}\n{%- else %}\n    {%- set loop_messages = messages %}\n{%- endif %}\n{%- if not tools is defined %}\n    {%- set tools = none %}\n{%- endif %}\n{%- set user_messages = loop_messages | selectattr(\"role\", \"equalto\", \"user\") | list %}\n\n{#- This block checks for alternating user/assistant messages, skipping tool calling messages #}\n{%- set ns = namespace() %}\n{%- set ns.index = 0 %}\n{%- for message in loop_messages %}\n    {%- if not (message.role == \"tool\" or message.role == \"tool_results\" or (message.tool_calls is defined and message.tool_calls is not none)) %}\n        {%- if (message[\"role\"] == \"user\") != (ns.index % 2 == 0) %}\n            {{- raise_exception(\"After the optional system message, conversation roles must alternate user/assistant/user/assistant/...\") }}\n        {%- endif %}\n        {%- set ns.index = ns.index + 1 %}\n    {%- endif %}\n{%- endfor %}\n\n{{- '<s>' }}\n{%- for message in loop_messages %}\n    {%- if message[\"role\"] == \"user\" %}\n        {%- if tools is not none and (message == user_messages[-1]) %}\n            {{- \"[AVAILABLE_TOOLS] [\" }}\n            {%- for tool in tools %}\n                {%- set tool = tool.function %}\n                {{- '{\"type\": \"function\", \"function\": {' }}\n                {%- for key, val in tool.items() if key != \"return\" %}\n                    {%- if val is string %}\n                        {{- '\"' + key + '\": \"' + val + '\"' }}\n                    {%- else %}\n                        {{- '\"' + key + '\": ' + val|tojson }}\n                    {%- endif %}\n                    {%- if not loop.last %}\n                        {{- \", \" }}\n                    {%- endif %}\n                {%- endfor %}\n                {{- \"}}\" }}\n                {%- if not loop.last %}\n                    {{- \", \" }}\n                {%- else %}\n                    {{- \"]\" }}\n                {%- endif %}\n            {%- endfor %}\n            {{- \"[/AVAILABLE_TOOLS]\" }}\n            {%- endif %}\n        {%- if loop.last and system_message is defined %}\n            {{- \"[INST] \" + system_message + \"\n\n\" + message[\"content\"] + \"[/INST]\" }}\n        {%- else %}\n            {{- \"[INST] \" + message[\"content\"] + \"[/INST]\" }}\n        {%- endif %}\n    {%- elif message.tool_calls is defined and message.tool_calls is not none %}\n        {{- \"[TOOL_CALLS] [\" }}\n        {%- for tool_call in message.tool_calls %}\n            {%- set out = tool_call.function|tojson %}\n            {{- out[:-1] }}\n            {%- if not tool_call.id is defined or tool_call.id|length != 9 %}\n                {{- raise_exception(\"Tool call IDs should be alphanumeric strings with length 9!\") }}\n            {%- endif %}\n            {{- ', \"id\": \"' + tool_call.id + '\"}' }}\n            {%- if not loop.last %}\n                {{- \", \" }}\n            {%- else %}\n                {{- \"]\" + '</s>' }}\n            {%- endif %}\n        {%- endfor %}\n    {%- elif message[\"role\"] == \"assistant\" %}\n        {{- \" \" + message[\"content\"]|trim + '</s>'}}\n    {%- elif message[\"role\"] == \"tool_results\" or message[\"role\"] == \"tool\" %}\n        {%- if message.content is defined and message.content.content is defined %}\n            {%- set content = message.content.content %}\n        {%- else %}\n            {%- set content = message.content %}\n        {%- endif %}\n        {{- '[TOOL_RESULTS] {\"content\": ' + content|string + \", \" }}\n        {%- if not message.tool_call_id is defined or message.tool_call_id|length != 9 %}\n            {{- raise_exception(\"Tool call IDs should be alphanumeric strings with length 9!\") }}\n        {%- endif %}\n        {{- '\"call_id\": \"' + message.tool_call_id + '\"}[/TOOL_RESULTS]' }}\n    {%- else %}\n        {{- raise_exception(\"Only user and assistant roles are supported, with the exception of an initial optional system message!\") }}\n    {%- endif %}\n{%- endfor %}\n",
    "stop_token_ids": [
      2
    ],
    "stop": [
      "</s>"
    ]
  },
  {
    "version": 1,
    "context_length": 1024000,
    "model_name": "mistral-nemo-instruct",
    "model_lang": [
      "en",
      "fr",
      "de",
      "es",
      "it",
      "pt",
      "zh",
      "ru",
      "ja"
    ],
    "model_ability": [
      "chat"
    ],
    "model_description": "The Mistral-Nemo-Instruct-2407 Large Language Model (LLM) is an instruct fine-tuned version of the Mistral-Nemo-Base-2407",
    "model_specs": [
      {
        "model_format": "pytorch",
        "model_size_in_billions": 12,
        "quantizations": [
          "none"
        ],
        "model_id": "mistralai/Mistral-Nemo-Instruct-2407",
        "model_revision": "05b1e4f3e189ec1b5189fb3c973d4cf3369c27af"
      },
      {
        "model_format": "pytorch",
        "model_size_in_billions": 12,
        "quantizations": [
          "4-bit"
        ],
        "model_id": "unsloth/Mistral-Nemo-Instruct-2407-bnb-4bit",
        "model_revision": "1d85adc9e0fff0b8e4479a037bd75fe1346333ca"
      },
      {
        "model_format": "pytorch",
        "model_size_in_billions": 12,
        "quantizations": [
          "8-bit"
        ],
        "model_id": "afrizalha/Mistral-Nemo-Instruct-2407-bnb-8bit",
        "model_revision": "1d2dacf18a486c745219317d1507441406bc7e25"
      },
      {
        "model_format": "gptq",
        "model_size_in_billions": 12,
        "quantizations": [
          "Int4"
        ],
        "model_id": "ModelCloud/Mistral-Nemo-Instruct-2407-gptq-4bit"
      },
      {
        "model_format": "awq",
        "model_size_in_billions": 12,
        "quantizations": [
          "Int4"
        ],
        "model_id": "casperhansen/mistral-nemo-instruct-2407-awq"
      },
      {
        "model_format": "ggufv2",
        "model_size_in_billions": 12,
        "quantizations": [
          "Q2_K",
          "Q3_K_S",
          "Q3_K_M",
          "Q3_K_L",
          "Q4_K_S",
          "Q4_K_M",
          "Q5_K_S",
          "Q5_K_M",
          "Q6_K",
          "Q8_0",
          "fp16"
        ],
        "model_id": "MaziyarPanahi/Mistral-Nemo-Instruct-2407-GGUF",
        "model_file_name_template": "Mistral-Nemo-Instruct-2407.{quantization}.gguf"
      },
      {
        "model_format": "mlx",
        "model_size_in_billions": 12,
        "quantizations": [
          "none"
        ],
        "model_id": "mlx-community/Mistral-Nemo-Instruct-2407-bf16"
      },
      {
        "model_format": "mlx",
        "model_size_in_billions": 12,
        "quantizations": [
          "4bit"
        ],
        "model_id": "mlx-community/Mistral-Nemo-Instruct-2407-4bit"
      },
      {
        "model_format": "mlx",
        "model_size_in_billions": 12,
        "quantizations": [
          "8bit"
        ],
        "model_id": "mlx-community/Mistral-Nemo-Instruct-2407-8bit"
      }
    ],
    "chat_template": "{%- if messages[0][\"role\"] == \"system\" %}\n    {%- set system_message = messages[0][\"content\"] %}\n    {%- set loop_messages = messages[1:] %}\n{%- else %}\n    {%- set loop_messages = messages %}\n{%- endif %}\n{%- if not tools is defined %}\n    {%- set tools = none %}\n{%- endif %}\n{%- set user_messages = loop_messages | selectattr(\"role\", \"equalto\", \"user\") | list %}\n\n{#- This block checks for alternating user/assistant messages, skipping tool calling messages #}\n{%- set ns = namespace() %}\n{%- set ns.index = 0 %}\n{%- for message in loop_messages %}\n    {%- if not (message.role == \"tool\" or message.role == \"tool_results\" or (message.tool_calls is defined and message.tool_calls is not none)) %}\n        {%- if (message[\"role\"] == \"user\") != (ns.index % 2 == 0) %}\n            {{- raise_exception(\"After the optional system message, conversation roles must alternate user/assistant/user/assistant/...\") }}\n        {%- endif %}\n        {%- set ns.index = ns.index + 1 %}\n    {%- endif %}\n{%- endfor %}\n\n{{- '<s>' }}\n{%- for message in loop_messages %}\n    {%- if message[\"role\"] == \"user\" %}\n        {%- if tools is not none and (message == user_messages[-1]) %}\n            {{- \"[AVAILABLE_TOOLS][\" }}\n            {%- for tool in tools %}\n                {%- set tool = tool.function %}\n                {{- '{\"type\": \"function\", \"function\": {' }}\n                {%- for key, val in tool.items() if key != \"return\" %}\n                    {%- if val is string %}\n                        {{- '\"' + key + '\": \"' + val + '\"' }}\n                    {%- else %}\n                        {{- '\"' + key + '\": ' + val|tojson }}\n                    {%- endif %}\n                    {%- if not loop.last %}\n                        {{- \", \" }}\n                    {%- endif %}\n                {%- endfor %}\n                {{- \"}}\" }}\n                {%- if not loop.last %}\n                    {{- \", \" }}\n                {%- else %}\n                    {{- \"]\" }}\n                {%- endif %}\n            {%- endfor %}\n            {{- \"[/AVAILABLE_TOOLS]\" }}\n            {%- endif %}\n        {%- if loop.last and system_message is defined %}\n            {{- \"[INST]\" + system_message + \"\n\n\" + message[\"content\"] + \"[/INST]\" }}\n        {%- else %}\n            {{- \"[INST]\" + message[\"content\"] + \"[/INST]\" }}\n        {%- endif %}\n    {%- elif (message.tool_calls is defined and message.tool_calls is not none) %}\n        {{- \"[TOOL_CALLS][\" }}\n        {%- for tool_call in message.tool_calls %}\n            {%- set out = tool_call.function|tojson %}\n            {{- out[:-1] }}\n            {%- if not tool_call.id is defined or tool_call.id|length != 9 %}\n                {{- raise_exception(\"Tool call IDs should be alphanumeric strings with length 9!\") }}\n            {%- endif %}\n            {{- ', \"id\": \"' + tool_call.id + '\"}' }}\n            {%- if not loop.last %}\n                {{- \", \" }}\n            {%- else %}\n                {{- \"]\" + '</s>' }}\n            {%- endif %}\n        {%- endfor %}\n    {%- elif message[\"role\"] == \"assistant\" %}\n        {{- message[\"content\"] + '</s>'}}\n    {%- elif message[\"role\"] == \"tool_results\" or message[\"role\"] == \"tool\" %}\n        {%- if message.content is defined and message.content.content is defined %}\n            {%- set content = message.content.content %}\n        {%- else %}\n            {%- set content = message.content %}\n        {%- endif %}\n        {{- '[TOOL_RESULTS]{\"content\": ' + content|string + \", \" }}\n        {%- if not message.tool_call_id is defined or message.tool_call_id|length != 9 %}\n            {{- raise_exception(\"Tool call IDs should be alphanumeric strings with length 9!\") }}\n        {%- endif %}\n        {{- '\"call_id\": \"' + message.tool_call_id + '\"}[/TOOL_RESULTS]' }}\n    {%- else %}\n        {{- raise_exception(\"Only user and assistant roles are supported, with the exception of an initial optional system message!\") }}\n    {%- endif %}\n{%- endfor %}\n",
    "stop_token_ids": [
      2
    ],
    "stop": [
      "</s>"
    ]
  },
  {
    "version": 1,
    "context_length": 131072,
    "model_name": "mistral-large-instruct",
    "model_lang": [
      "en",
      "fr",
      "de",
      "es",
      "it",
      "pt",
      "zh",
      "ru",
      "ja",
      "ko"
    ],
    "model_ability": [
      "chat"
    ],
    "model_description": "Mistral-Large-Instruct-2407 is an advanced dense Large Language Model (LLM) of 123B parameters with state-of-the-art reasoning, knowledge and coding capabilities.",
    "model_specs": [
      {
        "model_format": "pytorch",
        "model_size_in_billions": 123,
        "quantizations": [
          "none"
        ],
        "model_id": "mistralai/Mistral-Large-Instruct-2407"
      },
      {
        "model_format": "pytorch",
        "model_size_in_billions": 123,
        "quantizations": [
          "4-bit"
        ],
        "model_id": "unsloth/Mistral-Large-Instruct-2407-bnb-4bit"
      },
      {
        "model_format": "gptq",
        "model_size_in_billions": 123,
        "quantizations": [
          "Int4"
        ],
        "model_id": "ModelCloud/Mistral-Large-Instruct-2407-gptq-4bit"
      },
      {
        "model_format": "awq",
        "model_size_in_billions": 123,
        "quantizations": [
          "Int4"
        ],
        "model_id": "TechxGenus/Mistral-Large-Instruct-2407-AWQ"
      },
      {
        "model_format": "ggufv2",
        "model_size_in_billions": 123,
        "quantizations": [
          "Q2_K",
          "Q3_K_S",
          "Q3_K_M",
          "Q3_K_L",
          "Q4_K_S",
          "Q4_K_M"
        ],
        "model_id": "MaziyarPanahi/Mistral-Large-Instruct-2407-GGUF",
        "model_file_name_template": "Mistral-Large-Instruct-2407.{quantization}.gguf",
        "model_file_name_split_template": "Mixtral-8x22B-Instruct-v0.1.{quantization}-{part}.gguf",
        "quantization_parts": {
          "Q3_K_L": [
            "00001-of-00007",
            "00002-of-00007",
            "00003-of-00007",
            "00004-of-00007",
            "00005-of-00007",
            "00006-of-00007",
            "00007-of-00007"
          ],
          "Q3_K_M": [
            "00001-of-00007",
            "00002-of-00007",
            "00003-of-00007",
            "00004-of-00007",
            "00005-of-00007",
            "00006-of-00007",
            "00007-of-00007"
          ],
          "Q3_K_S": [
            "00001-of-00007",
            "00002-of-00007",
            "00003-of-00007",
            "00004-of-00007",
            "00005-of-00007",
            "00006-of-00007",
            "00007-of-00007"
          ],
          "Q4_K_M": [
            "00001-of-00007",
            "00002-of-00007",
            "00003-of-00007",
            "00004-of-00007",
            "00005-of-00007",
            "00006-of-00007",
            "00007-of-00007"
          ],
          "Q4_K_S": [
            "00001-of-00007",
            "00002-of-00007",
            "00003-of-00007",
            "00004-of-00007",
            "00005-of-00007",
            "00006-of-00007",
            "00007-of-00007"
          ]
        }
      },
      {
        "model_format": "mlx",
        "model_size_in_billions": 123,
        "quantizations": [
          "none"
        ],
        "model_id": "mlx-community/Mistral-Large-Instruct-2407-bf16"
      },
      {
        "model_format": "mlx",
        "model_size_in_billions": 123,
        "quantizations": [
          "4bit"
        ],
        "model_id": "mlx-community/Mistral-Large-Instruct-2407-4bit"
      },
      {
        "model_format": "mlx",
        "model_size_in_billions": 123,
        "quantizations": [
          "8bit"
        ],
        "model_id": "mlx-community/Mistral-Large-Instruct-2407-8bit"
      }
    ],
    "chat_template": "{%- if messages[0][\"role\"] == \"system\" %}\n    {%- set system_message = messages[0][\"content\"] %}\n    {%- set loop_messages = messages[1:] %}\n{%- else %}\n    {%- set loop_messages = messages %}\n{%- endif %}\n{%- if not tools is defined %}\n    {%- set tools = none %}\n{%- endif %}\n{%- set user_messages = loop_messages | selectattr(\"role\", \"equalto\", \"user\") | list %}\n\n{#- This block checks for alternating user/assistant messages, skipping tool calling messages #}\n{%- set ns = namespace() %}\n{%- set ns.index = 0 %}\n{%- for message in loop_messages %}\n    {%- if not (message.role == \"tool\" or message.role == \"tool_results\" or (message.tool_calls is defined and message.tool_calls is not none)) %}\n        {%- if (message[\"role\"] == \"user\") != (ns.index % 2 == 0) %}\n            {{- raise_exception(\"After the optional system message, conversation roles must alternate user/assistant/user/assistant/...\") }}\n        {%- endif %}\n        {%- set ns.index = ns.index + 1 %}\n    {%- endif %}\n{%- endfor %}\n\n{{- '<s>' }}\n{%- for message in loop_messages %}\n    {%- if message[\"role\"] == \"user\" %}\n        {%- if tools is not none and (message == user_messages[-1]) %}\n            {{- \"[AVAILABLE_TOOLS][\" }}\n            {%- for tool in tools %}\n                {%- set tool = tool.function %}\n                {{- '{\"type\": \"function\", \"function\": {' }}\n                {%- for key, val in tool.items() if key != \"return\" %}\n                    {%- if val is string %}\n                        {{- '\"' + key + '\": \"' + val + '\"' }}\n                    {%- else %}\n                        {{- '\"' + key + '\": ' + val|tojson }}\n                    {%- endif %}\n                    {%- if not loop.last %}\n                        {{- \", \" }}\n                    {%- endif %}\n                {%- endfor %}\n                {{- \"}}\" }}\n                {%- if not loop.last %}\n                    {{- \", \" }}\n                {%- else %}\n                    {{- \"]\" }}\n                {%- endif %}\n            {%- endfor %}\n            {{- \"[/AVAILABLE_TOOLS]\" }}\n            {%- endif %}\n        {%- if loop.last and system_message is defined %}\n            {{- \"[INST]\" + system_message + \"\n\n\" + message[\"content\"] + \"[/INST]\" }}\n        {%- else %}\n            {{- \"[INST]\" + message[\"content\"] + \"[/INST]\" }}\n        {%- endif %}\n    {%- elif (message.tool_calls is defined and message.tool_calls is not none) %}\n        {{- \"[TOOL_CALLS][\" }}\n        {%- for tool_call in message.tool_calls %}\n            {%- set out = tool_call.function|tojson %}\n            {{- out[:-1] }}\n            {%- if not tool_call.id is defined or tool_call.id|length != 9 %}\n                {{- raise_exception(\"Tool call IDs should be alphanumeric strings with length 9!\") }}\n            {%- endif %}\n            {{- ', \"id\": \"' + tool_call.id + '\"}' }}\n            {%- if not loop.last %}\n                {{- \", \" }}\n            {%- else %}\n                {{- \"]\" + '</s>' }}\n            {%- endif %}\n        {%- endfor %}\n    {%- elif message[\"role\"] == \"assistant\" %}\n        {{- message[\"content\"] + '</s>'}}\n    {%- elif message[\"role\"] == \"tool_results\" or message[\"role\"] == \"tool\" %}\n        {%- if message.content is defined and message.content.content is defined %}\n            {%- set content = message.content.content %}\n        {%- else %}\n            {%- set content = message.content %}\n        {%- endif %}\n        {{- '[TOOL_RESULTS]{\"content\": ' + content|string + \", \" }}\n        {%- if not message.tool_call_id is defined or message.tool_call_id|length != 9 %}\n            {{- raise_exception(\"Tool call IDs should be alphanumeric strings with length 9!\") }}\n        {%- endif %}\n        {{- '\"call_id\": \"' + message.tool_call_id + '\"}[/TOOL_RESULTS]' }}\n    {%- else %}\n        {{- raise_exception(\"Only user and assistant roles are supported, with the exception of an initial optional system message!\") }}\n    {%- endif %}\n{%- endfor %}\n",
    "stop_token_ids": [
      2
    ],
    "stop": [
      "</s>"
    ]
  },
  {
    "version": 1,
    "context_length": 32768,
    "model_name": "codestral-v0.1",
    "model_lang": [
      "en"
    ],
    "model_ability": [
      "generate"
    ],
    "model_description": "Codestrall-22B-v0.1 is trained on a diverse dataset of 80+ programming languages, including the most popular ones, such as Python, Java, C, C++, JavaScript, and Bash",
    "model_specs": [
      {
        "model_format": "pytorch",
        "model_size_in_billions": 22,
        "quantizations": [
          "4-bit",
          "8-bit",
          "none"
        ],
        "model_id": "mistralai/Codestral-22B-v0.1",
        "model_revision": "8f5fe23af91885222a1563283c87416745a5e212"
      },
      {
        "model_format": "ggufv2",
        "model_size_in_billions": 22,
        "quantizations": [
          "Q2_K",
          "Q3_K_S",
          "Q3_K_M",
          "Q3_K_L",
          "Q4_K_S",
          "Q4_K_M",
          "Q5_K_S",
          "Q5_K_M",
          "Q6_K",
          "Q8_0"
        ],
        "model_id": "bartowski/Codestral-22B-v0.1-GGUF",
        "model_file_name_template": "Codestral-22B-v0.1-{quantization}.gguf"
      },
      {
        "model_format": "mlx",
        "model_size_in_billions": 22,
        "quantizations": [
          "4bit"
        ],
        "model_id": "mlx-community/Codestral-22B-v0.1-4bit",
        "model_revision": "544626b38eb1c9524f0fa570ec7b29550c26b78d"
      },
      {
        "model_format": "mlx",
        "model_size_in_billions": 22,
        "quantizations": [
          "8bit"
        ],
        "model_id": "mlx-community/Codestral-22B-v0.1-8bit",
        "model_revision": "0399a53970663950d57010e61a2796af524a1588"
      }
    ]
  },
  {
    "version": 1,
    "context_length": 8192,
    "model_name": "openhermes-2.5",
    "model_lang": [
      "en"
    ],
    "model_ability": [
      "chat"
    ],
    "model_description": "Openhermes 2.5 is a fine-tuned version of Mistral-7B-v0.1 on primarily GPT-4 generated data.",
    "model_specs": [
      {
        "model_format": "pytorch",
        "model_size_in_billions": 7,
        "quantizations": [
          "4-bit",
          "8-bit",
          "none"
        ],
        "model_id": "teknium/OpenHermes-2.5-Mistral-7B",
        "model_revision": "91ed666be78da7556f3d79abbb26fff0ee26cb54"
      },
      {
        "model_format": "ggufv2",
        "model_size_in_billions": 7,
        "quantizations": [
          "Q2_K",
          "Q3_K_S",
          "Q3_K_M",
          "Q3_K_L",
          "Q4_0",
          "Q4_K_S",
          "Q4_K_M",
          "Q5_0",
          "Q5_K_S",
          "Q5_K_M",
          "Q6_K",
          "Q8_0"
        ],
        "model_id": "TheBloke/OpenHermes-2.5-Mistral-7B-GGUF",
        "model_file_name_template": "openhermes-2.5-mistral-7b.{quantization}.gguf"
      }
    ],
    "chat_template": "{% for message in messages %}{{'<|im_start|>' + message['role'] + '\n' + message['content'] + '<|im_end|>' + '\n'}}{% endfor %}{% if add_generation_prompt %}{{ '<|im_start|>assistant\n' }}{% endif %}",
    "stop_token_ids": [
      32000
    ],
    "stop": [
      "<|im_end|>"
    ]
  },
  {
    "version": 1,
    "context_length": 2048,
    "model_name": "tiny-llama",
    "model_lang": [
      "en"
    ],
    "model_ability": [
      "generate"
    ],
    "model_description": "The TinyLlama project aims to pretrain a 1.1B Llama model on 3 trillion tokens.",
    "model_specs": [
      {
        "model_format": "ggufv2",
        "model_size_in_billions": 1,
        "quantizations": [
          "Q2_K",
          "Q3_K_L",
          "Q3_K_M",
          "Q3_K_S",
          "Q4_0",
          "Q4_K_M",
          "Q4_K_S",
          "Q5_0",
          "Q5_K_M",
          "Q5_K_S",
          "Q6_K",
          "Q8_0"
        ],
        "model_id": "TheBloke/TinyLlama-1.1B-Chat-v0.3-GGUF",
        "model_file_name_template": "tinyllama-1.1b-chat-v0.3.{quantization}.gguf"
      }
    ]
  },
  {
    "version": 1,
    "context_length": 32768,
    "model_name": "mixtral-v0.1",
    "model_lang": [
      "en",
      "fr",
      "it",
      "de",
      "es"
    ],
    "model_ability": [
      "generate"
    ],
    "model_description": "The Mixtral-8x7B Large Language Model (LLM) is a pretrained generative Sparse Mixture of Experts.",
    "model_specs": [
      {
        "model_format": "pytorch",
        "model_size_in_billions": "46_7",
        "quantizations": [
          "4-bit",
          "8-bit",
          "none"
        ],
        "model_id": "mistralai/Mixtral-8x7B-v0.1",
        "model_revision": "58301445dc1378584211722b7ebf8743ec4e192b"
      },
      {
        "model_format": "gptq",
        "model_size_in_billions": "46_7",
        "quantizations": [
          "Int4"
        ],
        "model_id": "TheBloke/Mixtral-8x7B-v0.1-GPTQ"
      },
      {
        "model_format": "ggufv2",
        "model_size_in_billions": "46_7",
        "quantizations": [
          "Q2_K",
          "Q3_K_M",
          "Q4_0",
          "Q4_K_M",
          "Q5_0",
          "Q5_K_M",
          "Q6_K",
          "Q8_0"
        ],
        "model_id": "TheBloke/Mixtral-8x7B-v0.1-GGUF",
        "model_file_name_template": "mixtral-8x7b-v0.1.{quantization}.gguf"
      }
    ]
  },
  {
    "version": 1,
    "context_length": 32768,
    "model_name": "mixtral-instruct-v0.1",
    "model_lang": [
      "en",
      "fr",
      "it",
      "de",
      "es"
    ],
    "model_ability": [
      "chat"
    ],
    "model_description": "Mistral-8x7B-Instruct is a fine-tuned version of the Mistral-8x7B LLM, specializing in chatting.",
    "model_specs": [
      {
        "model_format": "pytorch",
        "model_size_in_billions": "46_7",
        "quantizations": [
          "4-bit",
          "8-bit",
          "none"
        ],
        "model_id": "mistralai/Mixtral-8x7B-Instruct-v0.1",
        "model_revision": "125c431e2ff41a156b9f9076f744d2f35dd6e67a"
      },
      {
        "model_format": "awq",
        "model_size_in_billions": "46_7",
        "quantizations": [
          "Int4"
        ],
        "model_id": "TheBloke/Mixtral-8x7B-Instruct-v0.1-AWQ"
      },
      {
        "model_format": "gptq",
        "model_size_in_billions": "46_7",
        "quantizations": [
          "Int4"
        ],
        "model_id": "TheBloke/Mixtral-8x7B-Instruct-v0.1-GPTQ"
      },
      {
        "model_format": "ggufv2",
        "model_size_in_billions": "46_7",
        "quantizations": [
          "Q2_K",
          "Q3_K_M",
          "Q4_0",
          "Q4_K_M",
          "Q5_0",
          "Q5_K_M",
          "Q6_K",
          "Q8_0"
        ],
        "model_id": "TheBloke/Mixtral-8x7B-Instruct-v0.1-GGUF",
        "model_file_name_template": "mixtral-8x7b-instruct-v0.1.{quantization}.gguf"
      }
    ],
    "chat_template": "{%- if messages[0]['role'] == 'system' %}\n    {%- set system_message = messages[0]['content'] %}\n    {%- set loop_messages = messages[1:] %}\n{%- else %}\n    {%- set loop_messages = messages %}\n{%- endif %}\n\n{{- '<s>' }}\n{%- for message in loop_messages %}\n    {%- if (message['role'] == 'user') != (loop.index0 % 2 == 0) %}\n        {{- raise_exception('After the optional system message, conversation roles must alternate user/assistant/user/assistant/...') }}\n    {%- endif %}\n    {%- if message['role'] == 'user' %}\n        {%- if loop.first and system_message is defined %}\n            {{- ' [INST] ' + system_message + '\n\n' + message['content'] + ' [/INST]' }}\n        {%- else %}\n            {{- ' [INST] ' + message['content'] + ' [/INST]' }}\n        {%- endif %}\n    {%- elif message['role'] == 'assistant' %}\n        {{- ' ' + message['content'] + '</s>'}}\n    {%- else %}\n        {{- raise_exception('Only user and assistant roles are supported, with the exception of an initial optional system message!') }}\n    {%- endif %}\n{%- endfor %}\n",
    "stop_token_ids": [
      2
    ],
    "stop": [
      "</s>"
    ]
  },
  {
    "version": 1,
    "context_length": 65536,
    "model_name": "mixtral-8x22B-instruct-v0.1",
    "model_lang": [
      "en",
      "fr",
      "it",
      "de",
      "es"
    ],
    "model_ability": [
      "chat"
    ],
    "model_description": "The Mixtral-8x22B-Instruct-v0.1 Large Language Model (LLM) is an instruct fine-tuned version of the Mixtral-8x22B-v0.1, specializing in chatting.",
    "model_specs": [
      {
        "model_format": "pytorch",
        "model_size_in_billions": "141",
        "quantizations": [
          "4-bit",
          "8-bit",
          "none"
        ],
        "model_id": "mistralai/Mixtral-8x22B-Instruct-v0.1",
        "model_revision": "ebb919ac9e9f7f9a900644621bae7963bc593f4f"
      },
      {
        "model_format": "awq",
        "model_size_in_billions": "141",
        "quantizations": [
          "Int4"
        ],
        "model_id": "MaziyarPanahi/Mixtral-8x22B-Instruct-v0.1-AWQ"
      },
      {
        "model_format": "gptq",
        "model_size_in_billions": "141",
        "quantizations": [
          "Int4"
        ],
        "model_id": "jarrelscy/Mixtral-8x22B-Instruct-v0.1-GPTQ-4bit"
      },
      {
        "model_format": "ggufv2",
        "model_size_in_billions": "141",
        "quantizations": [
          "Q2_K",
          "Q3_K_L",
          "Q3_K_M",
          "Q3_K_S",
          "Q4_K_M",
          "Q4_K_S",
          "Q5_K_M",
          "Q5_K_S",
          "Q6",
          "Q8_0",
          "fp16"
        ],
        "model_id": "MaziyarPanahi/Mixtral-8x22B-Instruct-v0.1-GGUF",
        "model_file_name_template": "Mixtral-8x22B-Instruct-{quantization}.gguf",
        "model_file_name_split_template": "Mixtral-8x22B-Instruct-v0.1.{quantization}-{part}.gguf",
        "quantization_parts": {
          "Q2_K": [
            "00001-of-00003",
            "00002-of-00003",
            "00003-of-00003"
          ],
          "Q3_K_L": [
            "00001-of-00002",
            "00002-of-00002"
          ],
          "Q3_K_M": [
            "00001-of-00002",
            "00002-of-00002"
          ],
          "Q3_K_S": [
            "00001-of-00003",
            "00002-of-00003",
            "00003-of-00003"
          ],
          "Q4_K_M": [
            "00001-of-00002",
            "00002-of-00002"
          ],
          "Q4_K_S": [
            "00001-of-00002",
            "00002-of-00002"
          ],
          "Q5_K_M": [
            "00001-of-00004",
            "00002-of-00004",
            "00003-of-00004",
            "00004-of-00004"
          ],
          "Q5_K_S": [
            "00001-of-00004",
            "00002-of-00004",
            "00003-of-00004",
            "00004-of-00004"
          ],
          "Q6": [
            "00001-of-00004",
            "00002-of-00004",
            "00003-of-00004",
            "00004-of-00004"
          ],
          "Q8_0": [
            "00001-of-00004",
            "00002-of-00004",
            "00003-of-00004",
            "00004-of-00004"
          ],
          "fp16": [
            "00001-of-00007",
            "00002-of-00007",
            "00003-of-00007",
            "00004-of-00007",
            "00005-of-00007",
            "00006-of-00007",
            "00007-of-00007"
          ]
        }
      }
    ],
    "chat_template": "{%- if messages[0][\"role\"] == \"system\" %}\n    {%- set system_message = messages[0][\"content\"] %}\n    {%- set loop_messages = messages[1:] %}\n{%- else %}\n    {%- set loop_messages = messages %}\n{%- endif %}\n{%- if not tools is defined %}\n    {%- set tools = none %}\n{%- endif %}\n{%- set user_messages = loop_messages | selectattr(\"role\", \"equalto\", \"user\") | list %}\n\n{#- This block checks for alternating user/assistant messages, skipping tool calling messages #}\n{%- set ns = namespace() %}\n{%- set ns.index = 0 %}\n{%- for message in loop_messages %}\n    {%- if not (message.role == \"tool\" or message.role == \"tool_results\" or (message.tool_calls is defined and message.tool_calls is not none)) %}\n        {%- if (message[\"role\"] == \"user\") != (ns.index % 2 == 0) %}\n            {{- raise_exception(\"After the optional system message, conversation roles must alternate user/assistant/user/assistant/...\") }}\n        {%- endif %}\n        {%- set ns.index = ns.index + 1 %}\n    {%- endif %}\n{%- endfor %}\n\n{{- '<s>' }}\n{%- for message in loop_messages %}\n    {%- if message[\"role\"] == \"user\" %}\n        {%- if tools is not none and (message == user_messages[-1]) %}\n            {{- \"[AVAILABLE_TOOLS] [\" }}\n            {%- for tool in tools %}\n                {%- set tool = tool.function %}\n                {{- '{\"type\": \"function\", \"function\": {' }}\n                {%- for key, val in tool.items() if key != \"return\" %}\n                    {%- if val is string %}\n                        {{- '\"' + key + '\": \"' + val + '\"' }}\n                    {%- else %}\n                        {{- '\"' + key + '\": ' + val|tojson }}\n                    {%- endif %}\n                    {%- if not loop.last %}\n                        {{- \", \" }}\n                    {%- endif %}\n                {%- endfor %}\n                {{- \"}}\" }}\n                {%- if not loop.last %}\n                    {{- \", \" }}\n                {%- else %}\n                    {{- \"]\" }}\n                {%- endif %}\n            {%- endfor %}\n            {{- \"[/AVAILABLE_TOOLS]\" }}\n            {%- endif %}\n        {%- if loop.last and system_message is defined %}\n            {{- \"[INST] \" + system_message + \"\n\n\" + message[\"content\"] + \"[/INST]\" }}\n        {%- else %}\n            {{- \"[INST] \" + message[\"content\"] + \"[/INST]\" }}\n        {%- endif %}\n    {%- elif message.tool_calls is defined and message.tool_calls is not none %}\n        {{- \"[TOOL_CALLS] [\" }}\n        {%- for tool_call in message.tool_calls %}\n            {%- set out = tool_call.function|tojson %}\n            {{- out[:-1] }}\n            {%- if not tool_call.id is defined or tool_call.id|length != 9 %}\n                {{- raise_exception(\"Tool call IDs should be alphanumeric strings with length 9!\") }}\n            {%- endif %}\n            {{- ', \"id\": \"' + tool_call.id + '\"}' }}\n            {%- if not loop.last %}\n                {{- \", \" }}\n            {%- else %}\n                {{- \"]\" + '</s>' }}\n            {%- endif %}\n        {%- endfor %}\n    {%- elif message[\"role\"] == \"assistant\" %}\n        {{- \" \" + message[\"content\"]|trim + '</s>'}}\n    {%- elif message[\"role\"] == \"tool_results\" or message[\"role\"] == \"tool\" %}\n        {%- if message.content is defined and message.content.content is defined %}\n            {%- set content = message.content.content %}\n        {%- else %}\n            {%- set content = message.content %}\n        {%- endif %}\n        {{- '[TOOL_RESULTS] {\"content\": ' + content|string + \", \" }}\n        {%- if not message.tool_call_id is defined or message.tool_call_id|length != 9 %}\n            {{- raise_exception(\"Tool call IDs should be alphanumeric strings with length 9!\") }}\n        {%- endif %}\n        {{- '\"call_id\": \"' + message.tool_call_id + '\"}[/TOOL_RESULTS]' }}\n    {%- else %}\n        {{- raise_exception(\"Only user and assistant roles are supported, with the exception of an initial optional system message!\") }}\n    {%- endif %}\n{%- endfor %}\n",
    "stop_token_ids": [
      2
    ],
    "stop": [
      "</s>"
    ]
  },
  {
    "version": 1,
    "context_length": 4096,
    "model_name": "Yi",
    "model_lang": [
      "en",
      "zh"
    ],
    "model_ability": [
      "generate"
    ],
    "model_description": "The Yi series models are large language models trained from scratch by developers at 01.AI.",
    "model_specs": [
      {
        "model_format": "ggufv2",
        "model_size_in_billions": 34,
        "quantizations": [
          "Q2_K",
          "Q3_K_L",
          "Q3_K_M",
          "Q3_K_S",
          "Q4_0",
          "Q4_K_M",
          "Q4_K_S",
          "Q5_0",
          "Q5_K_M",
          "Q5_K_S",
          "Q6_K",
          "Q8_0"
        ],
        "model_id": "TheBloke/Yi-34B-GGUF",
        "model_file_name_template": "yi-34b.{quantization}.gguf"
      },
      {
        "model_format": "pytorch",
        "model_size_in_billions": 6,
        "quantizations": [
          "4-bit",
          "8-bit",
          "none"
        ],
        "model_id": "01-ai/Yi-6B",
        "model_revision": "25beebcb1166b9f49458459eb7b68130b9f9cf4d"
      },
      {
        "model_format": "pytorch",
        "model_size_in_billions": 9,
        "quantizations": [
          "4-bit",
          "8-bit",
          "none"
        ],
        "model_id": "01-ai/Yi-9B",
        "model_revision": "f70a5ff8b2e51c5d5b20e649d7b5f4238ffe6d5b"
      },
      {
        "model_format": "pytorch",
        "model_size_in_billions": 34,
        "quantizations": [
          "4-bit",
          "8-bit",
          "none"
        ],
        "model_id": "01-ai/Yi-34B",
        "model_revision": "168c48e05e1429779a896c7ef0d2e01b85e6bd8d"
      }
    ]
  },
  {
    "version": 1,
    "context_length": 262144,
    "model_name": "Yi-200k",
    "model_lang": [
      "en",
      "zh"
    ],
    "model_ability": [
      "generate"
    ],
    "model_description": "The Yi series models are large language models trained from scratch by developers at 01.AI.",
    "model_specs": [
      {
        "model_format": "pytorch",
        "model_size_in_billions": 6,
        "quantizations": [
          "4-bit",
          "8-bit",
          "none"
        ],
        "model_id": "01-ai/Yi-6B-200K",
        "model_revision": "70649e36d43f91dff1357b576e6713cac03c1d4c"
      },
      {
        "model_format": "pytorch",
        "model_size_in_billions": 34,
        "quantizations": [
          "4-bit",
          "8-bit",
          "none"
        ],
        "model_id": "01-ai/Yi-34B-200K",
        "model_revision": "591ae83b8f9c269700ef27f9dbd548934d800302"
      }
    ]
  },
  {
    "version": 1,
    "context_length": 4096,
    "model_name": "Yi-chat",
    "model_lang": [
      "en",
      "zh"
    ],
    "model_ability": [
      "chat"
    ],
    "model_description": "The Yi series models are large language models trained from scratch by developers at 01.AI.",
    "model_specs": [
      {
        "model_format": "gptq",
        "model_size_in_billions": 34,
        "quantizations": [
          "8bits"
        ],
        "model_id": "01-ai/Yi-34B-Chat-{quantization}"
      },
      {
        "model_format": "pytorch",
        "model_size_in_billions": 6,
        "quantizations": [
          "4-bit",
          "8-bit",
          "none"
        ],
        "model_id": "01-ai/Yi-6B-Chat",
        "model_revision": "1c20c960895e4c3877cf478bc2df074221b81d7b"
      },
      {
        "model_format": "pytorch",
        "model_size_in_billions": 34,
        "quantizations": [
          "4-bit",
          "8-bit",
          "none"
        ],
        "model_id": "01-ai/Yi-34B-Chat",
        "model_revision": "a99ec35331cbfc9da596af7d4538fe2efecff03c"
      },
      {
        "model_format": "ggufv2",
        "model_size_in_billions": 34,
        "quantizations": [
          "Q2_K",
          "Q3_K_L",
          "Q3_K_M",
          "Q3_K_S",
          "Q4_0",
          "Q4_K_M",
          "Q4_K_S",
          "Q5_0",
          "Q5_K_M",
          "Q5_K_S",
          "Q6_K",
          "Q8_0"
        ],
        "model_id": "TheBloke/Yi-34B-Chat-GGUF",
        "model_file_name_template": "yi-34b-chat.{quantization}.gguf"
      }
    ],
    "chat_template": "{% if not add_generation_prompt is defined %}{% set add_generation_prompt = false %}{% endif %}{% for message in messages %}{{'<|im_start|>' + message['role'] + '\n' + message['content'] + '<|im_end|>' + '\n'}}{% endfor %}{% if add_generation_prompt %}{{ '<|im_start|>assistant\n' }}{% endif %}",
    "stop_token_ids": [
      2,
      6,
      7,
      8
    ],
    "stop": [
      "<|endoftext|>",
      "<|im_start|>",
      "<|im_end|>",
      "<|im_sep|>"
    ]
  },
  {
    "version": 1,
    "context_length": 4096,
    "model_name": "Yi-1.5",
    "model_lang": [
      "en",
      "zh"
    ],
    "model_ability": [
      "generate"
    ],
    "model_description": "Yi-1.5 is an upgraded version of Yi. It is continuously pre-trained on Yi with a high-quality corpus of 500B tokens and fine-tuned on 3M diverse fine-tuning samples.",
    "model_specs": [
      {
        "model_format": "pytorch",
        "model_size_in_billions": 6,
        "quantizations": [
          "4-bit",
          "8-bit",
          "none"
        ],
        "model_id": "01-ai/Yi-1.5-6B",
        "model_revision": "741a657c42d2081f777ce4c6c5572090f8b8c886"
      },
      {
        "model_format": "pytorch",
        "model_size_in_billions": 9,
        "quantizations": [
          "4-bit",
          "8-bit",
          "none"
        ],
        "model_id": "01-ai/Yi-1.5-9B",
        "model_revision": "9a6839c5b9db3dbb245fb98a072bfabc242621f2"
      },
      {
        "model_format": "pytorch",
        "model_size_in_billions": 34,
        "quantizations": [
          "4-bit",
          "8-bit",
          "none"
        ],
        "model_id": "01-ai/Yi-1.5-34B",
        "model_revision": "4f83007957ec3eec76d87df19ad061eb0f57b5c5"
      }
    ]
  },
  {
    "version": 1,
    "context_length": 4096,
    "model_name": "Yi-1.5-chat",
    "model_lang": [
      "en",
      "zh"
    ],
    "model_ability": [
      "chat"
    ],
    "model_description": "Yi-1.5 is an upgraded version of Yi. It is continuously pre-trained on Yi with a high-quality corpus of 500B tokens and fine-tuned on 3M diverse fine-tuning samples.",
    "model_specs": [
      {
        "model_format": "pytorch",
        "model_size_in_billions": 6,
        "quantizations": [
          "4-bit",
          "8-bit",
          "none"
        ],
        "model_id": "01-ai/Yi-1.5-6B-Chat",
        "model_revision": "d68dab90947a3c869e28c9cb2806996af99a6080"
      },
      {
        "model_format": "pytorch",
        "model_size_in_billions": 9,
        "quantizations": [
          "4-bit",
          "8-bit",
          "none"
        ],
        "model_id": "01-ai/Yi-1.5-9B-Chat",
        "model_revision": "1dc6e2b8dcfc12b95bede8dec67e6b6332ac64c6"
      },
      {
        "model_format": "pytorch",
        "model_size_in_billions": 34,
        "quantizations": [
          "4-bit",
          "8-bit",
          "none"
        ],
        "model_id": "01-ai/Yi-1.5-34B-Chat",
        "model_revision": "fa695ee438bfcd0ec2b378fa1c7e0dea1b40393e"
      },
      {
        "model_format": "ggufv2",
        "model_size_in_billions": 6,
        "quantizations": [
          "Q3_K_L",
          "Q4_K_M",
          "Q5_K_M",
          "Q6_K",
          "Q8_0",
          "f32"
        ],
        "model_id": "lmstudio-community/Yi-1.5-6B-Chat-GGUF",
        "model_file_name_template": "Yi-1.5-6B-Chat-{quantization}.gguf"
      },
      {
        "model_format": "ggufv2",
        "model_size_in_billions": 9,
        "quantizations": [
          "Q3_K_L",
          "Q4_K_M",
          "Q5_K_M",
          "Q6_K",
          "Q8_0",
          "f32"
        ],
        "model_id": "lmstudio-community/Yi-1.5-9B-Chat-GGUF",
        "model_file_name_template": "Yi-1.5-9B-Chat-{quantization}.gguf"
      },
      {
        "model_format": "ggufv2",
        "model_size_in_billions": 34,
        "quantizations": [
          "Q2_K",
          "Q3_K_L",
          "Q4_K_M",
          "Q5_K_M",
          "Q6_K",
          "Q8_0"
        ],
        "model_id": "lmstudio-community/Yi-1.5-34B-Chat-GGUF",
        "model_file_name_template": "Yi-1.5-34B-Chat-{quantization}.gguf"
      },
      {
        "model_format": "gptq",
        "model_size_in_billions": 6,
        "quantizations": [
          "Int4"
        ],
        "model_id": "modelscope/Yi-1.5-6B-Chat-GPTQ",
        "model_revision": "2ad3a602e64d1c79e28e6e92beced2935047367c"
      },
      {
        "model_format": "gptq",
        "model_size_in_billions": 9,
        "quantizations": [
          "Int4"
        ],
        "model_id": "modelscope/Yi-1.5-9B-Chat-GPTQ",
        "model_revision": "76f47d16982923f7b6674c4e23ddac7c3b1d2e03"
      },
      {
        "model_format": "gptq",
        "model_size_in_billions": 34,
        "quantizations": [
          "Int4"
        ],
        "model_id": "modelscope/Yi-1.5-34B-Chat-GPTQ",
        "model_revision": "173fb4036265b2dac1d6296a8e2fd2f652c19968"
      },
      {
        "model_format": "awq",
        "model_size_in_billions": 6,
        "quantizations": [
          "Int4"
        ],
        "model_id": "modelscope/Yi-1.5-6B-Chat-AWQ",
        "model_revision": "23bf37f1666874e15e239422de0d3948d8735fa9"
      },
      {
        "model_format": "awq",
        "model_size_in_billions": 9,
        "quantizations": [
          "Int4"
        ],
        "model_id": "modelscope/Yi-1.5-9B-Chat-AWQ",
        "model_revision": "2605f388332672789eae1f422644add2901b433f"
      },
      {
        "model_format": "awq",
        "model_size_in_billions": 34,
        "quantizations": [
          "Int4"
        ],
        "model_id": "modelscope/Yi-1.5-34B-Chat-AWQ",
        "model_revision": "26234fea6ac49d456f32f8017289021fb1087a04"
      }
      ,
      {
        "model_format": "mlx",
        "model_size_in_billions": 6,
        "quantizations": [
          "4bit"
        ],
        "model_id": "mlx-community/Yi-1.5-6B-Chat-4bit",
        "model_revision": "0177c9a12b869d6bc73f772b5a1981a7c966adb6"
      },
      {
        "model_format": "mlx",
        "model_size_in_billions": 6,
        "quantizations": [
          "8bit"
        ],
        "model_id": "mlx-community/Yi-1.5-6B-Chat-8bit",
        "model_revision": "7756e65d1bf1e2e6e97aef6bc9484307225f536b"
      },
      {
        "model_format": "mlx",
        "model_size_in_billions": 9,
        "quantizations": [
          "4bit"
        ],
        "model_id": "mlx-community/Yi-1.5-9B-Chat-4bit",
        "model_revision": "e15f886479c44e7d90f0ac13ace69b2319b71c2f"
      },
      {
        "model_format": "mlx",
        "model_size_in_billions": 9,
        "quantizations": [
          "8bit"
        ],
        "model_id": "mlx-community/Yi-1.5-9B-Chat-8bit",
        "model_revision": "c1f742fcf3683edbe2d2c2fd1ad7ac2bb6c5ca36"
      },
      {
        "model_format": "mlx",
        "model_size_in_billions": 34,
        "quantizations": [
          "4bit"
        ],
        "model_id": "mlx-community/Yi-1.5-34B-Chat-4bit",
        "model_revision": "945e3b306ef37c46ab444fdc857d1f3ea7247374"
      },
      {
        "model_format": "mlx",
        "model_size_in_billions": 34,
        "quantizations": [
          "8bit"
        ],
        "model_id": "mlx-community/Yi-1.5-34B-Chat-8bit",
        "model_revision": "3c12761a2c6663f216caab6dff84b0dd29b472ac"
      }
    ],
    "chat_template": "{% if messages[0]['role'] == 'system' %}{% set system_message = messages[0]['content'] %}{% endif %}{% if system_message is defined %}{{ system_message }}{% endif %}{% for message in messages %}{% set content = message['content'] %}{% if message['role'] == 'user' %}{{ '<|im_start|>user\n' + content + '<|im_end|>\n<|im_start|>assistant\n' }}{% elif message['role'] == 'assistant' %}{{ content + '<|im_end|>' + '\n' }}{% endif %}{% endfor %}",
    "stop_token_ids": [
      2,
      6,
      7,
      8
    ],
    "stop": [
      "<|endoftext|>",
      "<|im_start|>",
      "<|im_end|>",
      "<|im_sep|>"
    ]
  },
  {
    "version": 1,
    "context_length": 16384,
    "model_name": "Yi-1.5-chat-16k",
    "model_lang": [
      "en",
      "zh"
    ],
    "model_ability": [
      "chat"
    ],
    "model_description": "Yi-1.5 is an upgraded version of Yi. It is continuously pre-trained on Yi with a high-quality corpus of 500B tokens and fine-tuned on 3M diverse fine-tuning samples.",
    "model_specs": [
      {
        "model_format": "pytorch",
        "model_size_in_billions": 9,
        "quantizations": [
          "4-bit",
          "8-bit",
          "none"
        ],
        "model_id": "01-ai/Yi-1.5-9B-Chat-16K",
        "model_revision": "551220fb24d69b6bfec5defceeb160395ce5da8d"
      },
      {
        "model_format": "pytorch",
        "model_size_in_billions": 34,
        "quantizations": [
          "4-bit",
          "8-bit",
          "none"
        ],
        "model_id": "01-ai/Yi-1.5-34B-Chat-16K",
        "model_revision": "dfdbc67be750972bfcc1ac7ffd7fe48689c856fd"
      },
      {
        "model_format": "ggufv2",
        "model_size_in_billions": 9,
        "quantizations": [
          "Q2_K",
          "Q3_K_L",
          "Q3_K_M",
          "Q3_K_S",
          "Q4_0",
          "Q4_1",
          "Q4_K_M",
          "Q4_K_S",
          "Q5_0",
          "Q5_1",
          "Q5_K_M",
          "Q5_K_S",
          "Q6_K",
          "Q8_0"
        ],
        "model_id": "QuantFactory/Yi-1.5-9B-Chat-16K-GGUF",
        "model_file_name_template": "Yi-1.5-9B-Chat-16K.{quantization}.gguf"
      },
      {
        "model_format": "ggufv2",
        "model_size_in_billions": 34,
        "quantizations": [
          "Q2_K",
          "Q3_K_L",
          "Q3_K_M",
          "Q3_K_S",
          "Q4_K_M",
          "Q4_K_S",
          "Q5_K_M",
          "Q5_K_S",
          "Q6_K",
          "Q8_0"
        ],
        "model_id": "bartowski/Yi-1.5-34B-Chat-16K-GGUF",
        "model_file_name_template": "Yi-1.5-34B-Chat-16K-{quantization}.gguf"
      }
    ],
    "chat_template": "{% if messages[0]['role'] == 'system' %}{% set system_message = messages[0]['content'] %}{% endif %}{% if system_message is defined %}{{ system_message }}{% endif %}{% for message in messages %}{% set content = message['content'] %}{% if message['role'] == 'user' %}{{ '<|im_start|>user\n' + content + '<|im_end|>\n<|im_start|>assistant\n' }}{% elif message['role'] == 'assistant' %}{{ content + '<|im_end|>' + '\n' }}{% endif %}{% endfor %}",
    "stop_token_ids": [
      2,
      6,
      7,
      8
    ],
    "stop": [
      "<|endoftext|>",
      "<|im_start|>",
      "<|im_end|>",
      "<|im_sep|>"
    ]
  },
  {
    "version": 1,
    "context_length": 100000,
    "model_name": "wizardcoder-python-v1.0",
    "model_lang": [
      "en"
    ],
    "model_ability": [
      "chat"
    ],
    "model_specs": [
      {
        "model_format": "pytorch",
        "model_size_in_billions": 13,
        "quantizations": [
          "4-bit",
          "8-bit",
          "none"
        ],
        "model_id": "WizardLMTeam/WizardCoder-Python-13B-V1.0",
        "model_revision": "5ac6748b1f5a4c282107ddc7d3b69fdc4a686d75"
      },
      {
        "model_format": "pytorch",
        "model_size_in_billions": 34,
        "quantizations": [
          "4-bit",
          "8-bit",
          "none"
        ],
        "model_id": "WizardLMTeam/WizardCoder-Python-34B-V1.0",
        "model_revision": "897fc6d9e12136c68c441b2350d015902c144b20"
      },
      {
        "model_format": "ggufv2",
        "model_size_in_billions": 7,
        "quantizations": [
          "Q2_K",
          "Q3_K_L",
          "Q3_K_M",
          "Q3_K_S",
          "Q4_0",
          "Q4_K_M",
          "Q4_K_S",
          "Q5_0",
          "Q5_K_M",
          "Q5_K_S",
          "Q6_K",
          "Q8_0"
        ],
        "model_id": "TheBloke/WizardCoder-Python-7B-V1.0-GGUF",
        "model_file_name_template": "wizardcoder-python-7b-v1.0.{quantization}.gguf"
      },
      {
        "model_format": "ggufv2",
        "model_size_in_billions": 13,
        "quantizations": [
          "Q2_K",
          "Q3_K_L",
          "Q3_K_M",
          "Q3_K_S",
          "Q4_0",
          "Q4_K_M",
          "Q4_K_S",
          "Q5_0",
          "Q5_K_M",
          "Q5_K_S",
          "Q6_K",
          "Q8_0"
        ],
        "model_id": "TheBloke/WizardCoder-Python-13B-V1.0-GGUF",
        "model_file_name_template": "wizardcoder-python-13b-v1.0.{quantization}.gguf"
      },
      {
        "model_format": "ggufv2",
        "model_size_in_billions": 34,
        "quantizations": [
          "Q2_K",
          "Q3_K_L",
          "Q3_K_M",
          "Q3_K_S",
          "Q4_0",
          "Q4_K_M",
          "Q4_K_S",
          "Q5_0",
          "Q5_K_M",
          "Q5_K_S",
          "Q6_K",
          "Q8_0"
        ],
        "model_id": "TheBloke/WizardCoder-Python-34B-V1.0-GGUF",
        "model_file_name_template": "wizardcoder-python-34b-v1.0.{quantization}.gguf"
      }
    ],
    "chat_template": "{% for item in messages %}{% if loop.first and item['role'] == 'system' %}{{ item['content'] + '\n\n### ' }}{% elif loop.first %}{{ 'Below is an instruction that describes a task. Write a response that appropriately completes the request.\n\n### ' }}{% endif %}{% if item['role'] == 'user' %}{{ 'Instruction: ' + item['content'] + '\n\n### ' }}{% elif item['role'] == 'assistant' %}{{ 'Response: ' + item['content'] + '\n\n### ' }}{% endif %}{% endfor %}{% if add_generation_prompt %}{{ 'Response: Let\\'s think step by step.' }}{% endif %}",
    "stop_token_ids": [
      2
    ],
    "stop": [
      "</s>"
    ]
  },
  {
    "version": 1,
    "context_length": 4096,
    "model_name": "gorilla-openfunctions-v2",
    "model_lang": [
      "en"
    ],
    "model_ability": [
      "chat"
    ],
    "model_description": "OpenFunctions is designed to extend Large Language Model (LLM) Chat Completion feature to formulate executable APIs call given natural language instructions and API context.",
    "model_specs": [
      {
        "model_format": "pytorch",
        "model_size_in_billions": 7,
        "quantizations": [
          "none"
        ],
        "model_id": "gorilla-llm/gorilla-openfunctions-v2",
        "model_revision": "0f91d705e64b77fb55e35a7eab5d03bf965c9b5c"
      },
      {
        "model_format": "ggufv2",
        "model_size_in_billions": 7,
        "quantizations": [
          "Q2_K",
          "Q3_K_L",
          "Q3_K_M",
          "Q3_K_S",
          "Q4_0",
          "Q4_K_M",
          "Q4_K_S",
          "Q5_K_M",
          "Q5_K_S",
          "Q6_K"
        ],
        "model_id": "gorilla-llm//gorilla-openfunctions-v2-GGUF",
        "model_file_name_template": "gorilla-openfunctions-v2.{quantization}.gguf"
      }
    ],
    "chat_template": "{% if not add_generation_prompt is defined %}\n{% set add_generation_prompt = false %}\n{% endif %}\n{%- set ns = namespace(found=false) -%}\n{%- for message in messages -%}\n    {%- if message['role'] == 'system' -%}\n        {%- set ns.found = true -%}\n    {%- endif -%}\n{%- endfor -%}\n{{'<｜begin▁of▁sentence｜>'}}{%- if not ns.found -%}\n{{'You are an AI programming assistant, utilizing the Gorilla LLM model, developed by Gorilla LLM, and you only answer questions related to computer science. For politically sensitive questions, security and privacy issues, and other non-computer science questions, you will refuse to answer\n'}}\n{%- endif %}\n{%- for message in messages %}\n    {%- if message['role'] == 'system' %}\n{{ message['content'] }}\n    {%- else %}\n        {%- if message['role'] == 'user' %}\n{{'### Instruction:\n' + message['content'] + '\n'}}\n        {%- else %}\n{{'### Response:\n' + message['content'] + '\n<|EOT|>\n'}}\n        {%- endif %}\n    {%- endif %}\n{%- endfor %}\n{% if add_generation_prompt %}\n{{'### Response:'}}\n{% endif %}",
    "stop_token_ids": [
      100015,
      100001
    ],
    "stop": [
      "<|EOT|>",
      "<｜end▁of▁sentence｜>"
    ]
  },
  {
    "version": 1,
    "context_length": 4096,
    "model_name": "deepseek-vl-chat",
    "model_lang": [
      "en",
      "zh"
    ],
    "model_ability": [
      "chat",
      "vision"
    ],
    "model_description": "DeepSeek-VL possesses general multimodal understanding capabilities, capable of processing logical diagrams, web pages, formula recognition, scientific literature, natural images, and embodied intelligence in complex scenarios.",
    "model_specs": [
      {
        "model_format": "pytorch",
        "model_size_in_billions": "1_3",
        "quantizations": [
          "none"
        ],
        "model_id": "deepseek-ai/deepseek-vl-1.3b-chat",
        "model_revision": "8f13a8e00dbdc381d614a9d29d61b07e8fe91b3f"
      },
      {
        "model_format": "pytorch",
        "model_size_in_billions": 7,
        "quantizations": [
          "none"
        ],
        "model_id": "deepseek-ai/deepseek-vl-7b-chat",
        "model_revision": "6f16f00805f45b5249f709ce21820122eeb43556"
      }
    ],
    "chat_template": "",
    "stop_token_ids": [
      100001
    ],
    "stop": [
      "<｜end▁of▁sentence｜>"
    ]
  },
  {
    "version": 1,
    "context_length": 4096,
    "model_name": "deepseek",
    "model_lang": [
      "en",
      "zh"
    ],
    "model_ability": [
      "generate"
    ],
    "model_description": "DeepSeek LLM, trained from scratch on a vast dataset of 2 trillion tokens in both English and Chinese. ",
    "model_specs": [
      {
        "model_format": "pytorch",
        "model_size_in_billions": 7,
        "quantizations": [
          "4-bit",
          "8-bit",
          "none"
        ],
        "model_id": "deepseek-ai/deepseek-llm-7b-base",
        "model_revision": "7683fea62db869066ddaff6a41d032262c490d4f"
      },
      {
        "model_format": "pytorch",
        "model_size_in_billions": 67,
        "quantizations": [
          "4-bit",
          "8-bit",
          "none"
        ],
        "model_id": "deepseek-ai/deepseek-llm-67b-base",
        "model_revision": "c3f813a1121c95488a20132d3a4da89f4a46452f"
      },
      {
        "model_format": "ggufv2",
        "model_size_in_billions": 7,
        "quantizations": [
          "Q2_K",
          "Q3_K_L",
          "Q3_K_M",
          "Q3_K_S",
          "Q4_0",
          "Q4_K_M",
          "Q4_K_S",
          "Q5_0",
          "Q5_K_M",
          "Q5_K_S",
          "Q6_K",
          "Q8_0"
        ],
        "model_id": "TheBloke/deepseek-llm-7B-chat-GGUF",
        "model_file_name_template": "deepseek-llm-7b-chat.{quantization}.gguf"
      },
      {
        "model_format": "ggufv2",
        "model_size_in_billions": 67,
        "quantizations": [
          "Q2_K",
          "Q3_K_L",
          "Q3_K_M",
          "Q3_K_S",
          "Q4_0",
          "Q4_K_M",
          "Q4_K_S",
          "Q5_0",
          "Q5_K_M",
          "Q5_K_S",
          "Q6_K",
          "Q8_0"
        ],
        "model_id": "TheBloke/deepseek-llm-67b-chat-GGUF",
        "model_file_name_template": "deepseek-llm-67b-chat.{quantization}.gguf"
      }
    ]
  },
  {
    "version": 1,
    "context_length": 4096,
    "model_name": "deepseek-chat",
    "model_lang": [
      "en",
      "zh"
    ],
    "model_ability": [
      "chat"
    ],
    "model_description": "DeepSeek LLM is an advanced language model comprising 67 billion parameters. It has been trained from scratch on a vast dataset of 2 trillion tokens in both English and Chinese.",
    "model_specs": [
      {
        "model_format": "pytorch",
        "model_size_in_billions": 7,
        "quantizations": [
          "4-bit",
          "8-bit",
          "none"
        ],
        "model_id": "deepseek-ai/deepseek-llm-7b-chat",
        "model_revision": "afbda8b347ec881666061fa67447046fc5164ec8"
      },
      {
        "model_format": "pytorch",
        "model_size_in_billions": 67,
        "quantizations": [
          "4-bit",
          "8-bit",
          "none"
        ],
        "model_id": "deepseek-ai/deepseek-llm-67b-chat",
        "model_revision": "79648bef7658bb824e4630740f6e1484c1b0620b"
      },
      {
        "model_format": "ggufv2",
        "model_size_in_billions": 7,
        "quantizations": [
          "Q2_K",
          "Q3_K_L",
          "Q3_K_M",
          "Q3_K_S",
          "Q4_0",
          "Q4_K_M",
          "Q4_K_S",
          "Q5_0",
          "Q5_K_M",
          "Q5_K_S",
          "Q6_K",
          "Q8_0"
        ],
        "model_id": "TheBloke/deepseek-llm-7B-chat-GGUF",
        "model_file_name_template": "deepseek-llm-7b-chat.{quantization}.gguf"
      },
      {
        "model_format": "ggufv2",
        "model_size_in_billions": 67,
        "quantizations": [
          "Q2_K",
          "Q3_K_L",
          "Q3_K_M",
          "Q3_K_S",
          "Q4_0",
          "Q4_K_M",
          "Q4_K_S",
          "Q5_0",
          "Q5_K_M",
          "Q5_K_S",
          "Q6_K",
          "Q8_0"
        ],
        "model_id": "TheBloke/deepseek-llm-67b-chat-GGUF",
        "model_file_name_template": "deepseek-llm-67b-chat.{quantization}.gguf"
      }
    ],
    "chat_template": "{% if not add_generation_prompt is defined %}{% set add_generation_prompt = false %}{% endif %}{{ '<｜begin▁of▁sentence｜>' }}{% for message in messages %}{% if message['role'] == 'user' %}{{ 'User: ' + message['content'] + '\n\n' }}{% elif message['role'] == 'assistant' %}{{ 'Assistant: ' + message['content'] + '<｜end▁of▁sentence｜>' }}{% elif message['role'] == 'system' %}{{ message['content'] + '\n\n' }}{% endif %}{% endfor %}{% if add_generation_prompt %}{{ 'Assistant:' }}{% endif %}",
    "stop_token_ids": [
      100001
    ],
    "stop": [
      "<｜end▁of▁sentence｜>"
    ]
  },
  {
    "version": 1,
    "context_length": 16384,
    "model_name": "deepseek-coder",
    "model_lang": [
      "en",
      "zh"
    ],
    "model_ability": [
      "generate"
    ],
    "model_description": "Deepseek Coder is composed of a series of code language models, each trained from scratch on 2T tokens, with a composition of 87% code and 13% natural language in both English and Chinese. ",
    "model_specs": [
      {
        "model_format": "pytorch",
        "model_size_in_billions": "1_3",
        "quantizations": [
          "4-bit",
          "8-bit",
          "none"
        ],
        "model_id": "deepseek-ai/deepseek-coder-1.3b-base",
        "model_revision": "c919139c3a9b4070729c8b2cca4847ab29ca8d94"
      },
      {
        "model_format": "pytorch",
        "model_size_in_billions": "6_7",
        "quantizations": [
          "4-bit",
          "8-bit",
          "none"
        ],
        "model_id": "deepseek-ai/deepseek-coder-6.7b-base",
        "model_revision": "ce2207a8bfef3ee92bd7dd4cc31c52cfa0046912"
      },
      {
        "model_format": "pytorch",
        "model_size_in_billions": 7,
        "quantizations": [
          "4-bit",
          "8-bit",
          "none"
        ],
        "model_id": "deepseek-ai/deepseek-coder-7b-base-v1.5",
        "model_revision": "98f0904cee2237e235f10408ae12292037b21dac"
      },
      {
        "model_format": "pytorch",
        "model_size_in_billions": 33,
        "quantizations": [
          "4-bit",
          "8-bit",
          "none"
        ],
        "model_id": "deepseek-ai/deepseek-coder-33b-base",
        "model_revision": "45c85cadf3720ef3e85a492e24fd4b8c5d21d8ac"
      },
      {
        "model_format": "ggufv2",
        "model_size_in_billions": "1_3",
        "quantizations": [
          "Q2_K",
          "Q3_K_L",
          "Q3_K_M",
          "Q3_K_S",
          "Q4_0",
          "Q4_K_M",
          "Q4_K_S",
          "Q5_0",
          "Q5_K_M",
          "Q5_K_S",
          "Q6_K",
          "Q8_0"
        ],
        "model_id": "TheBloke/deepseek-coder-1.3b-base-GGUF",
        "model_file_name_template": "deepseek-coder-1.3b-base.{quantization}.gguf"
      },
      {
        "model_format": "ggufv2",
        "model_size_in_billions": "6_7",
        "quantizations": [
          "Q2_K",
          "Q3_K_L",
          "Q3_K_M",
          "Q3_K_S",
          "Q4_0",
          "Q4_K_M",
          "Q4_K_S",
          "Q5_0",
          "Q5_K_M",
          "Q5_K_S",
          "Q6_K",
          "Q8_0"
        ],
        "model_id": "TheBloke/deepseek-coder-6.7B-base-GGUF",
        "model_file_name_template": "deepseek-coder-6.7b-base.{quantization}.gguf"
      },
      {
        "model_format": "ggufv2",
        "model_size_in_billions": 7,
        "quantizations": [
          "Q2_K",
          "Q3_K_L",
          "Q3_K_M",
          "Q3_K_S",
          "Q4_K_M",
          "Q4_K_S",
          "Q5_0",
          "Q5_K_M",
          "Q5_K_S",
          "Q6_K",
          "Q8_0"
        ],
        "model_id": "dagbs/deepseek-coder-7b-base-v1.5-GGUF",
        "model_file_name_template": "deepseek-coder-7b-base-v1.5.{quantization}.gguf"
      },
      {
        "model_format": "ggufv2",
        "model_size_in_billions": 33,
        "quantizations": [
          "Q2_K",
          "Q3_K_L",
          "Q3_K_M",
          "Q3_K_S",
          "Q4_0",
          "Q4_K_M",
          "Q4_K_S",
          "Q5_0",
          "Q5_K_M",
          "Q5_K_S",
          "Q6_K",
          "Q8_0"
        ],
        "model_id": "TheBloke/deepseek-coder-33B-base-GGUF",
        "model_file_name_template": "deepseek-coder-33b-base.{quantization}.gguf"
      },
      {
        "model_format": "gptq",
        "model_size_in_billions": "1_3",
        "quantizations": [
          "Int4"
        ],
        "model_id": "TheBloke/deepseek-coder-1.3b-base-GPTQ",
        "model_revision": "a5bf3b76d70cda53327311a631b1003024d5de29"
      },
      {
        "model_format": "gptq",
        "model_size_in_billions": "6_7",
        "quantizations": [
          "Int4"
        ],
        "model_id": "TheBloke/deepseek-coder-6.7B-base-GPTQ",
        "model_revision": "6476ea3d6e623a1313d363dbc6e172773e031bb1"
      },
      {
        "model_format": "gptq",
        "model_size_in_billions": 33,
        "quantizations": [
          "Int4"
        ],
        "model_id": "TheBloke/deepseek-coder-33B-base-GPTQ",
        "model_revision": "f527d7325e463a5cb091d044e4f2b15902674a70"
      },
      {
        "model_format": "awq",
        "model_size_in_billions": "1_3",
        "quantizations": [
          "Int4"
        ],
        "model_id": "TheBloke/deepseek-coder-1.3b-base-AWQ",
        "model_revision": "ffb66f1a2a194401b4f29025edcd261d7f0a08a7"
      },
      {
        "model_format": "awq",
        "model_size_in_billions": "6_7",
        "quantizations": [
          "Int4"
        ],
        "model_id": "TheBloke/deepseek-coder-6.7B-base-AWQ",
        "model_revision": "e3d4bdf39712665f5e9d5c05c9df6f20fe1e2d5a"
      },
      {
        "model_format": "awq",
        "model_size_in_billions": 33,
        "quantizations": [
          "Int4"
        ],
        "model_id": "TheBloke/deepseek-coder-33B-base-AWQ",
        "model_revision": "c7edb2d5868d61a5dcf2591933a8992c8cbe3ef4"
      }
    ]
  },
  {
    "version": 1,
    "context_length": 16384,
    "model_name": "deepseek-coder-instruct",
    "model_lang": [
      "en",
      "zh"
    ],
    "model_ability": [
      "chat"
    ],
    "model_description": "deepseek-coder-instruct is a model initialized from deepseek-coder-base and fine-tuned on 2B tokens of instruction data.",
    "model_specs": [
      {
        "model_format": "pytorch",
        "model_size_in_billions": "1_3",
        "quantizations": [
          "4-bit",
          "8-bit",
          "none"
        ],
        "model_id": "deepseek-ai/deepseek-coder-1.3b-instruct",
        "model_revision": "2df081ceaca101a867fef2844e44f4d6a4857039"
      },
      {
        "model_format": "pytorch",
        "model_size_in_billions": "6_7",
        "quantizations": [
          "4-bit",
          "8-bit",
          "none"
        ],
        "model_id": "deepseek-ai/deepseek-coder-6.7b-instruct",
        "model_revision": "cbb77d7448ea3168d884758817e7f895e3828d1c"
      },
      {
        "model_format": "pytorch",
        "model_size_in_billions": 7,
        "quantizations": [
          "4-bit",
          "8-bit",
          "none"
        ],
        "model_id": "deepseek-ai/deepseek-coder-7b-instruct-v1.5",
        "model_revision": "2a050a4c59d687a85324d32e147517992117ed30"
      },
      {
        "model_format": "pytorch",
        "model_size_in_billions": 33,
        "quantizations": [
          "4-bit",
          "8-bit",
          "none"
        ],
        "model_id": "deepseek-ai/deepseek-coder-33b-instruct",
        "model_revision": "ea15d17db84d1fc94ac5cba8e6fa97764c9549d3"
      },
      {
        "model_format": "ggufv2",
        "model_size_in_billions": "1_3",
        "quantizations": [
          "Q2_K",
          "Q3_K_L",
          "Q3_K_M",
          "Q3_K_S",
          "Q4_0",
          "Q4_K_M",
          "Q4_K_S",
          "Q5_0",
          "Q5_K_M",
          "Q5_K_S",
          "Q6_K",
          "Q8_0"
        ],
        "model_id": "TheBloke/deepseek-coder-1.3b-instruct-GGUF",
        "model_file_name_template": "deepseek-coder-1.3b-instruct.{quantization}.gguf"
      },
      {
        "model_format": "ggufv2",
        "model_size_in_billions": "6_7",
        "quantizations": [
          "Q2_K",
          "Q3_K_L",
          "Q3_K_M",
          "Q3_K_S",
          "Q4_0",
          "Q4_K_M",
          "Q4_K_S",
          "Q5_0",
          "Q5_K_M",
          "Q5_K_S",
          "Q6_K",
          "Q8_0"
        ],
        "model_id": "TheBloke/deepseek-coder-6.7B-instruct-GGUF",
        "model_file_name_template": "deepseek-coder-6.7b-instruct.{quantization}.gguf"
      },
      {
        "model_format": "ggufv2",
        "model_size_in_billions": 7,
        "quantizations": [
          "Q3_K_L",
          "Q3_K_M",
          "Q3_K_S",
          "Q4_0",
          "Q4_K_M",
          "Q4_K_S",
          "Q5_0",
          "Q5_K_M",
          "Q5_K_S",
          "Q6_K",
          "Q8_0"
        ],
        "model_id": "LoneStriker/deepseek-coder-7b-instruct-v1.5-GGUF",
        "model_file_name_template": "deepseek-coder-7b-instruct-v1.5-{quantization}.gguf"
      },
      {
        "model_format": "ggufv2",
        "model_size_in_billions": 33,
        "quantizations": [
          "Q2_K",
          "Q3_K_L",
          "Q3_K_M",
          "Q3_K_S",
          "Q4_0",
          "Q4_K_M",
          "Q4_K_S",
          "Q5_0",
          "Q5_K_M",
          "Q5_K_S",
          "Q6_K",
          "Q8_0"
        ],
        "model_id": "TheBloke/deepseek-coder-33B-instruct-GGUF",
        "model_file_name_template": "deepseek-coder-33b-instruct.{quantization}.gguf"
      },
      {
        "model_format": "gptq",
        "model_size_in_billions": "1_3",
        "quantizations": [
          "Int4"
        ],
        "model_id": "TheBloke/deepseek-coder-1.3b-instruct-GPTQ",
        "model_revision": "9c002e9af6cbdf3bd9244e2d7264b6a35d1dcacf"
      },
      {
        "model_format": "gptq",
        "model_size_in_billions": "6_7",
        "quantizations": [
          "Int4"
        ],
        "model_id": "TheBloke/deepseek-coder-6.7B-instruct-GPTQ",
        "model_revision": "13ccea6e3a43dcfdcb655d92097610018b431a17"
      },
      {
        "model_format": "gptq",
        "model_size_in_billions": 33,
        "quantizations": [
          "Int4"
        ],
        "model_id": "TheBloke/deepseek-coder-33B-instruct-GPTQ",
        "model_revision": "08372729d98dfc248f9531a412fe69e14e607027"
      },
      {
        "model_format": "awq",
        "model_size_in_billions": "1_3",
        "quantizations": [
          "Int4"
        ],
        "model_id": "TheBloke/deepseek-coder-1.3b-instruct-AWQ",
        "model_revision": "a2a484da6e4146d055316a9a63cf5b13955715a4"
      },
      {
        "model_format": "awq",
        "model_size_in_billions": "6_7",
        "quantizations": [
          "Int4"
        ],
        "model_id": "TheBloke/deepseek-coder-6.7B-instruct-AWQ",
        "model_revision": "502ae3e19e57ae78dc30a791ba33c565da72dc62"
      },
      {
        "model_format": "awq",
        "model_size_in_billions": 33,
        "quantizations": [
          "Int4"
        ],
        "model_id": "TheBloke/deepseek-coder-33B-instruct-AWQ",
        "model_revision": "c40b499bac2712cd3c445cf1b05d2c6558ab0d29"
      }
    ],
    "chat_template": "{% if not add_generation_prompt is defined %}\n{% set add_generation_prompt = false %}\n{% endif %}\n{%- set ns = namespace(found=false) -%}\n{%- for message in messages -%}\n    {%- if message['role'] == 'system' -%}\n        {%- set ns.found = true -%}\n    {%- endif -%}\n{%- endfor -%}\n{{'<｜begin▁of▁sentence｜>'}}{%- if not ns.found -%}\n{{'You are an AI programming assistant, utilizing the Deepseek Coder model, developed by Deepseek Company, and you only answer questions related to computer science. For politically sensitive questions, security and privacy issues, and other non-computer science questions, you will refuse to answer\n'}}\n{%- endif %}\n{%- for message in messages %}\n    {%- if message['role'] == 'system' %}\n{{ message['content'] }}\n    {%- else %}\n        {%- if message['role'] == 'user' %}\n{{'### Instruction:\n' + message['content'] + '\n'}}\n        {%- else %}\n{{'### Response:\n' + message['content'] + '\n<|EOT|>\n'}}\n        {%- endif %}\n    {%- endif %}\n{%- endfor %}\n{% if add_generation_prompt %}\n{{'### Response:'}}\n{% endif %}",
    "stop_token_ids": [
      32021
    ],
    "stop": [
      "<|EOT|>"
    ]
  },
  {
    "version": 1,
    "context_length": 4096,
    "model_name": "Skywork",
    "model_lang": [
      "en",
      "zh"
    ],
    "model_ability": [
      "generate"
    ],
    "model_description": "Skywork is a series of large models developed by the Kunlun Group · Skywork team.",
    "model_specs": [
      {
        "model_format": "pytorch",
        "model_size_in_billions": 13,
        "quantizations": [
          "8-bit",
          "none"
        ],
        "model_id": "skywork/Skywork-13B-base",
        "model_revision": "bc35915066fbbf15b77a1a4a74e9b574ab167816"
      }
    ]
  },
  {
    "version": 1,
    "context_length": 4096,
    "model_name": "Skywork-Math",
    "model_lang": [
      "en",
      "zh"
    ],
    "model_ability": [
      "generate"
    ],
    "model_description": "Skywork is a series of large models developed by the Kunlun Group · Skywork team.",
    "model_specs": [
      {
        "model_format": "pytorch",
        "model_size_in_billions": 13,
        "quantizations": [
          "8-bit",
          "none"
        ],
        "model_id": "skywork/Skywork-13B-Math",
        "model_revision": "70d1740208c8ba39f9ba250b22117ec25311ab33"
      }
    ]
  },
  {
    "version": 1,
    "context_length": 32768,
    "model_name": "internlm2-chat",
    "model_lang": [
      "en",
      "zh"
    ],
    "model_ability": [
      "chat"
    ],
    "model_description": "The second generation of the InternLM model, InternLM2.",
    "model_specs": [
      {
        "model_format": "pytorch",
        "model_size_in_billions": 7,
        "quantizations": [
          "none"
        ],
        "model_id": "internlm/internlm2-chat-7b",
        "model_revision": "2292b86b21cb856642782cebed0a453997453b1f"
      },
      {
        "model_format": "pytorch",
        "model_size_in_billions": 20,
        "quantizations": [
          "none"
        ],
        "model_id": "internlm/internlm2-chat-20b",
        "model_revision": "b666125047cd98c5a7c85ca28720b44a06aed124"
      }
    ],
    "chat_template": "{{ '<s>' }}{% for message in messages %}{{'<|im_start|>' + message['role'] + '\n' + message['content'] + '<|im_end|>' + '\n'}}{% endfor %}{% if add_generation_prompt %}{{ '<|im_start|>assistant\n' }}{% endif %}",
    "stop_token_ids": [
      2,
      92542
    ],
    "stop": [
      "</s>",
      "<|im_end|>"
    ]
  },
  {
    "version": 1,
    "context_length": 32768,
    "model_name": "internlm2.5-chat",
    "model_lang": [
      "en",
      "zh"
    ],
    "model_ability": [
      "chat"
    ],
    "model_description": "InternLM2.5 series of the InternLM model.",
    "model_specs": [
      {
        "model_format": "pytorch",
        "model_size_in_billions": "1_8",
        "quantizations": [
          "none"
        ],
        "model_id": "internlm/internlm2_5-1_8b-chat",
        "model_revision": "4426f00b854561fa60d555d2b628064b56bcb758"
      },
      {
        "model_format": "pytorch",
        "model_size_in_billions": 7,
        "quantizations": [
          "none"
        ],
        "model_id": "internlm/internlm2_5-7b-chat",
        "model_revision": "9dc8536a922ab4954726aad1b37fa199004a291a"
      },
      {
        "model_format": "pytorch",
        "model_size_in_billions": 20,
        "quantizations": [
          "none"
        ],
        "model_id": "internlm/internlm2_5-20b-chat",
        "model_revision": "ef17bde929761255fee76d95e2c25969ccd93b0d"
      },
      {
        "model_format": "gptq",
        "model_size_in_billions": 7,
        "quantizations": [
          "Int4"
        ],
        "model_id": "ModelCloud/internlm-2.5-7b-chat-gptq-4bit",
        "model_revision": "2e2dda735c326544921a4035bbeb6c6e316a8254"
      },
      {
        "model_format": "ggufv2",
        "model_size_in_billions": "1_8",
        "quantizations": [
          "q2_k",
          "q3_k_m",
          "q4_0",
          "q4_k_m",
          "q5_0",
          "q5_k_m",
          "q6_k",
          "q8_0",
          "fp16"
        ],
        "model_id": "internlm/internlm2_5-1_8b-chat-gguf",
        "model_file_name_template": "internlm2_5-1_8b-chat-{quantization}.gguf"
      },
      {
        "model_format": "ggufv2",
        "model_size_in_billions": 7,
        "quantizations": [
          "q2_k",
          "q3_k_m",
          "q4_0",
          "q4_k_m",
          "q5_0",
          "q5_k_m",
          "q6_k",
          "q8_0",
          "fp16"
        ],
        "model_id": "internlm/internlm2_5-7b-chat-gguf",
        "model_file_name_template": "internlm2_5-7b-chat-{quantization}.gguf"
      },
      {
        "model_format": "ggufv2",
        "model_size_in_billions": 20,
        "quantizations": [
          "q2_k",
          "q3_k_m",
          "q4_0",
          "q4_k_m",
          "q5_0",
          "q5_k_m",
          "q6_k",
          "q8_0",
          "fp16"
        ],
        "model_id": "internlm/internlm2_5-20b-chat-gguf",
        "model_file_name_template": "internlm2_5-20b-chat-{quantization}.gguf"
      },
      {
        "model_format": "mlx",
        "model_size_in_billions": 7,
        "quantizations": [
          "4bit"
        ],
        "model_id": "mlx-community/internlm2_5-7b-chat-4bit",
        "model_revision": "d12097a867721978142a6048399f470a3d18beee"
      },
      {
        "model_format": "mlx",
        "model_size_in_billions": 7,
        "quantizations": [
          "8bit"
        ],
        "model_id": "mlx-community/internlm2_5-7b-chat-8bit",
        "model_revision": "0ec94d61d30ab161b49c69f9bf92ec2b9986d234"
      }
    ],
    "chat_template": "{{ '<s>' }}{% for message in messages %}{{'<|im_start|>' + message['role'] + '\n' + message['content'] + '<|im_end|>' + '\n'}}{% endfor %}{% if add_generation_prompt %}{{ '<|im_start|>assistant\n' }}{% endif %}",
    "stop_token_ids": [
      2,
      92542
    ],
    "stop": [
      "</s>",
      "<|im_end|>"
    ]
  },
  {
    "version": 1,
    "context_length": 262144,
    "model_name": "internlm2.5-chat-1m",
    "model_lang": [
      "en",
      "zh"
    ],
    "model_ability": [
      "chat"
    ],
    "model_description": "InternLM2.5 series of the InternLM model supports 1M long-context",
    "model_specs": [
      {
        "model_format": "pytorch",
        "model_size_in_billions": 7,
        "quantizations": [
          "none"
        ],
        "model_id": "internlm/internlm2_5-7b-chat-1m",
        "model_revision": "8d1a709a04d71440ef3df6ebbe204672f411c8b6"
      },
      {
        "model_format": "gptq",
        "model_size_in_billions": 7,
        "quantizations": [
          "Int4"
        ],
        "model_id": "ModelCloud/internlm-2.5-7b-chat-1m-gptq-4bit",
        "model_revision": "022e59cb30f03b271d56178478acb038b2b9b58c"
      },
      {
        "model_format": "ggufv2",
        "model_size_in_billions": 7,
        "quantizations": [
          "q2_k",
          "q3_k_m",
          "q4_0",
          "q4_k_m",
          "q5_0",
          "q5_k_m",
          "q6_k",
          "q8_0",
          "fp16"
        ],
        "model_id": "internlm/internlm2_5-7b-chat-1m-gguf",
        "model_file_name_template": "internlm2_5-7b-chat-1m-{quantization}.gguf"
      }
    ],
    "chat_template": "{{ '<s>' }}{% for message in messages %}{{'<|im_start|>' + message['role'] + '\n' + message['content'] + '<|im_end|>' + '\n'}}{% endfor %}{% if add_generation_prompt %}{{ '<|im_start|>assistant\n' }}{% endif %}",
    "stop_token_ids": [
      2,
      92542
    ],
    "stop": [
      "</s>",
      "<|im_end|>"
    ]
  },
  {
    "version":1,
    "context_length":2048,
    "model_name":"OmniLMM",
    "model_lang":[
      "en",
      "zh"
    ],
    "model_ability":[
      "chat",
      "vision"
    ],
    "model_description":"OmniLMM is a family of open-source large multimodal models (LMMs) adept at vision & language modeling.",
    "model_specs":[
      {
        "model_format":"pytorch",
        "model_size_in_billions":3,
        "quantizations":[
          "none"
        ],
        "model_id":"openbmb/MiniCPM-V",
        "model_revision":"bec7d1cd1c9e804c064ec291163e40624825eaaa"
      },
      {
        "model_format":"pytorch",
        "model_size_in_billions":12,
        "quantizations":[
          "none"
        ],
        "model_id":"openbmb/OmniLMM-12B",
        "model_revision":"ef62bae5af34be653b9801037cd613e05ab24fdc"
      }
    ],
    "chat_template": "",
    "stop_token_ids": [
      2
    ],
    "stop": [
      "</s>"
    ]
  },
  {
    "version":1,
    "context_length":8192,
    "model_name":"MiniCPM-Llama3-V-2_5",
    "model_lang":[
      "en",
      "zh"
    ],
    "model_ability":[
      "chat",
      "vision"
    ],
    "model_description":"MiniCPM-Llama3-V 2.5 is the latest model in the MiniCPM-V series. The model is built on SigLip-400M and Llama3-8B-Instruct with a total of 8B parameters.",
    "model_specs":[
      {
        "model_format":"pytorch",
        "model_size_in_billions":8,
        "quantizations":[
          "none"
        ],
        "model_id":"openbmb/MiniCPM-Llama3-V-2_5",
        "model_revision":"285a637ba8a30a0660dfcccad16f9a864f75abfd"
      },
      {
        "model_format":"pytorch",
        "model_size_in_billions":8,
        "quantizations":[
          "int4"
        ],
        "model_id":"openbmb/MiniCPM-Llama3-V-2_5-{quantization}",
        "model_revision":"f92aff28552de35de3be204e8fe292dd4824e544"
      }
    ],
    "chat_template": "{% set loop_messages = messages %}{% for message in loop_messages %}{% set content = '<|start_header_id|>' + message['role'] + '<|end_header_id|>\n\n'+ message['content'] | trim + '<|eot_id|>' %}{% if loop.index0 == 0 %}{% set content = '<|begin_of_text|>' + content %}{% endif %}{{ content }}{% endfor %}{{ '<|start_header_id|>assistant<|end_header_id|>\n\n' }}",
    "stop_token_ids": [
      128001
    ],
    "stop": [
      "<|end_of_text|>"
    ]
  },
  {
    "version":1,
    "context_length":32768,
    "model_name":"MiniCPM-V-2.6",
    "model_lang":[
      "en",
      "zh"
    ],
    "model_ability":[
      "chat",
      "vision"
    ],
    "model_description":"MiniCPM-V 2.6 is the latest model in the MiniCPM-V series. The model is built on SigLip-400M and Qwen2-7B with a total of 8B parameters.",
    "model_specs":[
      {
        "model_format":"pytorch",
        "model_size_in_billions":8,
        "quantizations":[
          "none"
        ],
        "model_id":"openbmb/MiniCPM-V-2_6",
        "model_revision":"3f7a8da1b7a8b928b5ee229fae33cf43fd64cf31"
      },
      {
        "model_format":"pytorch",
        "model_size_in_billions":8,
        "quantizations":[
          "4-bit"
        ],
        "model_id":"openbmb/MiniCPM-V-2_6-int4",
        "model_revision":"051e2df6505f1fc4305f2c9bd42ed90db8bf4874"
      }
    ],
    "chat_template": "{% for message in messages %}{% if loop.first and messages[0]['role'] != 'system' %}{{ '<|im_start|>system\nYou are a helpful assistant.<|im_end|>\n' }}{% endif %}{{'<|im_start|>' + message['role'] + '\n' + message['content'] + '<|im_end|>' + '\n'}}{% endfor %}{% if add_generation_prompt %}{{ '<|im_start|>assistant\n' }}{% endif %}",
    "stop_token_ids": [
      151645,
      151643
    ],
    "stop": [
      "<|im_end|>",
      "<|endoftext|>"
    ]
  },
  {
    "version": 1,
    "context_length": 4096,
    "model_name": "qwen-vl-chat",
    "model_lang": [
      "en",
      "zh"
    ],
    "model_ability": [
      "chat",
      "vision"
    ],
    "model_description": "Qwen-VL-Chat supports more flexible interaction, such as multiple image inputs, multi-round question answering, and creative capabilities.",
    "model_specs": [
      {
        "model_format": "pytorch",
        "model_size_in_billions": 7,
        "quantizations": [
          "none"
        ],
        "model_id": "Qwen/Qwen-VL-Chat",
        "model_revision": "6665c780ade5ff3f08853b4262dcb9c8f9598d42"
      },
      {
        "model_format": "gptq",
        "model_size_in_billions": 7,
        "quantizations": [
          "Int4"
        ],
        "model_id": "Qwen/Qwen-VL-Chat-{quantization}",
        "model_revision": "5d3a5aa033ed2c502300d426c81cc5b13bcd1409"
      }
    ],
    "chat_template": "",
    "stop_token_ids": [
      151643,
      151644,
      151645
    ],
    "stop": [
      "<|endoftext|>",
      "<|im_start|>",
      "<|im_end|>"
    ]
  },
  {
    "version": 1,
    "context_length": 4096,
    "model_name": "orion-chat",
    "model_lang": [
      "en",
      "zh"
    ],
    "model_ability": [
      "chat"
    ],
    "model_description": "Orion-14B series models are open-source multilingual large language models trained from scratch by OrionStarAI.",
    "model_specs": [
      {
        "model_format": "pytorch",
        "model_size_in_billions": 14,
        "quantizations": [
          "none",
          "4-bit",
          "8-bit"
        ],
        "model_id": "OrionStarAI/Orion-14B-Chat",
        "model_revision": "ea6fb9b7e1917f3693935accbeb0bfecfd6552a7"
      },
      {
        "model_format": "awq",
        "model_size_in_billions": 14,
        "quantizations": [
          "Int4"
        ],
        "model_id": "OrionStarAI/Orion-14B-Chat-{quantization}"
      }
    ],
    "chat_template": "{% for message in messages %}{% if loop.first %}{{ '<s>' }}{% endif %}{% if message['role'] == 'user' %}{{ 'Human: ' + message['content'] + '\n\nAssistant: ' + '</s>' }}{% elif message['role'] == 'assistant' %}{{ message['content'] + '</s>' }}{% endif %}{% endfor %}",
    "stop_token_ids": [
      1,
      2,
      0
    ],
    "stop": [
      "<s>",
      "</s>",
      "<unk>"
    ]
  },
  {
    "version": 1,
    "context_length": 4096,
    "model_name": "orion-chat-rag",
    "model_lang": [
      "en",
      "zh"
    ],
    "model_ability": [
      "chat"
    ],
    "model_description": "Orion-14B series models are open-source multilingual large language models trained from scratch by OrionStarAI.",
    "model_specs": [
      {
        "model_format": "pytorch",
        "model_size_in_billions": 14,
        "quantizations": [
          "none",
          "4-bit",
          "8-bit"
        ],
        "model_id": "OrionStarAI/Orion-14B-Chat-RAG",
        "model_revision": "eba2e20808407fb431a76b90d5d506e04a0325f2"
      }
    ],
    "chat_template": "{% for message in messages %}{% if loop.first %}{{ '<s>' }}{% endif %}{% if message['role'] == 'user' %}{{ 'Human: ' + message['content'] + '\n\nAssistant: ' + '</s>' }}{% elif message['role'] == 'assistant' %}{{ message['content'] + '</s>' }}{% endif %}{% endfor %}",
    "stop_token_ids": [
      1,
      2,
      0
    ],
    "stop": [
      "<s>",
      "</s>",
      "<unk>"
    ]
  },
  {
    "version": 1,
    "context_length": 4096,
    "model_name": "yi-vl-chat",
    "model_lang": [
      "en",
      "zh"
    ],
    "model_ability": [
      "chat",
      "vision"
    ],
    "model_description": "Yi Vision Language (Yi-VL) model is the open-source, multimodal version of the Yi Large Language Model (LLM) series, enabling content comprehension, recognition, and multi-round conversations about images.",
    "model_specs": [
      {
        "model_format": "pytorch",
        "model_size_in_billions": 6,
        "quantizations": [
          "none"
        ],
        "model_id": "01-ai/Yi-VL-6B",
        "model_revision": "897c938da1ec860330e2ba2d425ab3004495ba38"
      },
      {
        "model_format": "pytorch",
        "model_size_in_billions": 34,
        "quantizations": [
          "none"
        ],
        "model_id": "01-ai/Yi-VL-34B",
        "model_revision": "ea29a9a430f27893e780366dae81d4ca5ebab561"
      }
    ],
    "chat_template": "{% if not add_generation_prompt is defined %}{% set add_generation_prompt = false %}{% endif %}{% for message in messages %}{{'<|im_start|>' + message['role'] + '\n' + message['content'] + '<|im_end|>' + '\n'}}{% endfor %}{% if add_generation_prompt %}{{ '<|im_start|>assistant\n' }}{% endif %}",
    "stop_token_ids": [
      2,
      6,
      7,
      8
    ],
    "stop": [
      "<|endoftext|>",
      "<|im_start|>",
      "<|im_end|>",
      "<|im_sep|>"
    ]
  },
  {
    "version": 1,
    "context_length": 8192,
    "model_name": "gemma-it",
    "model_lang": [
      "en"
    ],
    "model_ability": [
      "chat"
    ],
    "model_description": "Gemma is a family of lightweight, state-of-the-art open models from Google, built from the same research and technology used to create the Gemini models.",
    "model_specs": [
      {
        "model_format": "pytorch",
        "model_size_in_billions": 2,
        "quantizations": [
          "none",
          "4-bit",
          "8-bit"
        ],
        "model_id": "google/gemma-2b-it"
      },
      {
        "model_format": "pytorch",
        "model_size_in_billions": 7,
        "quantizations": [
          "none",
          "4-bit",
          "8-bit"
        ],
        "model_id": "google/gemma-7b-it"
      }
    ],
    "chat_template": "{{ '<bos>' }}{% if messages[0]['role'] == 'system' %}{{ raise_exception('System role not supported') }}{% endif %}{% for message in messages %}{% if (message['role'] == 'user') != (loop.index0 % 2 == 0) %}{{ raise_exception('Conversation roles must alternate user/assistant/user/assistant/...') }}{% endif %}{% if (message['role'] == 'assistant') %}{% set role = 'model' %}{% else %}{% set role = message['role'] %}{% endif %}{{ '<start_of_turn>' + role + '\n' + message['content'] | trim + '<end_of_turn>\n' }}{% endfor %}{% if add_generation_prompt %}{{'<start_of_turn>model\n'}}{% endif %}",
    "stop_token_ids": [
      1,
      106,
      107
    ],
    "stop": [
      "<eos>",
      "<end_of_turn>",
      "<start_of_turn>"
    ]
  },
  {
    "version": 1,
    "context_length": 8192,
    "model_name": "gemma-2-it",
    "model_lang": [
      "en"
    ],
    "model_ability": [
      "chat"
    ],
    "model_description": "Gemma is a family of lightweight, state-of-the-art open models from Google, built from the same research and technology used to create the Gemini models.",
    "model_specs": [
      {
        "model_format": "pytorch",
        "model_size_in_billions": 2,
        "quantizations": [
          "none",
          "4-bit",
          "8-bit"
        ],
        "model_id": "google/gemma-2-2b-it"
      },
      {
        "model_format": "pytorch",
        "model_size_in_billions": 9,
        "quantizations": [
          "none",
          "4-bit",
          "8-bit"
        ],
        "model_id": "google/gemma-2-9b-it"
      },
      {
        "model_format": "pytorch",
        "model_size_in_billions": 27,
        "quantizations": [
          "none",
          "4-bit",
          "8-bit"
        ],
        "model_id": "google/gemma-2-27b-it"
      },
      {
        "model_format": "ggufv2",
        "model_size_in_billions": 2,
        "quantizations": [
          "Q3_K_L",
          "Q4_K_M",
          "Q4_K_S",
          "Q5_K_M",
          "Q5_K_S",
          "Q6_K",
          "Q6_K_L",
          "Q8_0",
          "f32"
        ],
        "model_id": "bartowski/gemma-2-2b-it-GGUF",
        "model_file_name_template": "gemma-2-2b-it-{quantization}.gguf"
      },
      {
        "model_format": "ggufv2",
        "model_size_in_billions": 9,
        "quantizations": [
          "Q2_K",
          "Q2_K_L",
          "Q3_K_L",
          "Q3_K_M",
          "Q3_K_S",
          "Q4_K_L",
          "Q4_K_M",
          "Q4_K_S",
          "Q5_K_L",
          "Q5_K_M",
          "Q5_K_S",
          "Q6_K",
          "Q6_K_L",
          "Q8_0",
          "f32"
        ],
        "model_id": "bartowski/gemma-2-9b-it-GGUF",
        "model_file_name_template": "gemma-2-9b-it-{quantization}.gguf"
      },
      {
        "model_format": "ggufv2",
        "model_size_in_billions": 27,
        "quantizations": [
          "Q2_K",
          "Q2_K_L",
          "Q3_K_L",
          "Q3_K_M",
          "Q3_K_S",
          "Q4_K_L",
          "Q4_K_M",
          "Q4_K_S",
          "Q5_K_L",
          "Q5_K_M",
          "Q5_K_S",
          "Q6_K",
          "Q6_K_L",
          "Q8_0",
          "f32"
        ],
        "model_id": "bartowski/gemma-2-27b-it-GGUF",
        "model_file_name_template": "gemma-2-27b-it-{quantization}.gguf"
      },
      {
        "model_format": "mlx",
        "model_size_in_billions": 2,
        "quantizations": [
          "4bit"
        ],
        "model_id": "mlx-community/gemma-2-2b-it-4bit"
      },
      {
        "model_format": "mlx",
        "model_size_in_billions": 2,
        "quantizations": [
          "8bit"
        ],
        "model_id": "mlx-community/gemma-2-2b-it-8bit"
      },
      {
        "model_format": "mlx",
        "model_size_in_billions": 2,
        "quantizations": [
          "None"
        ],
        "model_id": "mlx-community/gemma-2-2b-it"
      },
      {
        "model_format": "mlx",
        "model_size_in_billions": 9,
        "quantizations": [
          "4bit"
        ],
        "model_id": "mlx-community/gemma-2-9b-it-4bit"
      },
      {
        "model_format": "mlx",
        "model_size_in_billions": 9,
        "quantizations": [
          "8bit"
        ],
        "model_id": "mlx-community/gemma-2-9b-it-8bit"
      },
      {
        "model_format": "mlx",
        "model_size_in_billions": 9,
        "quantizations": [
          "None"
        ],
        "model_id": "mlx-community/gemma-2-9b-it-fp16"
      },
      {
        "model_format": "mlx",
        "model_size_in_billions": 27,
        "quantizations": [
          "4bit"
        ],
        "model_id": "mlx-community/gemma-2-27b-it-4bit"
      },
      {
        "model_format": "mlx",
        "model_size_in_billions": 27,
        "quantizations": [
          "8bit"
        ],
        "model_id": "mlx-community/gemma-2-27b-it-8bit"
      },
      {
        "model_format": "mlx",
        "model_size_in_billions": 27,
        "quantizations": [
          "None"
        ],
        "model_id": "mlx-community/gemma-2-27b-it-fp16"
      }
    ],
    "chat_template": "{{ '<bos>' }}{% if messages[0]['role'] == 'system' %}{{ raise_exception('System role not supported') }}{% endif %}{% for message in messages %}{% if (message['role'] == 'user') != (loop.index0 % 2 == 0) %}{{ raise_exception('Conversation roles must alternate user/assistant/user/assistant/...') }}{% endif %}{% if (message['role'] == 'assistant') %}{% set role = 'model' %}{% else %}{% set role = message['role'] %}{% endif %}{{ '<start_of_turn>' + role + '\n' + message['content'] | trim + '<end_of_turn>\n' }}{% endfor %}{% if add_generation_prompt %}{{'<start_of_turn>model\n'}}{% endif %}",
    "stop_token_ids": [
      1,
      106,
      107
    ],
    "stop": [
      "<eos>",
      "<end_of_turn>",
      "<start_of_turn>"
    ]
  },
  {
    "version": 1,
    "context_length": 4096,
    "model_name": "platypus2-70b-instruct",
    "model_lang": [
      "en"
    ],
    "model_ability": [
      "generate"
    ],
    "model_description": "Platypus-70B-instruct is a merge of garage-bAInd/Platypus2-70B and upstage/Llama-2-70b-instruct-v2.",
    "model_specs": [
      {
        "model_format": "pytorch",
        "model_size_in_billions": 70,
        "quantizations": [
          "none"
        ],
        "model_id": "garage-bAInd/Platypus2-70B-instruct",
        "model_revision": "31389b50953688e4e542be53e6d2ab04d5c34e87"
      }
    ]
  },
  {
    "version": 1,
    "context_length": 2048,
    "model_name": "aquila2",
    "model_lang": [
      "zh"
    ],
    "model_ability": [
      "generate"
    ],
    "model_description": "Aquila2 series models are the base language models",
    "model_specs": [
      {
        "model_format": "pytorch",
        "model_size_in_billions": 7,
        "quantizations": [
          "none"
        ],
        "model_id": "BAAI/Aquila2-7B",
        "model_revision": "9c76e143c6e9621689ca76e078c465b0dee75eb8"
      },
      {
        "model_format": "pytorch",
        "model_size_in_billions": 34,
        "quantizations": [
          "none"
        ],
        "model_id": "BAAI/Aquila2-34B",
        "model_revision": "356733caf6221e9dd898cde8ff189a98175526ec"
      },
      {
        "model_format": "pytorch",
        "model_size_in_billions": 70,
        "quantizations": [
          "none"
        ],
        "model_id": "BAAI/Aquila2-70B-Expr",
        "model_revision": "32a2897235541b9f5238bbe88f8d76a19993c0ba"
      }
    ]
  },
  {
    "version": 1,
    "context_length": 2048,
    "model_name": "aquila2-chat",
    "model_lang": [
      "zh"
    ],
    "model_ability": [
      "chat"
    ],
    "model_description": "Aquila2-chat series models are the chat models",
    "model_specs": [
      {
        "model_format": "pytorch",
        "model_size_in_billions": 7,
        "quantizations": [
          "none"
        ],
        "model_id": "BAAI/AquilaChat2-7B",
        "model_revision": "0d060c4edeb4e0febd81130c17f6868653184fb3"
      },
      {
        "model_format": "ggufv2",
        "model_size_in_billions": 34,
        "quantizations": [
          "Q2_K",
          "Q3_K_L",
          "Q3_K_M",
          "Q3_K_S",
          "Q4_0",
          "Q4_K_M",
          "Q4_K_S",
          "Q5_0",
          "Q5_K_M",
          "Q5_K_S",
          "Q6_K",
          "Q8_0"
        ],
        "model_id": "TheBloke/AquilaChat2-34B-GGUF",
        "model_file_name_template": "aquilachat2-34b.{quantization}.gguf"
      },
      {
        "model_format": "gptq",
        "model_size_in_billions": 34,
        "quantizations": [
          "Int4"
        ],
        "model_id": "TheBloke/AquilaChat2-34B-GPTQ",
        "model_revision": "9a9d21424f7db608be51df769885514ab6e052db"
      },
      {
        "model_format": "awq",
        "model_size_in_billions": "34",
        "quantizations": [
          "Int4"
        ],
        "model_id": "TheBloke/AquilaChat2-34B-AWQ",
        "model_revision": "ad1dec1c8adb7fa6cb07b7e261aaa04fccf1c4c0"
      },
      {
        "model_format": "pytorch",
        "model_size_in_billions": 34,
        "quantizations": [
          "none"
        ],
        "model_id": "BAAI/AquilaChat2-34B",
        "model_revision": "b9cd9c7436435ab9cfa5e4f009be2b0354979ca8"
      },
      {
        "model_format": "pytorch",
        "model_size_in_billions": 70,
        "quantizations": [
          "none"
        ],
        "model_id": "BAAI/AquilaChat2-70B-Expr",
        "model_revision": "0df19b6e10f1a19ca663f7cc1141aae10f1825f4"
      }
    ],
    "chat_template": "{% for item in messages %}{% if loop.first and item['role'] == 'system' %}{{ item['content'] + '\n' }}{% endif %}{% if item['role'] == 'user' %}{{ 'USER: ' + item['content'] + '\n' }}{% elif item['role'] == 'assistant' %}{{ 'ASSISTANT: ' + item['content'] + '\n' }}{% endif %}{% endfor %}{% if add_generation_prompt %}{{ 'ASSISTANT: ' }}{% endif %}",
    "stop_token_ids": [
      100006,
      100007
    ],
    "stop": [
      "[CLS]",
      "</s>"
    ]
  },
  {
    "version": 1,
    "context_length": 16384,
    "model_name": "aquila2-chat-16k",
    "model_lang": [
      "zh"
    ],
    "model_ability": [
      "chat"
    ],
    "model_description": "AquilaChat2-16k series models are the long-text chat models",
    "model_specs": [
      {
        "model_format": "pytorch",
        "model_size_in_billions": 7,
        "quantizations": [
          "none"
        ],
        "model_id": "BAAI/AquilaChat2-7B-16K",
        "model_revision": "fb46d48479d05086ccf6952f19018322fcbb54cd"
      },
      {
        "model_format": "ggufv2",
        "model_size_in_billions": 34,
        "quantizations": [
          "Q2_K",
          "Q3_K_L",
          "Q3_K_M",
          "Q3_K_S",
          "Q4_0",
          "Q4_K_M",
          "Q4_K_S",
          "Q5_0",
          "Q5_K_M",
          "Q5_K_S",
          "Q6_K",
          "Q8_0"
        ],
        "model_id": "TheBloke/AquilaChat2-34B-16K-GGUF",
        "model_file_name_template": "aquilachat2-34b-16k.{quantization}.gguf"
      },
      {
        "model_format": "gptq",
        "model_size_in_billions": 34,
        "quantizations": [
          "Int4"
        ],
        "model_id": "TheBloke/AquilaChat2-34B-16K-GPTQ",
        "model_revision": "0afa1c2a55a4ee1a6f0dba81d9ec296dc7936b91"
      },
      {
        "model_format": "awq",
        "model_size_in_billions": 34,
        "quantizations": [
          "Int4"
        ],
        "model_id": "TheBloke/AquilaChat2-34B-16K-AWQ",
        "model_revision": "db7403ca492416903c84a7a38b11cb5506de48b1"
      },
      {
        "model_format": "pytorch",
        "model_size_in_billions": 34,
        "quantizations": [
          "none"
        ],
        "model_id": "BAAI/AquilaChat2-34B-16K",
        "model_revision": "a06fd164c7170714924d2881c61c8348425ebc94"
      }
    ],
    "chat_template": "{% for item in messages %}{% if loop.first and item['role'] == 'system' %}{{ item['content'] + '\n' }}{% endif %}{% if item['role'] == 'user' %}{{ 'USER: ' + item['content'] + '\n' }}{% elif item['role'] == 'assistant' %}{{ 'ASSISTANT: ' + item['content'] + '\n' }}{% endif %}{% endfor %}{% if add_generation_prompt %}{{ 'ASSISTANT: ' }}{% endif %}",
    "stop_token_ids": [
      100006,
      100007
    ],
    "stop": [
      "[CLS]",
      "</s>"
    ]
  },
  {
    "version": 1,
    "context_length": 4096,
    "model_name": "minicpm-2b-sft-bf16",
    "model_lang": [
      "zh"
    ],
    "model_ability": [
      "chat"
    ],
    "model_description": "MiniCPM is an End-Size LLM developed by ModelBest Inc. and TsinghuaNLP, with only 2.4B parameters excluding embeddings.",
    "model_specs": [
      {
        "model_format": "pytorch",
        "model_size_in_billions": 2,
        "quantizations": [
          "none"
        ],
        "model_id": "openbmb/MiniCPM-2B-sft-bf16",
        "model_revision": "fe1d74027ebdd81cef5f815fa3a2d432a6b5de2a"
      }
    ],
    "chat_template": "{% for message in messages %}{% if message['role'] == 'user' %}{{'<用户>' + message['content'].strip() + '<AI>'}}{% else %}{{message['content'].strip()}}{% endif %}{% endfor %}",
    "stop_token_ids": [
      1,
      2
    ],
    "stop": [
      "<s>",
      "</s>"
    ]
  },
  {
    "version": 1,
    "context_length": 4096,
    "model_name": "minicpm-2b-sft-fp32",
    "model_lang": [
      "zh"
    ],
    "model_ability": [
      "chat"
    ],
    "model_description": "MiniCPM is an End-Size LLM developed by ModelBest Inc. and TsinghuaNLP, with only 2.4B parameters excluding embeddings.",
    "model_specs": [
      {
        "model_format": "pytorch",
        "model_size_in_billions": 2,
        "quantizations": [
          "none"
        ],
        "model_id": "openbmb/MiniCPM-2B-sft-fp32",
        "model_revision": "35b90dd57d977b6e5bc4907986fa5b77aa15a82e"
      }
    ],
    "chat_template": "{% for message in messages %}{% if message['role'] == 'user' %}{{'<用户>' + message['content'].strip() + '<AI>'}}{% else %}{{message['content'].strip()}}{% endif %}{% endfor %}",
    "stop_token_ids": [
      1,
      2
    ],
    "stop": [
      "<s>",
      "</s>"
    ]
  },
  {
    "version": 1,
    "context_length": 4096,
    "model_name": "minicpm-2b-dpo-bf16",
    "model_lang": [
      "zh"
    ],
    "model_ability": [
      "chat"
    ],
    "model_description": "MiniCPM is an End-Size LLM developed by ModelBest Inc. and TsinghuaNLP, with only 2.4B parameters excluding embeddings.",
    "model_specs": [
      {
        "model_format": "pytorch",
        "model_size_in_billions": 2,
        "quantizations": [
          "none"
        ],
        "model_id": "openbmb/MiniCPM-2B-dpo-bf16",
        "model_revision": "f4a3ba49f3f18695945c2a7c12400d4da99da498"
      }
    ],
    "chat_template": "{% for message in messages %}{% if message['role'] == 'user' %}{{'<用户>' + message['content'].strip() + '<AI>'}}{% else %}{{message['content'].strip()}}{% endif %}{% endfor %}",
    "stop_token_ids": [
      1,
      2
    ],
    "stop": [
      "<s>",
      "</s>"
    ]
  },
  {
    "version": 1,
    "context_length": 4096,
    "model_name": "minicpm-2b-dpo-fp16",
    "model_lang": [
      "zh"
    ],
    "model_ability": [
      "chat"
    ],
    "model_description": "MiniCPM is an End-Size LLM developed by ModelBest Inc. and TsinghuaNLP, with only 2.4B parameters excluding embeddings.",
    "model_specs": [
      {
        "model_format": "pytorch",
        "model_size_in_billions": 2,
        "quantizations": [
          "none"
        ],
        "model_id": "openbmb/MiniCPM-2B-dpo-fp16",
        "model_revision": "e7a50289e4f839674cf8d4a5a2ce032ccacf64ac"
      }
    ],
    "chat_template": "{% for message in messages %}{% if message['role'] == 'user' %}{{'<用户>' + message['content'].strip() + '<AI>'}}{% else %}{{message['content'].strip()}}{% endif %}{% endfor %}",
    "stop_token_ids": [
      1,
      2
    ],
    "stop": [
      "<s>",
      "</s>"
    ]
  },
  {
    "version": 1,
    "context_length": 4096,
    "model_name": "minicpm-2b-dpo-fp32",
    "model_lang": [
      "zh"
    ],
    "model_ability": [
      "chat"
    ],
    "model_description": "MiniCPM is an End-Size LLM developed by ModelBest Inc. and TsinghuaNLP, with only 2.4B parameters excluding embeddings.",
    "model_specs": [
      {
        "model_format": "pytorch",
        "model_size_in_billions": 2,
        "quantizations": [
          "none"
        ],
        "model_id": "openbmb/MiniCPM-2B-dpo-fp32",
        "model_revision": "b560a1593779b735a84a6daf72fba96ae38da288"
      }
    ],
    "chat_template": "{% for message in messages %}{% if message['role'] == 'user' %}{{'<用户>' + message['content'].strip() + '<AI>'}}{% else %}{{message['content'].strip()}}{% endif %}{% endfor %}",
    "stop_token_ids": [
      1,
      2
    ],
    "stop": [
      "<s>",
      "</s>"
    ]
  },
  {
    "version": 1,
    "context_length": 8192,
    "model_name": "seallm_v2",
    "model_lang": [
      "en",
      "zh",
      "vi",
      "id",
      "th",
      "ms",
      "km",
      "lo",
      "my",
      "tl"
    ],
    "model_ability": [
      "generate"
    ],
    "model_description": "We introduce SeaLLM-7B-v2, the state-of-the-art multilingual LLM for Southeast Asian (SEA) languages",
    "model_specs": [
      {
        "model_format": "pytorch",
        "model_size_in_billions": 7,
        "quantizations": [
          "none"
        ],
        "model_id": "SeaLLMs/SeaLLM-7B-v2",
        "model_revision": "f1bd48e0d75365c24a3c5ad006b2d0a0c9dca30f"
      },
      {
        "model_format": "ggufv2",
        "model_size_in_billions": 7,
        "quantizations": [
          "Q4_0",
          "Q8_0"
        ],
        "model_id": "SeaLLMs/SeaLLM-7B-v2-gguf",
        "model_file_name_template": "SeaLLM-7B-v2.{quantization}.gguf"
      }
    ]
  },
  {
    "version": 1,
    "context_length": 8192,
    "model_name": "seallm_v2.5",
    "model_lang": [
      "en",
      "zh",
      "vi",
      "id",
      "th",
      "ms",
      "km",
      "lo",
      "my",
      "tl"
    ],
    "model_ability": [
      "generate"
    ],
    "model_description": "We introduce SeaLLM-7B-v2.5, the state-of-the-art multilingual LLM for Southeast Asian (SEA) languages",
    "model_specs": [
      {
        "model_format": "pytorch",
        "model_size_in_billions": 7,
        "quantizations": [
          "none"
        ],
        "model_id": "SeaLLMs/SeaLLM-7B-v2.5",
        "model_revision": "c54a8eb8e2d58c5a680bfbbe3a7ae71753bb644b"
      },
      {
        "model_format": "ggufv2",
        "model_size_in_billions": 7,
        "quantizations": [
          "Q4_K_M",
          "Q8_0"
        ],
        "model_id": "SeaLLMs/SeaLLM-7B-v2.5-GGUF",
        "model_file_name_template": "SeaLLM-7B-v2.5.{quantization}.gguf"
      }
    ]
  },
  {
    "version": 1,
    "context_length": 131072,
    "model_name": "c4ai-command-r-v01",
    "model_lang": [
      "en",
      "fr",
      "de",
      "es",
      "it",
      "pt",
      "ja",
      "ko",
      "zh",
      "ar"
    ],
    "model_ability": [
      "chat"
    ],
    "model_description": "C4AI Command-R(+) is a research release of a 35 and 104 billion parameter highly performant generative model.",
    "model_specs": [
      {
        "model_format": "pytorch",
        "model_size_in_billions": 35,
        "quantizations": [
          "none"
        ],
        "model_id": "CohereForAI/c4ai-command-r-v01",
        "model_revision": "16881ccde1c68bbc7041280e6a66637bc46bfe88"
      },
      {
        "model_format": "pytorch",
        "model_size_in_billions": 35,
        "quantizations": [
          "4-bit"
        ],
        "model_id": "CohereForAI/c4ai-command-r-v01-4bit",
        "model_revision": "f2e87936a146643c9dd143422dcafb9cb1552611"
      },
      {
        "model_format": "ggufv2",
        "model_size_in_billions": 35,
        "quantizations": [
          "Q2_K",
          "Q3_K_L",
          "Q3_K_M",
          "Q3_K_S",
          "Q4_0",
          "Q4_K_M",
          "Q4_K_S",
          "Q5_0",
          "Q5_K_M",
          "Q5_K_S",
          "Q6_K",
          "Q8_0"
        ],
        "model_id": "andrewcanis/c4ai-command-r-v01-GGUF",
        "model_file_name_template": "c4ai-command-r-v01-{quantization}.gguf"
      },
      {
        "model_format": "pytorch",
        "model_size_in_billions": 104,
        "quantizations": [
          "none"
        ],
        "model_id": "CohereForAI/c4ai-command-r-plus",
        "model_revision": "ba7f1d954c9d1609013677d87e4142ab95c34e62"
      },
      {
        "model_format": "pytorch",
        "model_size_in_billions": 104,
        "quantizations": [
          "4-bit"
        ],
        "model_id": "CohereForAI/c4ai-command-r-plus-4bit",
        "model_revision": "bb63b5b7005ecedb30b0cfd0d5953b02a5817f7b"
      },
      {
        "model_format": "gptq",
        "model_size_in_billions": 104,
        "quantizations": [
          "Int4"
        ],
        "model_id": "alpindale/c4ai-command-r-plus-GPTQ",
        "model_revision": "35febfc08f723ac0df32480eb4af349a7d08656e"
      }
    ],
    "chat_template": "{{ '<BOS_TOKEN>' }}{% if messages[0]['role'] == 'system' %}{% set loop_messages = messages[1:] %}{% set system_message = messages[0]['content'] %}{% elif false == true %}{% set loop_messages = messages %}{% set system_message = 'You are Command-R, a brilliant, sophisticated, AI-assistant trained to assist human users by providing thorough responses. You are trained by Cohere.' %}{% else %}{% set loop_messages = messages %}{% set system_message = false %}{% endif %}{% if system_message != false %}{{ '<|START_OF_TURN_TOKEN|><|SYSTEM_TOKEN|>' + system_message + '<|END_OF_TURN_TOKEN|>' }}{% endif %}{% for message in loop_messages %}{% if (message['role'] == 'user') != (loop.index0 % 2 == 0) %}{{ raise_exception('Conversation roles must alternate user/assistant/user/assistant/...') }}{% endif %}{% set content = message['content'] %}{% if message['role'] == 'user' %}{{ '<|START_OF_TURN_TOKEN|><|USER_TOKEN|>' + content.strip() + '<|END_OF_TURN_TOKEN|>' }}{% elif message['role'] == 'assistant' %}{{ '<|START_OF_TURN_TOKEN|><|CHATBOT_TOKEN|>'  + content.strip() + '<|END_OF_TURN_TOKEN|>' }}{% endif %}{% endfor %}{% if add_generation_prompt %}{{ '<|START_OF_TURN_TOKEN|><|CHATBOT_TOKEN|>' }}{% endif %}",
    "stop_token_ids": [
      6,
      255001
    ],
    "stop": [
      "<EOS_TOKEN>",
      "<|END_OF_TURN_TOKEN|>"
    ]
  },
  {
    "version": 1,
    "context_length": 4096,
    "model_name": "Starling-LM",
    "model_lang": [
      "en",
      "zh"
    ],
    "model_ability": [
      "chat"
    ],
    "model_description": "We introduce Starling-7B, an open large language model (LLM) trained by Reinforcement Learning from AI Feedback (RLAIF). The model harnesses the power of our new GPT-4 labeled ranking dataset",
    "model_specs": [
      {
        "model_format": "pytorch",
        "model_size_in_billions": 7,
        "quantizations": [
          "4-bit",
          "8-bit",
          "none"
        ],
        "model_id": "berkeley-nest/Starling-LM-7B-alpha",
        "model_revision": "1dddf3b95bc1391f6307299eb1c162c194bde9bd"
      }
    ],
    "chat_template": "ssage in messages %}{{ 'GPT4 Correct ' + message['role'].title() + ': ' + message['content'] + '<|end_of_turn|>'}}{% endfor %}{% if add_generation_prompt %}{{ 'GPT4 Correct Assistant:' }}{% endif %}",
    "stop_token_ids": [
      2,
      32000
    ],
    "stop": [
      "</s>",
      "<|end_of_turn|>"
    ]
  },
  {
    "version": 1,
    "context_length": 32768,
    "model_name": "internvl-chat",
    "model_lang": [
        "en",
        "zh"
    ],
    "model_ability": [
        "chat",
        "vision"
    ],
    "model_description": "InternVL 1.5 is an open-source multimodal large language model (MLLM) to bridge the capability gap between open-source and proprietary commercial models in multimodal understanding. ",
    "model_specs": [
      {
          "model_format": "pytorch",
          "model_size_in_billions": 2,
          "quantizations": [
            "4-bit",
            "8-bit",
            "none"
          ],
          "model_id": "OpenGVLab/Mini-InternVL-Chat-2B-V1-5",
          "model_revision": "ecbbd21dcf38caa74d925967b997167b0c7b3f47"
        },
        {
          "model_format": "pytorch",
          "model_size_in_billions": 4,
          "quantizations": [
            "4-bit",
            "8-bit",
            "none"
          ],
          "model_id": "OpenGVLab/Mini-InternVL-Chat-4B-V1-5",
          "model_revision": "ce1559ddf9d87f5130aa5233b0e93b95e4e4161a"
        },
        {
          "model_format": "pytorch",
          "model_size_in_billions": 26,
          "quantizations": [
            "4-bit",
            "8-bit",
            "none"
          ],
          "model_id": "OpenGVLab/InternVL-Chat-V1-5",
          "model_revision": "9db32d9127cac0c85961e169d75da57a18a847b1"
        }
    ],
    "chat_template": "{{ '<s>' }}{% for message in messages %}{{'<|im_start|>' + message['role'] + '\n' + message['content'] + '<|im_end|>' + '\n'}}{% endfor %}{% if add_generation_prompt %}{{ '<|im_start|>assistant\n' }}{% endif %}",
    "stop_token_ids": [
      2,
      92542,
      92543
    ],
    "stop": [
      "</s>",
      "<|im_end|>",
      "<|im_start|>"
    ]
  },
  {
    "version": 1,
    "context_length": 32768,
    "model_name": "internvl2",
    "model_lang": [
        "en",
        "zh"
    ],
    "model_ability": [
        "chat",
        "vision"
    ],
    "model_description": "InternVL 2 is an open-source multimodal large language model (MLLM) to bridge the capability gap between open-source and proprietary commercial models in multimodal understanding. ",
    "model_specs": [
      {
          "model_format": "pytorch",
          "model_size_in_billions": 1,
          "quantizations": [
            "4-bit",
            "8-bit",
            "none"
          ],
          "model_id": "OpenGVLab/InternVL2-1B"
        },
        {
          "model_format": "pytorch",
          "model_size_in_billions": 2,
          "quantizations": [
            "4-bit",
            "8-bit",
            "none"
          ],
          "model_id": "OpenGVLab/InternVL2-2B"
        },
        {
          "model_format": "awq",
          "model_size_in_billions": 2,
          "quantizations": [
            "Int4"
          ],
          "model_id": "OpenGVLab/InternVL2-2B-AWQ"
        },
        {
          "model_format": "pytorch",
          "model_size_in_billions": 4,
          "quantizations": [
            "4-bit",
            "8-bit",
            "none"
          ],
          "model_id": "OpenGVLab/InternVL2-4B"
        },
        {
          "model_format": "pytorch",
          "model_size_in_billions": 8,
          "quantizations": [
            "4-bit",
            "8-bit",
            "none"
          ],
          "model_id": "OpenGVLab/InternVL2-8B"
        },
        {
          "model_format": "awq",
          "model_size_in_billions": 8,
          "quantizations": [
            "Int4"
          ],
          "model_id": "OpenGVLab/InternVL2-8B-AWQ"
        },
        {
          "model_format": "pytorch",
          "model_size_in_billions": 26,
          "quantizations": [
            "4-bit",
            "8-bit",
            "none"
          ],
          "model_id": "OpenGVLab/InternVL2-26B"
        },
        {
          "model_format": "awq",
          "model_size_in_billions": 26,
          "quantizations": [
            "Int4"
          ],
          "model_id": "OpenGVLab/InternVL2-26B-AWQ"
        },
        {
          "model_format": "pytorch",
          "model_size_in_billions": 40,
          "quantizations": [
            "4-bit",
            "8-bit",
            "none"
          ],
          "model_id": "OpenGVLab/InternVL2-40B"
        },
        {
          "model_format": "awq",
          "model_size_in_billions": 40,
          "quantizations": [
            "Int4"
          ],
          "model_id": "OpenGVLab/InternVL2-40B-AWQ"
        },
        {
          "model_format": "pytorch",
          "model_size_in_billions": 76,
          "quantizations": [
            "4-bit",
            "8-bit",
            "none"
          ],
          "model_id": "OpenGVLab/InternVL2-Llama3-76B"
        },
        {
          "model_format": "awq",
          "model_size_in_billions": 76,
          "quantizations": [
            "Int4"
          ],
          "model_id": "OpenGVLab/InternVL2-Llama3-76B-AWQ"
        }
    ],
    "chat_template": "{% for message in messages %}{% if loop.first and messages[0]['role'] != 'system' %}{{ '<|im_start|>system\nYou are a helpful assistant.<|im_end|>\n' }}{% endif %}{{'<|im_start|>' + message['role'] + '\n' + message['content'] + '<|im_end|>' + '\n'}}{% endfor %}{% if add_generation_prompt %}{{ '<|im_start|>assistant\n' }}{% endif %}",
    "stop_token_ids": [],
    "stop": []
  },
  {
    "version": 1,
    "context_length": 8192,
    "model_name": "cogvlm2",
    "model_lang": [
        "en",
        "zh"
    ],
    "model_ability": [
        "chat",
        "vision"
    ],
    "model_description": "CogVLM2 have achieved good results in many lists compared to the previous generation of CogVLM open source models. Its excellent performance can compete with some non-open source models.",
    "model_specs": [
      {
        "model_format": "pytorch",
        "model_size_in_billions": 20,
        "quantizations": [
          "none"
        ],
        "model_id": "THUDM/cogvlm2-llama3-chinese-chat-19B",
        "model_revision": "d88b352bce5ee58a289b1ac8328553eb31efa2ef"
      },
      {
        "model_format": "pytorch",
        "model_size_in_billions": 20,
        "quantizations": [
          "int4"
        ],
        "model_id": "THUDM/cogvlm2-llama3-chinese-chat-19B-{quantization}",
        "model_revision": "7863e362174f4718c2fe9cba4befd0b580a3194f"
      }
    ],
    "chat_template": "{% if not add_generation_prompt is defined %}{% set add_generation_prompt = false %}{% endif %}{% set loop_messages = messages %}{% for message in loop_messages %}{% set content = '<|start_header_id|>' + message['role'] + '<|end_header_id|>\n\n'+ message['content'] | trim + '<|eot_id|>' %}{% if loop.index0 == 0 %}{% set content = '<|begin_of_text|>' + content %}{% endif %}{{ content }}{% endfor %}{% if add_generation_prompt %}{{ '<|start_header_id|>assistant<|end_header_id|>\n\n' }}{% else %}{{ '<|end_of_text|>' }}{% endif %}",
    "stop_token_ids": [
      128001,
      128009
    ],
    "stop": [
      "<|end_of_text|>",
      "<|eot_id|>"
    ]
  },
  {
    "version": 1,
    "context_length": 8192,
    "model_name": "cogvlm2-video-llama3-chat",
    "model_lang": [
        "en",
        "zh"
    ],
    "model_ability": [
        "chat",
        "vision"
    ],
    "model_description": "CogVLM2-Video achieves state-of-the-art performance on multiple video question answering tasks.",
    "model_specs": [
      {
        "model_format": "pytorch",
        "model_size_in_billions": 12,
        "quantizations": [
          "4-bit",
          "8-bit",
          "none"
        ],
        "model_id": "THUDM/cogvlm2-video-llama3-chat",
        "model_revision": "f375ead7d8202ebe2c3d09f1068abdddeb2929fa"
      }
    ],
    "chat_template": "{% if not add_generation_prompt is defined %}{% set add_generation_prompt = false %}{% endif %}{% set loop_messages = messages %}{% for message in loop_messages %}{% set content = '<|start_header_id|>' + message['role'] + '<|end_header_id|>\n\n'+ message['content'] | trim + '<|eot_id|>' %}{% if loop.index0 == 0 %}{% set content = '<|begin_of_text|>' + content %}{% endif %}{{ content }}{% endfor %}{% if add_generation_prompt %}{{ '<|start_header_id|>assistant<|end_header_id|>\n\n' }}{% else %}{{ '<|end_of_text|>' }}{% endif %}",
    "stop_token_ids": [
      128001,
      128009
    ],
    "stop": [
      "<|end_of_text|>",
      "<|eot_id|>"
    ]
  },
  {
    "version": 1,
    "context_length": 8192,
    "model_name": "telechat",
    "model_lang": [
      "en",
      "zh"
    ],
    "model_ability": [
      "chat"
    ],
    "model_description": "The TeleChat is a large language model developed and trained by China Telecom Artificial Intelligence Technology Co., LTD. The 7B model base is trained with 1.5 trillion Tokens and 3 trillion Tokens and Chinese high-quality corpus.",
    "model_specs": [
      {
        "model_format": "pytorch",
        "model_size_in_billions": 7,
        "quantizations": [
          "4-bit",
          "8-bit",
          "none"
        ],
        "model_id": "Tele-AI/telechat-7B"
      },
      {
        "model_format": "gptq",
        "model_size_in_billions": 7,
        "quantizations": [
          "int4",
          "int8"
        ],
        "model_id": "Tele-AI/telechat-7B-{quantization}"
      },
      {
        "model_format": "pytorch",
        "model_size_in_billions": 12,
        "quantizations": [
          "4-bit",
          "8-bit",
          "none"
        ],
        "model_id": "Tele-AI/TeleChat-12B"
      },
      {
        "model_format": "gptq",
        "model_size_in_billions": 12,
        "quantizations": [
          "int4",
          "int8"
        ],
        "model_id": "Tele-AI/TeleChat-12B-{quantization}"
      },
      {
        "model_format": "pytorch",
        "model_size_in_billions": 52,
        "quantizations": [
          "4-bit",
          "8-bit",
          "none"
        ],
        "model_id": "Tele-AI/TeleChat-52B"
      }
    ],
    "chat_template": "{{ (messages|selectattr('role', 'equalto', 'system')|list|last).content|trim if (messages|selectattr('role', 'equalto', 'system')|list) else '' }}{%- for message in messages -%}{%- if message['role'] == 'user' -%}{{- '<_user>' + message['content'] +'<_bot>' -}}{%- elif message['role'] == 'assistant' -%}{{- message['content'] + '<_end>' -}}{%- endif -%}{%- endfor -%}",
    "stop": [
      "<_end>",
      "<_start>"
    ],
    "stop_token_ids": [
      160133,
      160132
    ]
  },
  {
    "version": 1,
    "context_length": 32768,
    "model_name": "csg-wukong-chat-v0.1",
    "model_lang": [
      "en"
    ],
    "model_ability": [
      "chat"
    ],
    "model_description": "csg-wukong-1B is a 1 billion-parameter small language model(SLM) pretrained on 1T tokens.",
    "model_specs": [
      {
        "model_format": "pytorch",
        "model_size_in_billions": 1,
        "quantizations": [
          "none"
        ],
        "model_id": "opencsg/csg-wukong-1B-chat-v0.1",
        "model_revision": "2443c903d46074af0856e2ba11398dcd01d35536"
      },
      {
        "model_format": "ggufv2",
        "model_size_in_billions": 1,
        "quantizations": [
          "Q2_K",
          "Q3_K",
          "Q3_K_S",
          "Q3_K_M",
          "Q3_K_L",
          "Q4_0",
          "Q4_1",
          "Q4_K_S",
          "Q4_K_M",
          "Q5_0",
          "Q5_1",
          "Q5_K_S",
          "Q5_K_M",
          "Q6_K",
          "Q8_0"
        ],
        "model_id": "RichardErkhov/opencsg_-_csg-wukong-1B-chat-v0.1-gguf",
        "model_file_name_template": "csg-wukong-1B-chat-v0.1.{quantization}.gguf"
      }
    ],
    "chat_template": "{% for item in messages %}{% if loop.first and item['role'] == 'system' %}{{ item['content'] + '\n' }}{% elif loop.first %}{{ '<|system|>\nYou are a creative super artificial intelligence assistant, possessing all the knowledge of humankind. Your name is csg-wukong, developed by OpenCSG. You need to understand and infer the true intentions of users based on the topics discussed in the chat history, and respond to user questions correctly as required. You enjoy responding to users with accurate and insightful answers. Please pay attention to the appropriate style and format when replying, try to avoid repetitive words and sentences, and keep your responses as concise and profound as possible. You carefully consider the context of the discussion when replying to users. When the user says \"continue,\" please proceed with the continuation of the previous assistant\\'s response.</s>\n' }}{% endif %}{% if item['role'] == 'user' %}{{ '<|user|>\n' + item['content'] + '</s>\n' }}{% elif item['role'] == 'assistant' %}{{ '<|assistant|>\n' + item['content'] + '</s>\n' }}{% endif %}{% endfor %}{% if add_generation_prompt %}{{ '<|assistant|>\n' }}{% endif %}",
    "stop_token_ids": [
      2
    ],
    "stop": [
      "</s>"
    ]
  },
  {
    "version":1,
    "context_length":32768,
    "model_name":"qwen2-vl-instruct",
    "model_lang":[
      "en",
      "zh"
    ],
    "model_ability":[
      "chat",
      "vision"
    ],
    "model_description":"Qwen2-VL: To See the World More Clearly.Qwen2-VL is the latest version of the vision language models in the Qwen model familities.",
    "model_specs":[
      {
        "model_format":"pytorch",
        "model_size_in_billions":2,
        "quantizations":[
          "none"
        ],
        "model_id":"Qwen/Qwen2-VL-2B-Instruct",
        "model_revision":"096da3b96240e3d66d35be0e5ccbe282eea8d6b1"
      },
         {
        "model_format":"gptq",
        "model_size_in_billions":2,
        "quantizations":[
          "Int8"
        ],
        "model_id":"Qwen/Qwen2-VL-2B-Instruct-GPTQ-Int8",
        "model_revision":"d15fb11857ccc566903e2e71341f9db7babb567b"
      },
        {
        "model_format":"gptq",
        "model_size_in_billions":2,
        "quantizations":[
          "Int4"
        ],
        "model_id":"Qwen/Qwen2-VL-2B-Instruct-GPTQ-Int4",
        "model_revision":"800d396518c82960ce6d231adecd07bbc474f0a9"
      },
      {
        "model_format":"awq",
        "model_size_in_billions":2,
        "quantizations":[
          "Int4"
        ],
        "model_id":"Qwen/Qwen2-VL-2B-Instruct-AWQ",
        "model_revision":"ea8c5854c0044e28626719292de0d9b1a671f6fc"
      },
      {
        "model_format":"mlx",
        "model_size_in_billions":2,
        "quantizations":[
          "4bit",
          "8bit"
        ],
        "model_id":"mlx-community/Qwen2-VL-2B-Instruct-{quantization}"
      },
      {
        "model_format":"pytorch",
        "model_size_in_billions":7,
        "quantizations":[
          "none"
        ],
        "model_id":"Qwen/Qwen2-VL-7B-Instruct",
        "model_revision":"6010982c1010c3b222fa98afc81575f124aa9bd6"
      },
        {
        "model_format":"gptq",
        "model_size_in_billions":7,
        "quantizations":[
          "Int8"
        ],
        "model_id":"Qwen/Qwen2-VL-7B-Instruct-GPTQ-Int8",
        "model_revision":"3d152a77eaccfd72d59baedb0b183a1b8fd56e48"
      },
      {
        "model_format":"gptq",
        "model_size_in_billions":7,
        "quantizations":[
          "Int4"
        ],
        "model_id":"Qwen/Qwen2-VL-7B-Instruct-GPTQ-Int4",
        "model_revision":"5ab897112fa83b9699826be8753ef9184585c77d"
      },
      {
        "model_format":"awq",
        "model_size_in_billions":7,
        "quantizations":[
          "Int4"
        ],
        "model_id":"Qwen/Qwen2-VL-7B-Instruct-AWQ",
        "model_revision":"f94216e8b513933bccd567bcd9b7350199f32538"
      },
      {
        "model_format":"mlx",
        "model_size_in_billions":7,
        "quantizations":[
          "4bit",
          "8bit"
        ],
        "model_id":"mlx-community/Qwen2-VL-7B-Instruct-{quantization}"
      },
      {
        "model_format":"pytorch",
        "model_size_in_billions":72,
        "quantizations":[
          "none"
        ],
        "model_id":"Qwen/Qwen2-VL-72B-Instruct"
      },
      {
        "model_format":"awq",
        "model_size_in_billions":72,
        "quantizations":[
          "Int4"
        ],
        "model_id":"Qwen/Qwen2-VL-72B-Instruct-AWQ"
      },
      {
        "model_format":"gptq",
        "model_size_in_billions":72,
        "quantizations":[
          "Int4",
          "Int8"
        ],
        "model_id":"Qwen/Qwen2-VL-72B-Instruct-GPTQ-{quantization}"
      },
      {
        "model_format":"mlx",
        "model_size_in_billions":72,
        "quantizations":[
          "4bit",
          "8bit"
        ],
        "model_id":"mlx-community/Qwen2-VL-72B-Instruct-{quantization}"
      }
    ],
    "chat_template": "{% set image_count = namespace(value=0) %}{% set video_count = namespace(value=0) %}{% for message in messages %}{% if loop.first and message['role'] != 'system' %}<|im_start|>system\nYou are a helpful assistant.<|im_end|>\n{% endif %}<|im_start|>{{ message['role'] }}\n{% if message['content'] is string %}{{ message['content'] }}<|im_end|>\n{% else %}{% for content in message['content'] %}{% if content['type'] == 'image' or 'image' in content or 'image_url' in content %}{% set image_count.value = image_count.value + 1 %}{% if add_vision_id %}Picture {{ image_count.value }}: {% endif %}<|vision_start|><|image_pad|><|vision_end|>{% elif content['type'] == 'video' or 'video' in content %}{% set video_count.value = video_count.value + 1 %}{% if add_vision_id %}Video {{ video_count.value }}: {% endif %}<|vision_start|><|video_pad|><|vision_end|>{% elif 'text' in content %}{{ content['text'] }}{% endif %}{% endfor %}<|im_end|>\n{% endif %}{% endfor %}{% if add_generation_prompt %}<|im_start|>assistant\n{% endif %}",
    "stop_token_ids": [
      151645,
      151643
    ],
    "stop": [
      "<|im_end|>",
      "<|endoftext|>"
    ]
  },
  {
    "version": 1,
    "context_length": 32768,
    "model_name": "minicpm3-4b",
    "model_lang": [
      "zh"
    ],
    "model_ability": [
      "chat"
    ],
    "model_description": "MiniCPM3-4B is the 3rd generation of MiniCPM series. The overall performance of MiniCPM3-4B surpasses Phi-3.5-mini-Instruct and GPT-3.5-Turbo-0125, being comparable with many recent 7B~9B models.",
    "model_specs": [
      {
        "model_format": "pytorch",
        "model_size_in_billions": 4,
        "quantizations": [
          "none"
        ],
        "model_id": "openbmb/MiniCPM3-4B",
        "model_revision": "75f9f1097d9d66d11f37fff49210bf940455f8ac"
      },
      {
        "model_format": "gptq",
        "model_size_in_billions": 4,
        "quantizations": [
          "none"
        ],
        "model_id": "openbmb/MiniCPM3-4B-GPTQ-Int4",
        "model_revision": "97a66a62f7d09c1ee35b087b42694716a8113dce"
      }
    ],
    "chat_template": "{% for message in messages %}{{'<|im_start|>' + message['role'] + '\n' + message['content'] + '<|im_end|>' + '\n'}}{% endfor %}{% if add_generation_prompt %}{{ '<|im_start|>assistant\n' }}{% endif %}",
    "stop_token_ids": [
      1,
      2
    ],
    "stop": [
      "<s>",
      "</s>"
    ]
  },
  {
    "version":1,
    "context_length":32768,
    "model_name":"qwen2-audio-instruct",
    "model_lang":[
      "en",
      "zh"
    ],
    "model_ability":[
      "chat",
      "audio"
    ],
    "model_description":"Qwen2-Audio: A large-scale audio-language model which is capable of accepting various audio signal inputs and performing audio analysis or direct textual responses with regard to speech instructions.",
    "model_specs":[
      {
        "model_format":"pytorch",
        "model_size_in_billions":7,
        "quantizations":[
          "none"
        ],
        "model_id":"Qwen/Qwen2-Audio-7B-Instruct",
        "model_revision":"bac62d2c6808845904c709c17a0402d817558c64"
      }
    ],
    "prompt_style":{
      "style_name":"QWEN",
      "system_prompt":"You are a helpful assistant",
      "roles":[
        "user",
        "assistant"
      ],
      "stop": [
        "<|im_end|>",
        "<|endoftext|>"
      ]
    }
  },
  {
    "version":1,
    "context_length":32768,
    "model_name":"qwen2-audio",
    "model_lang":[
      "en",
      "zh"
    ],
    "model_ability":[
      "chat",
      "audio"
    ],
    "model_description":"Qwen2-Audio: A large-scale audio-language model which is capable of accepting various audio signal inputs and performing audio analysis or direct textual responses with regard to speech instructions.",
    "model_specs":[
      {
        "model_format":"pytorch",
        "model_size_in_billions":7,
        "quantizations":[
          "none"
        ],
        "model_id":"Qwen/Qwen2-Audio-7B",
        "model_revision":"8577bc71d330c8fa32ffe9f8a1374100759f2466"
      }
    ],
    "prompt_style":{
      "style_name":"QWEN",
      "system_prompt":"You are a helpful assistant",
      "roles":[
        "user",
        "assistant"
      ],
      "stop": [
        "<|im_end|>",
        "<|endoftext|>"
      ]
    }
  },
  {
    "version": 1,
    "context_length": 128000,
    "model_name": "deepseek-v2",
    "model_lang": [
      "en",
      "zh"
    ],
    "model_ability": [
      "generate"
    ],
    "model_description": "DeepSeek-V2, a strong Mixture-of-Experts (MoE) language model characterized by economical training and efficient inference. ",
    "model_specs": [
      {
        "model_format": "pytorch",
        "model_size_in_billions": 16,
        "quantizations": [
          "4-bit",
          "8-bit",
          "none"
        ],
        "model_id": "deepseek-ai/DeepSeek-V2-Lite",
        "model_revision": "604d5664dddd88a0433dbae533b7fe9472482de0"
      },
      {
        "model_format": "pytorch",
        "model_size_in_billions": 236,
        "quantizations": [
          "4-bit",
          "8-bit",
          "none"
        ],
        "model_id": "deepseek-ai/DeepSeek-V2",
        "model_revision": "4461458f186c35188585855f28f77af5661ad489"
      }
    ]
  },
  {
    "version": 1,
    "context_length": 128000,
    "model_name": "deepseek-v2-chat",
    "model_lang": [
      "en",
      "zh"
    ],
    "model_ability": [
      "chat"
    ],
    "model_description": "DeepSeek-V2, a strong Mixture-of-Experts (MoE) language model characterized by economical training and efficient inference. ",
    "model_specs": [
      {
        "model_format": "pytorch",
        "model_size_in_billions": 16,
        "quantizations": [
          "4-bit",
          "8-bit",
          "none"
        ],
        "model_id": "deepseek-ai/DeepSeek-V2-Lite-Chat",
        "model_revision": "85864749cd611b4353ce1decdb286193298f64c7"
      },
      {
        "model_format": "pytorch",
        "model_size_in_billions": 236,
        "quantizations": [
          "4-bit",
          "8-bit",
          "none"
        ],
        "model_id": "deepseek-ai/DeepSeek-V2-Chat",
        "model_revision": "8e3f5f6c2226787e41ba3e9283a06389d178c926"
      }
    ],
    "chat_template": "{% if not add_generation_prompt is defined %}{% set add_generation_prompt = false %}{% endif %}{{ '<｜begin▁of▁sentence｜>' }}{% for message in messages %}{% if message['role'] == 'user' %}{{ 'User: ' + message['content'] + '\n\n' }}{% elif message['role'] == 'assistant' %}{{ 'Assistant: ' + message['content'] + '<｜end▁of▁sentence｜>' }}{% elif message['role'] == 'system' %}{{ message['content'] + '\n\n' }}{% endif %}{% endfor %}{% if add_generation_prompt %}{{ 'Assistant:' }}{% endif %}",
    "stop_token_ids": [
      100001
    ],
    "stop": [
      "<｜end▁of▁sentence｜>"
    ]
  },
  {
    "version": 1,
    "context_length": 128000,
    "model_name": "deepseek-v2-chat-0628",
    "model_lang": [
      "en",
      "zh"
    ],
    "model_ability": [
      "chat"
    ],
    "model_description": "DeepSeek-V2-Chat-0628 is an improved version of DeepSeek-V2-Chat. ",
    "model_specs": [
      {
        "model_format": "pytorch",
        "model_size_in_billions": 236,
        "quantizations": [
          "4-bit",
          "8-bit",
          "none"
        ],
        "model_id": "deepseek-ai/DeepSeek-V2-Chat-0628",
        "model_revision": "5d09e272c2b223830f4e84359cd9dd047a5d7c78"
      }
    ],
    "chat_template": "{% if not add_generation_prompt is defined %}{% set add_generation_prompt = false %}{% endif %}{{ '<｜begin▁of▁sentence｜>' }}{% for message in messages %}{% if message['role'] == 'user' %}{{ '<｜User｜>' + message['content'] }}{% elif message['role'] == 'assistant' %}{{ '<｜Assistant｜>' + message['content'] + '<｜end▁of▁sentence｜>' }}{% elif message['role'] == 'system' %}{{ message['content'] + '\n\n' }}{% endif %}{% endfor %}{% if add_generation_prompt %}{{ '<｜Assistant｜>' }}{% endif %}",
    "stop_token_ids": [
      100001
    ],
    "stop": [
      "<｜end▁of▁sentence｜>"
    ]
  },
  {
    "version": 1,
    "context_length": 128000,
    "model_name": "deepseek-v2.5",
    "model_lang": [
      "en",
      "zh"
    ],
    "model_ability": [
      "chat"
    ],
    "model_description": "DeepSeek-V2.5 is an upgraded version that combines DeepSeek-V2-Chat and DeepSeek-Coder-V2-Instruct. The new model integrates the general and coding abilities of the two previous versions.",
    "model_specs": [
      {
        "model_format": "pytorch",
        "model_size_in_billions": 236,
        "quantizations": [
          "4-bit",
          "8-bit",
          "none"
        ],
        "model_id": "deepseek-ai/DeepSeek-V2.5",
        "model_revision": "24b08cb750e0c2757de112d2e16327cb21ed4833"
      }
    ],
    "chat_template": "{% if not add_generation_prompt is defined %}{% set add_generation_prompt = false %}{% endif %}{% set ns = namespace(is_first=false, is_tool=false, is_output_first=true, system_prompt='') %}{%- for message in messages %}    {%- if message['role'] == 'system' %}        {% set ns.system_prompt = message['content'] %}    {%- endif %}{%- endfor %}{{'<｜begin▁of▁sentence｜>'}}{{ns.system_prompt}}{%- for message in messages %}    {%- if message['role'] == 'user' %}    {%- set ns.is_tool = false -%}{{'<｜User｜>' + message['content']}}    {%- endif %}    {%- if message['role'] == 'assistant' and message['content'] is none %}        {%- set ns.is_tool = false -%}        {%- for tool in message['tool_calls']%}            {%- if not ns.is_first %}{{'<｜Assistant｜><｜tool▁calls▁begin｜><｜tool▁call▁begin｜>' + tool['type'] + '<｜tool▁sep｜>' + tool['function']['name'] + '\\n' + '```json' + '\\n' + tool['function']['arguments'] + '\\n' + '```' + '<｜tool▁call▁end｜>'}}            {%- set ns.is_first = true -%}            {%- else %}{{'\\n' + '<｜tool▁call▁begin｜>' + tool['type'] + '<｜tool▁sep｜>' + tool['function']['name'] + '\\n' + '```json' + '\\n' + tool['function']['arguments'] + '\\n' + '```' + '<｜tool▁call▁end｜>'}}{{'<｜tool▁calls▁end｜><｜end▁of▁sentence｜>'}}                   {%- endif %}        {%- endfor %}    {%- endif %}    {%- if message['role'] == 'assistant' and message['content'] is not none %}        {%- if ns.is_tool %}{{'<｜tool▁outputs▁end｜>' + message['content'] + '<｜end▁of▁sentence｜>'}}        {%- set ns.is_tool = false -%}        {%- else %}{{'<｜Assistant｜>' + message['content'] + '<｜end▁of▁sentence｜>'}}        {%- endif %}    {%- endif %}    {%- if message['role'] == 'tool' %}        {%- set ns.is_tool = true -%}        {%- if ns.is_output_first %}{{'<｜tool▁outputs▁begin｜><｜tool▁output▁begin｜>' + message['content'] + '<｜tool▁output▁end｜>'}}        {%- set ns.is_output_first = false %}        {%- else %}{{'\\n<｜tool▁output▁begin｜>' + message['content'] + '<｜tool▁output▁end｜>'}}        {%- endif %}    {%- endif %}{%- endfor -%}{% if ns.is_tool %}{{'<｜tool▁outputs▁end｜>'}}{% endif %}{% if add_generation_prompt and not ns.is_tool %}{{'<｜Assistant｜>'}}{% endif %}",
    "stop_token_ids": [
      100001
    ],
    "stop": [
      "<｜end▁of▁sentence｜>"
    ]
  },
  {
    "version": 1,
    "context_length": 131072,
    "model_name": "yi-coder-chat",
    "model_lang": [
      "en"
    ],
    "model_ability": [
      "chat"
    ],
    "model_description": "Yi-Coder is a series of open-source code language models that delivers state-of-the-art coding performance with fewer than 10 billion parameters.Excelling in long-context understanding with a maximum context length of 128K tokens.Supporting 52 major programming languages, including popular ones such as Java, Python, JavaScript, and C++.",
    "model_specs": [
      {
        "model_format": "pytorch",
        "model_size_in_billions": 9,
        "quantizations": [
          "none"
        ],
        "model_id": "01ai/Yi-Coder-9B-Chat",
        "model_revision": "356a1f8d4e4a606d0b879e54191ca809918576b8"
      },
      {
        "model_format": "pytorch",
        "model_size_in_billions": "1_5",
        "quantizations": [
          "none"
        ],
        "model_id": "01ai/Yi-Coder-1.5B-Chat",
        "model_revision": "92fdd1b2f1539ac990e7f4a921db5601da2f0299"
      }
    ],
    "chat_template": "{% if messages[0]['role'] == 'system' %}{% set system_message = messages[0]['content'] %}{% endif %}{% if system_message is defined %}{{ '<|im_start|>system\n' + system_message + '<|im_end|>\n' }}{% endif %}{% for message in messages %}{% set content = message['content'] %}{% if message['role'] == 'user' %}{{ '<|im_start|>user\n' + content + '<|im_end|>\n<|im_start|>assistant\n' }}{% elif message['role'] == 'assistant' %}{{ content + '<|im_end|>' + '\n' }}{% endif %}{% endfor %}",
    "stop_token_ids": [
      1,
      2,
      6,
      7
    ],
    "stop": [
      "<|startoftext|>",
      "<|endoftext|>",
      "<|im_start|>",
      "<|im_end|>"
    ]
  },
  {
    "version": 1,
    "context_length": 131072,
    "model_name": "yi-coder",
    "model_lang": [
      "en"
    ],
    "model_ability": [
      "generate"
    ],
    "model_description": "Yi-Coder is a series of open-source code language models that delivers state-of-the-art coding performance with fewer than 10 billion parameters.Excelling in long-context understanding with a maximum context length of 128K tokens.Supporting 52 major programming languages, including popular ones such as Java, Python, JavaScript, and C++.",
    "model_specs": [
      {
        "model_format": "pytorch",
        "model_size_in_billions": 9,
        "quantizations": [
          "none"
        ],
        "model_id": "01-ai/Yi-Coder-9B",
        "model_revision": "e20f8087a9507ac8bce409dc5db5d0c608124238"
      },
      {
        "model_format": "pytorch",
        "model_size_in_billions": "1_5",
        "quantizations": [
          "none"
        ],
        "model_id": "01-ai/Yi-Coder-1.5B",
        "model_revision": "00e59e64f47d3c78e4cfbdd345888479797e8109"
      }
    ]
  },
  {
    "version": 1,
    "context_length": 32768,
    "model_name": "qwen2.5",
    "model_lang": [
      "en",
      "zh"
    ],
    "model_ability": [
      "generate"
    ],
    "model_description": "Qwen2.5 is the latest series of Qwen large language models. For Qwen2.5, we release a number of base language models and instruction-tuned language models ranging from 0.5 to 72 billion parameters.",
    "model_specs": [
      {
        "model_format": "pytorch",
        "model_size_in_billions": "0_5",
        "quantizations": [
          "4-bit",
          "8-bit",
          "none"
        ],
        "model_id": "Qwen/Qwen2.5-0.5B",
        "model_revision": "2630d3d2321bc1f1878f702166d1b2af019a7310"
      },
      {
        "model_format": "pytorch",
        "model_size_in_billions": "1_5",
        "quantizations": [
          "4-bit",
          "8-bit",
          "none"
        ],
        "model_id": "Qwen/Qwen2.5-1.5B",
        "model_revision": "e5dfabbcffd9b0c7b31d89b82c5a6b72e663f32c"
      },
      {
        "model_format": "pytorch",
        "model_size_in_billions": 3,
        "quantizations": [
          "4-bit",
          "8-bit",
          "none"
        ],
        "model_id": "Qwen/Qwen2.5-3B",
        "model_revision": "e4aa5ac50aa507415cda96cc99eb77ad0a3d2d34"
      },
      {
        "model_format": "pytorch",
        "model_size_in_billions": 7,
        "quantizations": [
          "4-bit",
          "8-bit",
          "none"
        ],
        "model_id": "Qwen/Qwen2.5-7B",
        "model_revision": "09a0bac5707b43ec44508eab308b0846320c1ed4"
      },
      {
        "model_format": "pytorch",
        "model_size_in_billions": 14,
        "quantizations": [
          "4-bit",
          "8-bit",
          "none"
        ],
        "model_id": "Qwen/Qwen2.5-14B",
        "model_revision": "d02b64ba1ce86bf9948668a13f82709600431ccc"
      },
      {
        "model_format": "pytorch",
        "model_size_in_billions": 32,
        "quantizations": [
          "4-bit",
          "8-bit",
          "none"
        ],
        "model_id": "Qwen/Qwen2.5-32B",
        "model_revision": "ff23665d01c3665be5fdb271d18a62090b65c06d"
      },
      {
        "model_format": "pytorch",
        "model_size_in_billions": 72,
        "quantizations": [
          "4-bit",
          "8-bit",
          "none"
        ],
        "model_id": "Qwen/Qwen2.5-72B",
        "model_revision": "587cc4061cf6a7cc0d429d05c109447e5cf063af"
      }
    ]
  },
  {
    "version": 1,
    "context_length": 32768,
    "model_name": "qwen2.5-instruct",
    "model_lang": [
      "en",
      "zh"
    ],
    "model_ability": [
      "chat",
      "tools"
    ],
    "model_description": "Qwen2.5 is the latest series of Qwen large language models. For Qwen2.5, we release a number of base language models and instruction-tuned language models ranging from 0.5 to 72 billion parameters.",
    "model_specs": [
      {
        "model_format": "pytorch",
        "model_size_in_billions": "0_5",
        "quantizations": [
          "4-bit",
          "8-bit",
          "none"
        ],
        "model_id": "Qwen/Qwen2.5-0.5B-Instruct"
      },
      {
        "model_format": "pytorch",
        "model_size_in_billions": "1_5",
        "quantizations": [
          "4-bit",
          "8-bit",
          "none"
        ],
        "model_id": "Qwen/Qwen2.5-1.5B-Instruct"
      },
      {
        "model_format": "pytorch",
        "model_size_in_billions": 3,
        "quantizations": [
          "4-bit",
          "8-bit",
          "none"
        ],
        "model_id": "Qwen/Qwen2.5-3B-Instruct"
      },
      {
        "model_format": "pytorch",
        "model_size_in_billions": 7,
        "quantizations": [
          "4-bit",
          "8-bit",
          "none"
        ],
        "model_id": "Qwen/Qwen2.5-7B-Instruct"
      },
      {
        "model_format": "pytorch",
        "model_size_in_billions": 14,
        "quantizations": [
          "4-bit",
          "8-bit",
          "none"
        ],
        "model_id": "Qwen/Qwen2.5-14B-Instruct"
      },
      {
        "model_format": "pytorch",
        "model_size_in_billions": 32,
        "quantizations": [
          "4-bit",
          "8-bit",
          "none"
        ],
        "model_id": "Qwen/Qwen2.5-32B-Instruct"
      },
      {
        "model_format": "pytorch",
        "model_size_in_billions": 72,
        "quantizations": [
          "4-bit",
          "8-bit",
          "none"
        ],
        "model_id": "Qwen/Qwen2.5-72B-Instruct"
      },
      {
        "model_format": "gptq",
        "model_size_in_billions": "0_5",
        "quantizations": [
          "Int4",
          "Int8"
        ],
        "model_id": "Qwen/Qwen2.5-0.5B-Instruct-GPTQ-{quantization}"
      },
      {
        "model_format": "gptq",
        "model_size_in_billions": "1_5",
        "quantizations": [
          "Int4",
          "Int8"
        ],
        "model_id": "Qwen/Qwen2.5-1.5B-Instruct-GPTQ-{quantization}"
      },
      {
        "model_format": "gptq",
        "model_size_in_billions": 3,
        "quantizations": [
          "Int4",
          "Int8"
        ],
        "model_id": "Qwen/Qwen2.5-3B-Instruct-GPTQ-{quantization}"
      },
      {
        "model_format": "gptq",
        "model_size_in_billions": 7,
        "quantizations": [
          "Int4",
          "Int8"
        ],
        "model_id": "Qwen/Qwen2.5-7B-Instruct-GPTQ-{quantization}"
      },
      {
        "model_format": "gptq",
        "model_size_in_billions": 14,
        "quantizations": [
          "Int4",
          "Int8"
        ],
        "model_id": "Qwen/Qwen2.5-14B-Instruct-GPTQ-{quantization}"
      },
      {
        "model_format": "gptq",
        "model_size_in_billions": 32,
        "quantizations": [
          "Int4",
          "Int8"
        ],
        "model_id": "Qwen/Qwen2.5-32B-Instruct-GPTQ-{quantization}"
      },
      {
        "model_format": "gptq",
        "model_size_in_billions": 72,
        "quantizations": [
          "Int4",
          "Int8"
        ],
        "model_id": "Qwen/Qwen2.5-72B-Instruct-GPTQ-{quantization}"
      },
      {
        "model_format": "awq",
        "model_size_in_billions": "0_5",
        "quantizations": [
          "Int4"
        ],
        "model_id": "Qwen/Qwen2.5-0.5B-Instruct-AWQ"
      },
      {
        "model_format": "awq",
        "model_size_in_billions": "1_5",
        "quantizations": [
          "Int4"
        ],
        "model_id": "Qwen/Qwen2.5-1.5B-Instruct-AWQ"
      },
      {
        "model_format": "awq",
        "model_size_in_billions": 3,
        "quantizations": [
          "Int4"
        ],
        "model_id": "Qwen/Qwen2.5-3B-Instruct-AWQ"
      },
      {
        "model_format": "awq",
        "model_size_in_billions": 7,
        "quantizations": [
          "Int4"
        ],
        "model_id": "Qwen/Qwen2.5-7B-Instruct-AWQ"
      },
      {
        "model_format": "awq",
        "model_size_in_billions": 14,
        "quantizations": [
          "Int4"
        ],
        "model_id": "Qwen/Qwen2.5-14B-Instruct-AWQ"
      },
      {
        "model_format": "awq",
        "model_size_in_billions": 32,
        "quantizations": [
          "Int4"
        ],
        "model_id": "Qwen/Qwen2.5-32B-Instruct-AWQ"
      },
      {
        "model_format": "awq",
        "model_size_in_billions": 72,
        "quantizations": [
          "Int4"
        ],
        "model_id": "Qwen/Qwen2.5-72B-Instruct-AWQ"
      },
      {
        "model_format": "ggufv2",
        "model_size_in_billions": "0_5",
        "quantizations": [
          "q2_k",
          "q3_k_m",
          "q4_0",
          "q4_k_m",
          "q5_0",
          "q5_k_m",
          "q6_k",
          "q8_0"
        ],
        "model_id": "Qwen/Qwen2.5-0.5B-Instruct-GGUF",
        "model_file_name_template": "qwen2.5-0.5b-instruct-{quantization}.gguf"
      },
      {
        "model_format": "ggufv2",
        "model_size_in_billions": "1_5",
        "quantizations": [
          "q2_k",
          "q3_k_m",
          "q4_0",
          "q4_k_m",
          "q5_0",
          "q5_k_m",
          "q6_k",
          "q8_0"
        ],
        "model_id": "Qwen/Qwen2.5-1.5B-Instruct-GGUF",
        "model_file_name_template": "qwen2.5-1.5b-instruct-{quantization}.gguf"
      },
      {
        "model_format": "ggufv2",
        "model_size_in_billions": 3,
        "quantizations": [
          "q2_k",
          "q3_k_m",
          "q4_0",
          "q4_k_m",
          "q5_0",
          "q5_k_m",
          "q6_k",
          "q8_0"
        ],
        "model_id": "Qwen/Qwen2.5-3B-Instruct-GGUF",
        "model_file_name_template": "qwen2.5-3b-instruct-{quantization}.gguf"
      },
      {
        "model_format": "ggufv2",
        "model_size_in_billions": 7,
        "quantizations": [
          "q2_k",
          "q3_k_m",
          "q4_0",
          "q4_k_m",
          "q5_0",
          "q5_k_m",
          "q6_k",
          "q8_0"
        ],
        "model_id": "Qwen/Qwen2.5-7B-Instruct-GGUF",
        "model_file_name_template": "qwen2.5-7b-instruct-{quantization}.gguf",
        "model_file_name_split_template": "qwen2.5-7b-instruct-{quantization}-{part}.gguf",
        "quantization_parts": {
          "q4_0": [
            "00001-of-00002",
            "00002-of-00002"
          ],
          "q4_k_m": [
            "00001-of-00002",
            "00002-of-00002"
          ],
          "q5_0": [
            "00001-of-00002",
            "00002-of-00002"
          ],
          "q5_k_m": [
            "00001-of-00002",
            "00002-of-00002"
          ],
          "q6_k": [
            "00001-of-00002",
            "00002-of-00002"
          ],
          "q8_0": [
            "00001-of-00002",
            "00002-of-00002"
          ]
        }
      },
      {
        "model_format": "ggufv2",
        "model_size_in_billions": 14,
        "quantizations": [
          "q2_k",
          "q3_k_m",
          "q4_0",
          "q4_k_m",
          "q5_0",
          "q5_k_m",
          "q6_k",
          "q8_0"
        ],
        "model_id": "Qwen/Qwen2.5-14B-Instruct-GGUF",
        "model_file_name_template": "qwen2.5-14b-instruct-{quantization}.gguf",
        "model_file_name_split_template": "qwen2.5-14b-instruct-{quantization}-{part}.gguf",
        "quantization_parts": {
          "q2_k": [
            "00001-of-00002",
            "00002-of-00002"
          ],
          "q3_k_m": [
            "00001-of-00002",
            "00002-of-00002"
          ],
          "q4_0": [
            "00001-of-00003",
            "00002-of-00003",
            "00003-of-00003"
          ],
          "q4_k_m": [
            "00001-of-00003",
            "00002-of-00003",
            "00003-of-00003"
          ],
          "q5_0": [
            "00001-of-00003",
            "00002-of-00003",
            "00003-of-00003"
          ],
          "q5_k_m": [
            "00001-of-00003",
            "00002-of-00003",
            "00003-of-00003"
          ],
          "q6_k": [
            "00001-of-00004",
            "00002-of-00004",
            "00003-of-00004",
            "00004-of-00004"
          ],
          "q8_0": [
            "00001-of-00004",
            "00002-of-00004",
            "00003-of-00004",
            "00004-of-00004"
          ]
        }
      },
      {
        "model_format": "ggufv2",
        "model_size_in_billions": 32,
        "quantizations": [
          "q2_k",
          "q3_k_m",
          "q4_0",
          "q4_k_m",
          "q5_0",
          "q5_k_m",
          "q6_k",
          "q8_0"
        ],
        "model_id": "Qwen/Qwen2.5-32B-Instruct-GGUF",
        "model_file_name_template": "qwen2_5-32b-instruct-{quantization}.gguf",
        "model_file_name_split_template": "qwen2.5-32b-instruct-{quantization}-{part}.gguf",
        "quantization_parts": {
          "q2_k": [
            "00001-of-00004",
            "00002-of-00004",
            "00003-of-00004",
            "00004-of-00004"
          ],
          "q3_k_m": [
            "00001-of-00005",
            "00002-of-00005",
            "00003-of-00005",
            "00004-of-00005",
            "00005-of-00005"
          ],
          "q4_0": [
            "00001-of-00005",
            "00002-of-00005",
            "00003-of-00005",
            "00004-of-00005",
            "00005-of-00005"
          ],
          "q4_k_m": [
            "00001-of-00005",
            "00002-of-00005",
            "00003-of-00005",
            "00004-of-00005",
            "00005-of-00005"
          ],
          "q5_0": [
            "00001-of-00006",
            "00002-of-00006",
            "00003-of-00006",
            "00004-of-00006",
            "00005-of-00006",
            "00006-of-00006"
          ],
          "q5_k_m": [
            "00001-of-00006",
            "00002-of-00006",
            "00003-of-00006",
            "00004-of-00006",
            "00005-of-00006",
            "00006-of-00006"
          ],
          "q6_k": [
            "00001-of-00007",
            "00002-of-00007",
            "00003-of-00007",
            "00004-of-00007",
            "00005-of-00007",
            "00006-of-00007",
            "00007-of-00007"
          ],
          "q8_0": [
            "00001-of-00009",
            "00002-of-00009",
            "00003-of-00009",
            "00004-of-00009",
            "00005-of-00009",
            "00006-of-00009",
            "00007-of-00009",
            "00008-of-00009",
            "00009-of-00009"
          ]
        }
      },
      {
        "model_format": "ggufv2",
        "model_size_in_billions": 72,
        "quantizations": [
          "q2_k",
          "q3_k_m",
          "q4_0",
          "q4_k_m",
          "q5_0",
          "q5_k_m",
          "q6_k",
          "q8_0",
          "fp16"
        ],
        "model_id": "Qwen/Qwen2.5-72B-Instruct-GGUF",
        "model_file_name_template": "qwen2_5-72b-instruct-{quantization}.gguf",
        "model_file_name_split_template": "qwen2.5-72b-instruct-{quantization}-{part}.gguf",
        "quantization_parts": {
           "q2_k": [
            "00001-of-00007",
            "00002-of-00007",
            "00003-of-00007",
            "00004-of-00007",
            "00005-of-00007",
            "00006-of-00007",
            "00007-of-00007"
          ],
          "q3_k_m": [
            "00001-of-00009",
            "00002-of-00009",
            "00003-of-00009",
            "00004-of-00009",
            "00005-of-00009",
            "00006-of-00009",
            "00007-of-00009",
            "00008-of-00009",
            "00009-of-00009"
          ],
          "q4_0": [
            "00001-of-00011",
            "00002-of-00011",
            "00003-of-00011",
            "00004-of-00011",
            "00005-of-00011",
            "00006-of-00011",
            "00007-of-00011",
            "00008-of-00011",
            "00009-of-00011",
            "00010-of-00011",
            "00011-of-00011"
          ],
          "q4_k_m": [
            "00001-of-00012",
            "00002-of-00012",
            "00003-of-00012",
            "00004-of-00012",
            "00005-of-00012",
            "00006-of-00012",
            "00007-of-00012",
            "00008-of-00012",
            "00009-of-00012",
            "00010-of-00012",
            "00011-of-00012",
            "00012-of-00012"
          ],
          "q5_0": [
            "00001-of-00013",
            "00002-of-00013",
            "00003-of-00013",
            "00004-of-00013",
            "00005-of-00013",
            "00006-of-00013",
            "00007-of-00013",
            "00008-of-00013",
            "00009-of-00013",
            "00010-of-00013",
            "00011-of-00013",
            "00012-of-00013",
            "00013-of-00013"
          ],
          "q5_k_m": [
            "00001-of-00014",
            "00002-of-00014",
            "00003-of-00014",
            "00004-of-00014",
            "00005-of-00014",
            "00006-of-00014",
            "00007-of-00014",
            "00008-of-00014",
            "00009-of-00014",
            "00010-of-00014",
            "00011-of-00014",
            "00012-of-00014",
            "00013-of-00014",
            "00014-of-00014"
          ],
          "q6_k": [
            "00001-of-00016",
            "00002-of-00016",
            "00003-of-00016",
            "00004-of-00016",
            "00005-of-00016",
            "00006-of-00016",
            "00007-of-00016",
            "00008-of-00016",
            "00009-of-00016",
            "00010-of-00016",
            "00011-of-00016",
            "00012-of-00016",
            "00013-of-00016",
            "00014-of-00016",
            "00015-of-00016",
            "00016-of-00016"
          ],
          "q8_0": [
            "00001-of-00021",
            "00002-of-00021",
            "00003-of-00021",
            "00004-of-00021",
            "00005-of-00021",
            "00006-of-00021",
            "00007-of-00021",
            "00008-of-00021",
            "00009-of-00021",
            "00010-of-00021",
            "00011-of-00021",
            "00012-of-00021",
            "00013-of-00021",
            "00014-of-00021",
            "00015-of-00021",
            "00016-of-00021",
            "00017-of-00021",
            "00018-of-00021",
            "00019-of-00021",
            "00020-of-00021",
            "00021-of-00021"
          ]
        }
      },
      {
        "model_format": "mlx",
        "model_size_in_billions": "0_5",
        "quantizations": [
          "4bit"
        ],
        "model_id": "mlx-community/Qwen2.5-0.5B-Instruct-4bit"
      },
      {
        "model_format": "mlx",
        "model_size_in_billions": "0_5",
        "quantizations": [
          "8bit"
        ],
        "model_id": "mlx-community/Qwen2.5-0.5B-Instruct-8bit"
      },
      {
        "model_format": "mlx",
        "model_size_in_billions": "0_5",
        "quantizations": [
          "none"
        ],
        "model_id": "mlx-community/Qwen2.5-0.5B-Instruct-bf16"
      },
      {
        "model_format": "mlx",
        "model_size_in_billions": "1_5",
        "quantizations": [
          "4bit"
        ],
        "model_id": "mlx-community/Qwen2.5-1.5B-Instruct-4bit"
      },
      {
        "model_format": "mlx",
        "model_size_in_billions": "1_5",
        "quantizations": [
          "8bit"
        ],
        "model_id": "mlx-community/Qwen2.5-1.5B-Instruct-8bit"
      },
      {
        "model_format": "mlx",
        "model_size_in_billions": "1_5",
        "quantizations": [
          "none"
        ],
        "model_id": "mlx-community/Qwen2.5-1.5B-Instruct-bf16"
      },
      {
        "model_format": "mlx",
        "model_size_in_billions": 3,
        "quantizations": [
          "4bit"
        ],
        "model_id": "mlx-community/Qwen2.5-3B-Instruct-4bit"
      },
      {
        "model_format": "mlx",
        "model_size_in_billions": 3,
        "quantizations": [
          "8bit"
        ],
        "model_id": "mlx-community/Qwen2.5-3B-Instruct-8bit"
      },
      {
        "model_format": "mlx",
        "model_size_in_billions": 3,
        "quantizations": [
          "none"
        ],
        "model_id": "mlx-community/Qwen2.5-3B-Instruct-bf16"
      },
      {
        "model_format": "mlx",
        "model_size_in_billions": 7,
        "quantizations": [
          "4bit"
        ],
        "model_id": "mlx-community/Qwen2.5-7B-Instruct-4bit"
      },
      {
        "model_format": "mlx",
        "model_size_in_billions": 7,
        "quantizations": [
          "8bit"
        ],
        "model_id": "mlx-community/Qwen2.5-7B-Instruct-8bit"
      },
      {
        "model_format": "mlx",
        "model_size_in_billions": 7,
        "quantizations": [
          "none"
        ],
        "model_id": "mlx-community/Qwen2.5-7B-Instruct-bf16"
      },
      {
        "model_format": "mlx",
        "model_size_in_billions": 14,
        "quantizations": [
          "4bit"
        ],
        "model_id": "mlx-community/Qwen2.5-14B-Instruct-4bit"
      },
      {
        "model_format": "mlx",
        "model_size_in_billions": 14,
        "quantizations": [
          "8bit"
        ],
        "model_id": "mlx-community/Qwen2.5-14B-Instruct-8bit"
      },
      {
        "model_format": "mlx",
        "model_size_in_billions": 14,
        "quantizations": [
          "none"
        ],
        "model_id": "mlx-community/Qwen2.5-14B-Instruct-bf16"
      },
      {
        "model_format": "mlx",
        "model_size_in_billions": 32,
        "quantizations": [
          "4bit"
        ],
        "model_id": "mlx-community/Qwen2.5-32B-Instruct-4bit"
      },
      {
        "model_format": "mlx",
        "model_size_in_billions": 32,
        "quantizations": [
          "8bit"
        ],
        "model_id": "mlx-community/Qwen2.5-32B-Instruct-8bit"
      },
      {
        "model_format": "mlx",
        "model_size_in_billions": 32,
        "quantizations": [
          "none"
        ],
        "model_id": "mlx-community/Qwen2.5-32B-Instruct-bf16"
      },
      {
        "model_format": "mlx",
        "model_size_in_billions": 72,
        "quantizations": [
          "4bit"
        ],
        "model_id": "mlx-community/Qwen2.5-72B-Instruct-4bit"
      },
      {
        "model_format": "mlx",
        "model_size_in_billions": 72,
        "quantizations": [
          "8bit"
        ],
        "model_id": "mlx-community/Qwen2.5-72B-Instruct-8bit"
      },
      {
        "model_format": "mlx",
        "model_size_in_billions": 72,
        "quantizations": [
          "none"
        ],
        "model_id": "mlx-community/Qwen2.5-72B-Instruct-bf16"
      }
    ],
    "chat_template": "{%- if tools %}\n    {{- '<|im_start|>system\\n' }}\n    {%- if messages[0]['role'] == 'system' %}\n        {{- messages[0]['content'] }}\n    {%- else %}\n        {{- 'You are Qwen, created by Alibaba Cloud. You are a helpful assistant.' }}\n    {%- endif %}\n    {{- \"\\n\\n# Tools\\n\\nYou may call one or more functions to assist with the user query.\\n\\nYou are provided with function signatures within <tools></tools> XML tags:\\n<tools>\" }}\n    {%- for tool in tools %}\n        {{- \"\\n\" }}\n        {{- tool | tojson }}\n    {%- endfor %}\n    {{- \"\\n</tools>\\n\\nFor each function call, return a json object with function name and arguments within <tool_call></tool_call> XML tags:\\n<tool_call>\\n{\\\"name\\\": <function-name>, \\\"arguments\\\": <args-json-object>}\\n</tool_call><|im_end|>\\n\" }}\n{%- else %}\n    {%- if messages[0]['role'] == 'system' %}\n        {{- '<|im_start|>system\\n' + messages[0]['content'] + '<|im_end|>\\n' }}\n    {%- else %}\n        {{- '<|im_start|>system\\nYou are Qwen, created by Alibaba Cloud. You are a helpful assistant.<|im_end|>\\n' }}\n    {%- endif %}\n{%- endif %}\n{%- for message in messages %}\n    {%- if (message.role == \"user\") or (message.role == \"system\" and not loop.first) or (message.role == \"assistant\" and not message.tool_calls) %}\n        {{- '<|im_start|>' + message.role + '\\n' + message.content + '<|im_end|>' + '\\n' }}\n    {%- elif message.role == \"assistant\" %}\n        {{- '<|im_start|>' + message.role }}\n        {%- if message.content %}\n            {{- '\\n' + message.content }}\n        {%- endif %}\n        {%- for tool_call in message.tool_calls %}\n            {%- if tool_call.function is defined %}\n                {%- set tool_call = tool_call.function %}\n            {%- endif %}\n            {{- '\\n<tool_call>\\n{\"name\": \"' }}\n            {{- tool_call.name }}\n            {{- '\", \"arguments\": ' }}\n            {{- tool_call.arguments | tojson }}\n            {{- '}\\n</tool_call>' }}\n        {%- endfor %}\n        {{- '<|im_end|>\\n' }}\n    {%- elif message.role == \"tool\" %}\n        {%- if (loop.index0 == 0) or (messages[loop.index0 - 1].role != \"tool\") %}\n            {{- '<|im_start|>user' }}\n        {%- endif %}\n        {{- '\\n<tool_response>\\n' }}\n        {{- message.content }}\n        {{- '\\n</tool_response>' }}\n        {%- if loop.last or (messages[loop.index0 + 1].role != \"tool\") %}\n            {{- '<|im_end|>\\n' }}\n        {%- endif %}\n    {%- endif %}\n{%- endfor %}\n{%- if add_generation_prompt %}\n    {{- '<|im_start|>assistant\\n' }}\n{%- endif %}\n",
    "stop_token_ids": [
      151643,
      151644,
      151645
    ],
    "stop": [
      "<|endoftext|>",
      "<|im_start|>",
      "<|im_end|>"
    ]
  },
  {
    "version": 1,
    "context_length": 32768,
    "model_name": "qwen2.5-coder",
    "model_lang": [
      "en",
      "zh"
    ],
    "model_ability": [
      "generate"
    ],
    "model_description": "Qwen2.5-Coder is the latest series of Code-Specific Qwen large language models (formerly known as CodeQwen).",
    "model_specs": [
      {
        "model_format": "pytorch",
        "model_size_in_billions": "0_5",
        "quantizations": [
          "4-bit",
          "8-bit",
          "none"
        ],
        "model_id": "Qwen/Qwen2.5-Coder-0.5B"
      },
      {
        "model_format": "pytorch",
        "model_size_in_billions": "1_5",
        "quantizations": [
          "4-bit",
          "8-bit",
          "none"
        ],
        "model_id": "Qwen/Qwen2.5-Coder-1.5B"
      },
      {
        "model_format": "pytorch",
        "model_size_in_billions": "3",
        "quantizations": [
          "4-bit",
          "8-bit",
          "none"
        ],
        "model_id": "Qwen/Qwen2.5-Coder-3B"
      },
      {
        "model_format": "pytorch",
        "model_size_in_billions": 7,
        "quantizations": [
          "4-bit",
          "8-bit",
          "none"
        ],
        "model_id": "Qwen/Qwen2.5-Coder-7B"
      },
      {
        "model_format": "pytorch",
        "model_size_in_billions": 14,
        "quantizations": [
          "4-bit",
          "8-bit",
          "none"
        ],
        "model_id": "Qwen/Qwen2.5-Coder-14B"
      },
      {
        "model_format": "pytorch",
        "model_size_in_billions": 32,
        "quantizations": [
          "4-bit",
          "8-bit",
          "none"
        ],
        "model_id": "Qwen/Qwen2.5-Coder-32B"
      }
    ]
  },
  {
    "version": 1,
    "context_length": 32768,
    "model_name": "qwen2.5-coder-instruct",
    "model_lang": [
      "en",
      "zh"
    ],
    "model_ability": [
      "chat",
      "tools"
    ],
    "model_description": "Qwen2.5-Coder is the latest series of Code-Specific Qwen large language models (formerly known as CodeQwen).",
    "model_specs": [
      {
        "model_format": "pytorch",
        "model_size_in_billions": "0_5",
        "quantizations": [
          "4-bit",
          "8-bit",
          "none"
        ],
        "model_id": "Qwen/Qwen2.5-Coder-0.5B-Instruct"
      },
      {
        "model_format": "pytorch",
        "model_size_in_billions": "1_5",
        "quantizations": [
          "4-bit",
          "8-bit",
          "none"
        ],
        "model_id": "Qwen/Qwen2.5-Coder-1.5B-Instruct"
      },
      {
        "model_format": "pytorch",
        "model_size_in_billions": "3",
        "quantizations": [
          "4-bit",
          "8-bit",
          "none"
        ],
        "model_id": "Qwen/Qwen2.5-Coder-3B-Instruct"
      },
      {
        "model_format": "pytorch",
        "model_size_in_billions": 7,
        "quantizations": [
          "4-bit",
          "8-bit",
          "none"
        ],
        "model_id": "Qwen/Qwen2.5-Coder-7B-Instruct"
      },
      {
        "model_format": "pytorch",
        "model_size_in_billions": 14,
        "quantizations": [
          "4-bit",
          "8-bit",
          "none"
        ],
        "model_id": "Qwen/Qwen2.5-Coder-14B-Instruct"
      },
      {
        "model_format": "pytorch",
        "model_size_in_billions": 32,
        "quantizations": [
          "4-bit",
          "8-bit",
          "none"
        ],
        "model_id": "Qwen/Qwen2.5-Coder-32B-Instruct"
      },
      {
        "model_format": "gptq",
        "model_size_in_billions": "0_5",
        "quantizations": [
            "Int4",
            "Int8"
        ],
        "model_id": "Qwen/Qwen2.5-Coder-0.5B-Instruct-GPTQ-{quantization}"
      },
      {
        "model_format": "gptq",
        "model_size_in_billions": "1_5",
        "quantizations": [
            "Int4",
            "Int8"
        ],
        "model_id": "Qwen/Qwen2.5-Coder-1.5B-Instruct-GPTQ-{quantization}"
      },
      {
        "model_format": "gptq",
        "model_size_in_billions": "3",
        "quantizations": [
            "Int4",
            "Int8"
        ],
        "model_id": "Qwen/Qwen2.5-Coder-3B-Instruct-GPTQ-{quantization}"
      },
      {
        "model_format": "gptq",
        "model_size_in_billions": "7",
        "quantizations": [
            "Int4",
            "Int8"
        ],
        "model_id": "Qwen/Qwen2.5-Coder-7B-Instruct-GPTQ-{quantization}"
      },
      {
        "model_format": "gptq",
        "model_size_in_billions": "14",
        "quantizations": [
            "Int4",
            "Int8"
        ],
        "model_id": "Qwen/Qwen2.5-Coder-14B-Instruct-GPTQ-{quantization}"
      },
      {
        "model_format": "gptq",
        "model_size_in_billions": "32",
        "quantizations": [
            "Int4",
            "Int8"
        ],
        "model_id": "Qwen/Qwen2.5-Coder-32B-Instruct-GPTQ-{quantization}"
      },
      {
        "model_format": "awq",
        "model_size_in_billions": "0_5",
        "quantizations": [
            "Int4"
        ],
        "model_id": "Qwen/Qwen2.5-Coder-0.5B-Instruct-AWQ"
      },
      {
        "model_format": "awq",
        "model_size_in_billions": "1_5",
        "quantizations": [
            "Int4"
        ],
        "model_id": "Qwen/Qwen2.5-Coder-1.5B-Instruct-AWQ"
      },
      {
        "model_format": "awq",
        "model_size_in_billions": "3",
        "quantizations": [
            "Int4"
        ],
        "model_id": "Qwen/Qwen2.5-Coder-3B-Instruct-AWQ"
      },
      {
        "model_format": "awq",
        "model_size_in_billions": "7",
        "quantizations": [
            "Int4"
        ],
        "model_id": "Qwen/Qwen2.5-Coder-7B-Instruct-AWQ"
      },
      {
        "model_format": "awq",
        "model_size_in_billions": "14",
        "quantizations": [
            "Int4"
        ],
        "model_id": "Qwen/Qwen2.5-Coder-14B-Instruct-AWQ"
      },
      {
        "model_format": "awq",
        "model_size_in_billions": "32",
        "quantizations": [
            "Int4"
        ],
        "model_id": "Qwen/Qwen2.5-Coder-32B-Instruct-AWQ"
      },

      {
        "model_format": "ggufv2",
        "model_size_in_billions": "1_5",
        "quantizations": [
          "q2_k",
          "q3_k_m",
          "q4_0",
          "q4_k_m",
          "q5_0",
          "q5_k_m",
          "q6_k",
          "q8_0"
        ],
        "model_id": "Qwen/Qwen2.5-Coder-1.5B-Instruct-GGUF",
        "model_file_name_template": "qwen2.5-coder-1.5b-instruct-{quantization}.gguf"
      },
      {
        "model_format": "ggufv2",
        "model_size_in_billions": 7,
        "quantizations": [
          "q2_k",
          "q3_k_m",
          "q4_0",
          "q4_k_m",
          "q5_0",
          "q5_k_m",
          "q6_k",
          "q8_0"
        ],
        "model_id": "Qwen/Qwen2.5-Coder-7B-Instruct-GGUF",
        "model_file_name_template": "qwen2.5-coder-7b-instruct-{quantization}.gguf",
        "model_file_name_split_template": "qwen2.5-coder-7b-instruct-{quantization}-{part}.gguf",
        "quantization_parts": {
          "q4_0": [
            "00001-of-00002",
            "00002-of-00002"
          ],
          "q4_k_m": [
            "00001-of-00002",
            "00002-of-00002"
          ],
          "q5_0": [
            "00001-of-00002",
            "00002-of-00002"
          ],
          "q5_k_m": [
            "00001-of-00002",
            "00002-of-00002"
          ],
          "q6_k": [
            "00001-of-00002",
            "00002-of-00002"
          ],
          "q8_0": [
            "00001-of-00003",
            "00002-of-00003",
            "00003-of-00003"
          ]
        }
      }
    ],
    "chat_template": "{%- if tools %}\n    {{- '<|im_start|>system\\n' }}\n    {%- if messages[0]['role'] == 'system' %}\n        {{- messages[0]['content'] }}\n    {%- else %}\n        {{- 'You are a helpful assistant.' }}\n    {%- endif %}\n    {{- \"\\n\\n# Tools\\n\\nYou may call one or more functions to assist with the user query.\\n\\nYou are provided with function signatures within <tools></tools> XML tags:\\n<tools>\" }}\n    {%- for tool in tools %}\n        {{- \"\\n\" }}\n        {{- tool | tojson }}\n    {%- endfor %}\n    {{- \"\\n</tools>\\n\\nFor each function call, return a json object with function name and arguments within <tool_call></tool_call> XML tags:\\n<tool_call>\\n{{\\\"name\\\": <function-name>, \\\"arguments\\\": <args-json-object>}}\\n</tool_call><|im_end|>\\n\" }}\n{%- else %}\n    {%- if messages[0]['role'] == 'system' %}\n        {{- '<|im_start|>system\\n' + messages[0]['content'] + '<|im_end|>\\n' }}\n    {%- else %}\n        {{- '<|im_start|>system\\nYou are a helpful assistant.<|im_end|>\\n' }}\n    {%- endif %}\n{%- endif %}\n{%- for message in messages %}\n    {%- if (message.role == \"user\") or (message.role == \"system\" and not loop.first) or (message.role == \"assistant\" and not message.tool_calls) %}\n        {{- '<|im_start|>' + message.role + '\\n' + message.content + '<|im_end|>' + '\\n' }}\n    {%- elif message.role == \"assistant\" %}\n        {{- '<|im_start|>' + message.role }}\n        {%- if message.content %}\n            {{- '\\n' + message.content }}\n        {%- endif %}\n        {%- for tool_call in message.tool_calls %}\n            {%- if tool_call.function is defined %}\n                {%- set tool_call = tool_call.function %}\n            {%- endif %}\n            {{- '\\n<tool_call>\\n{\"name\": \"' }}\n            {{- tool_call.name }}\n            {{- '\", \"arguments\": ' }}\n            {{- tool_call.arguments | tojson }}\n            {{- '}\\n</tool_call>' }}\n        {%- endfor %}\n        {{- '<|im_end|>\\n' }}\n    {%- elif message.role == \"tool\" %}\n        {%- if (loop.index0 == 0) or (messages[loop.index0 - 1].role != \"tool\") %}\n            {{- '<|im_start|>user' }}\n        {%- endif %}\n        {{- '\\n<tool_response>\\n' }}\n        {{- message.content }}\n        {{- '\\n</tool_response>' }}\n        {%- if loop.last or (messages[loop.index0 + 1].role != \"tool\") %}\n            {{- '<|im_end|>\\n' }}\n        {%- endif %}\n    {%- endif %}\n{%- endfor %}\n{%- if add_generation_prompt %}\n    {{- '<|im_start|>assistant\\n' }}\n{%- endif %}\n",
    "stop_token_ids": [
      151643,
      151644,
      151645
    ],
    "stop": [
      "<|endoftext|>",
      "<|im_start|>",
      "<|im_end|>"
    ]
  },
  {
    "version": 1,
    "context_length": 32768,
    "model_name": "QwQ-32B-Preview",
    "model_lang": [
      "en",
      "zh"
    ],
    "model_ability": [
      "chat"
    ],
    "model_description": "QwQ-32B-Preview is an experimental research model developed by the Qwen Team, focused on advancing AI reasoning capabilities.",
    "model_specs": [
      {
        "model_format": "pytorch",
        "model_size_in_billions": 32,
        "quantizations": [
          "4-bit",
          "8-bit",
          "none"
        ],
        "model_id": "Qwen/QwQ-32B-Preview"
      },
      {
        "model_format": "awq",
        "model_size_in_billions": 32,
        "quantizations": [
          "Int4"
        ],
        "model_id": "KirillR/QwQ-32B-Preview-AWQ"
      },
      {
        "model_format": "ggufv2",
        "model_size_in_billions": 32,
        "quantizations": [
          "Q3_K_L",
          "Q4_K_M",
          "Q6_K",
          "Q8_0"
        ],
        "model_id": "lmstudio-community/QwQ-32B-Preview-GGUF",
        "model_file_name_template": "QwQ-32B-Preview-{quantization}.gguf"
      },
      {
        "model_format": "mlx",
        "model_size_in_billions": 32,
        "quantizations": [
          "4bit"
        ],
        "model_id": "mlx-community/Qwen_QwQ-32B-Preview_MLX-4bit"
      },
      {
        "model_format": "mlx",
        "model_size_in_billions": 32,
        "quantizations": [
          "8bit"
        ],
        "model_id": "mlx-community/Qwen_QwQ-32B-Preview_MLX-8bit"
      },
      {
        "model_format": "mlx",
        "model_size_in_billions": 32,
        "quantizations": [
          "none"
        ],
        "model_id": "mlx-community/QwQ-32B-Preview-bf16"
      }
    ],
    "chat_template": "{%- if tools %}\n    {{- '<|im_start|>system\\n' }}\n    {%- if messages[0]['role'] == 'system' %}\n        {{- messages[0]['content'] }}\n    {%- else %}\n        {{- 'You are Qwen, created by Alibaba Cloud. You are a helpful assistant.' }}\n    {%- endif %}\n    {{- \"\\n\\n# Tools\\n\\nYou may call one or more functions to assist with the user query.\\n\\nYou are provided with function signatures within <tools></tools> XML tags:\\n<tools>\" }}\n    {%- for tool in tools %}\n        {{- \"\\n\" }}\n        {{- tool | tojson }}\n    {%- endfor %}\n    {{- \"\\n</tools>\\n\\nFor each function call, return a json object with function name and arguments within <tool_call></tool_call> XML tags:\\n<tool_call>\\n{\\\"name\\\": <function-name>, \\\"arguments\\\": <args-json-object>}\\n</tool_call><|im_end|>\\n\" }}\n{%- else %}\n    {%- if messages[0]['role'] == 'system' %}\n        {{- '<|im_start|>system\\n' + messages[0]['content'] + '<|im_end|>\\n' }}\n    {%- else %}\n        {{- '<|im_start|>system\\nYou are Qwen, created by Alibaba Cloud. You are a helpful assistant.<|im_end|>\\n' }}\n    {%- endif %}\n{%- endif %}\n{%- for message in messages %}\n    {%- if (message.role == \"user\") or (message.role == \"system\" and not loop.first) or (message.role == \"assistant\" and not message.tool_calls) %}\n        {{- '<|im_start|>' + message.role + '\\n' + message.content + '<|im_end|>' + '\\n' }}\n    {%- elif message.role == \"assistant\" %}\n        {{- '<|im_start|>' + message.role }}\n        {%- if message.content %}\n            {{- '\\n' + message.content }}\n        {%- endif %}\n        {%- for tool_call in message.tool_calls %}\n            {%- if tool_call.function is defined %}\n                {%- set tool_call = tool_call.function %}\n            {%- endif %}\n            {{- '\\n<tool_call>\\n{\"name\": \"' }}\n            {{- tool_call.name }}\n            {{- '\", \"arguments\": ' }}\n            {{- tool_call.arguments | tojson }}\n            {{- '}\\n</tool_call>' }}\n        {%- endfor %}\n        {{- '<|im_end|>\\n' }}\n    {%- elif message.role == \"tool\" %}\n        {%- if (loop.index0 == 0) or (messages[loop.index0 - 1].role != \"tool\") %}\n            {{- '<|im_start|>user' }}\n        {%- endif %}\n        {{- '\\n<tool_response>\\n' }}\n        {{- message.content }}\n        {{- '\\n</tool_response>' }}\n        {%- if loop.last or (messages[loop.index0 + 1].role != \"tool\") %}\n            {{- '<|im_end|>\\n' }}\n        {%- endif %}\n    {%- endif %}\n{%- endfor %}\n{%- if add_generation_prompt %}\n    {{- '<|im_start|>assistant\\n' }}\n{%- endif %}\n",
    "stop_token_ids": [
      151643,
      151644,
      151645
    ],
    "stop": [
      "<|endoftext|>",
      "<|im_start|>",
      "<|im_end|>"
    ]
  },
  {
    "version": 1,
    "context_length": 8192,
    "model_name": "glm-edge-chat",
    "model_lang": [
      "en",
      "zh"
    ],
    "model_ability": [
      "chat"
    ],
    "model_description": "The GLM-Edge series is our attempt to face the end-side real-life scenarios, which consists of two sizes of large-language dialogue models and multimodal comprehension models (GLM-Edge-1.5B-Chat, GLM-Edge-4B-Chat, GLM-Edge-V-2B, GLM-Edge-V-5B). Among them, the 1.5B / 2B model is mainly for platforms such as mobile phones and cars, and the 4B / 5B model is mainly for platforms such as PCs.",
    "model_specs": [
      {
        "model_format": "pytorch",
        "model_size_in_billions": "1_5",
        "quantizations": [
          "4-bit",
          "8-bit",
          "none"
        ],
        "model_id": "THUDM/glm-edge-1.5b-chat"
      },
      {
        "model_format": "pytorch",
        "model_size_in_billions": "4",
        "quantizations": [
          "4-bit",
          "8-bit",
          "none"
        ],
        "model_id": "THUDM/glm-edge-4b-chat"
      },
      {
        "model_format": "ggufv2",
        "model_size_in_billions": "1_5",
        "quantizations": [
          "Q4_0",
          "Q4_1",
          "Q4_K",
          "Q4_K_M",
          "Q4_K_S",
          "Q5_0",
          "Q5_1",
          "Q5_K",
          "Q5_K_M",
          "Q5_K_S",
          "Q6_K",
          "Q8_0"
        ],
        "model_file_name_template": "ggml-model-{quantization}.gguf",
        "model_id": "THUDM/glm-edge-1.5b-chat-gguf"
      },
      {
        "model_format": "ggufv2",
        "model_size_in_billions": "1_5",
        "quantizations": [
          "F16"
        ],
        "model_file_name_template": "glm-edge-1.5B-chat-{quantization}.gguf",
        "model_id": "THUDM/glm-edge-1.5b-chat-gguf"
      },
      {
        "model_format": "ggufv2",
        "model_size_in_billions": "4",
        "quantizations": [
          "Q4_0",
          "Q4_1",
          "Q4_K",
          "Q4_K_M",
          "Q4_K_S",
          "Q5_0",
          "Q5_1",
          "Q5_K",
          "Q5_K_M",
          "Q5_K_S",
          "Q6_K",
          "Q8_0"
        ],
        "model_file_name_template": "ggml-model-{quantization}.gguf",
        "model_id": "THUDM/glm-edge-4b-chat-gguf"
      },
      {
        "model_format": "ggufv2",
        "model_size_in_billions": "4",
        "quantizations": [
          "F16"
        ],
        "model_file_name_template": "glm-edge-4B-chat-{quantization}.gguf",
        "model_id": "THUDM/glm-edge-4b-chat-gguf"
      }
    ],
    "chat_template": "{% for item in messages %}{% if item['role'] == 'system' %}<|system|>\n{{ item['content'] }}{% elif item['role'] == 'user' %}<|user|>\n{{ item['content'] }}{% elif item['role'] == 'assistant' %}<|assistant|>\n{{ item['content'] }}{% endif %}{% endfor %}{% if add_generation_prompt %}<|assistant|>\n{% endif %}",
    "stop_token_ids": [
      59246,
      59253,
      59255
    ],
    "stop": [
      "<|endoftext|>",
      "<|user|>",
      "<|observation|>"
    ]
  },
  {
    "version": 1,
    "context_length": 8192,
    "model_name": "glm-edge-v",
    "model_lang": [
      "en",
      "zh"
    ],
    "model_ability": [
      "chat",
      "vision"
    ],
    "model_description": "The GLM-Edge series is our attempt to face the end-side real-life scenarios, which consists of two sizes of large-language dialogue models and multimodal comprehension models (GLM-Edge-1.5B-Chat, GLM-Edge-4B-Chat, GLM-Edge-V-2B, GLM-Edge-V-5B). Among them, the 1.5B / 2B model is mainly for platforms such as mobile phones and cars, and the 4B / 5B model is mainly for platforms such as PCs.",
    "model_specs": [
      {
        "model_format": "pytorch",
        "model_size_in_billions": "2",
        "quantizations": [
          "4-bit",
          "8-bit",
          "none"
        ],
        "model_id": "THUDM/glm-edge-v-2b"
      },
      {
        "model_format": "pytorch",
        "model_size_in_billions": "5",
        "quantizations": [
          "4-bit",
          "8-bit",
          "none"
        ],
        "model_id": "THUDM/glm-edge-v-5b"
      },
      {
        "model_format": "ggufv2",
        "model_size_in_billions": "2",
        "quantizations": [
          "Q4_0",
          "Q4_1",
          "Q4_K",
          "Q4_K_M",
          "Q4_K_S",
          "Q5_0",
          "Q5_1",
          "Q5_K",
          "Q5_K_M",
          "Q5_K_S",
          "Q6_K",
          "Q8_0"
        ],
        "model_file_name_template": "ggml-model-{quantization}.gguf",
        "model_id": "THUDM/glm-edge-v-2b-gguf"
      },
      {
        "model_format": "ggufv2",
        "model_size_in_billions": "2",
        "quantizations": [
          "F16"
        ],
        "model_file_name_template": "glm-edge-v-2B-{quantization}.gguf",
        "model_id": "THUDM/glm-edge-v-2b-gguf"
      },
      {
        "model_format": "ggufv2",
        "model_size_in_billions": "2",
        "quantizations": [
          "f16"
        ],
        "model_file_name_template": "mmproj-model-{quantization}.gguf",
        "model_id": "THUDM/glm-edge-v-2b-gguf"
      },
      {
        "model_format": "ggufv2",
        "model_size_in_billions": "5",
        "quantizations": [
          "Q4_0",
          "Q4_1",
          "Q4_K",
          "Q4_K_M",
          "Q4_K_S",
          "Q5_0",
          "Q5_1",
          "Q5_K",
          "Q5_K_M",
          "Q5_K_S",
          "Q6_K",
          "Q8_0"
        ],
        "model_file_name_template": "ggml-model-{quantization}.gguf",
        "model_id": "THUDM/glm-edge-v-5b-gguf"
      },
      {
        "model_format": "ggufv2",
        "model_size_in_billions": "5",
        "quantizations": [
          "F16"
        ],
        "model_file_name_template": "glm-edge-v-5B-{quantization}.gguf",
        "model_id": "THUDM/glm-edge-v-5b-gguf"
      },
      {
        "model_format": "ggufv2",
        "model_size_in_billions": "5",
        "quantizations": [
          "f16"
        ],
        "model_file_name_template": "mmproj-model-{quantization}.gguf",
        "model_id": "THUDM/glm-edge-v-5b-gguf"
      }
    ],
    "chat_template": "{% for item in messages %}{% if item['role'] != 'system' %}<|{{ item['role'] }}|>\n{% for content in item['content'] %}{% if content['type'] == 'image' %}{% for _ in range(578) %}<|begin_of_image|>{% endfor %}{% elif content['type'] == 'text' %}{{ content['text'] }}{% endif %}{% endfor %}\n{% endif %}{% endfor %}{% if add_generation_prompt %}<|assistant|>\n{% endif %}",
    "stop_token_ids": [
      59246,
      59253,
      59255
    ],
    "stop": [
      "<|endoftext|>",
      "<|user|>",
      "<|observation|>"
    ]
  },
  {
    "version": 1,
<<<<<<< HEAD
    "context_length": 4096,
    "model_name": "cogagent",
=======
    "context_length": 32768,
    "model_name": "QvQ-72B-Preview",
>>>>>>> dad93074
    "model_lang": [
      "en",
      "zh"
    ],
    "model_ability": [
      "chat",
      "vision"
    ],
<<<<<<< HEAD
    "model_description": "The CogAgent-9B-20241220 model is based on GLM-4V-9B, a bilingual open-source VLM base model. Through data collection and optimization, multi-stage training, and strategy improvements, CogAgent-9B-20241220 achieves significant advancements in GUI perception, inference prediction accuracy, action space completeness, and task generalizability. ",
    "model_specs": [
      {
        "model_format": "pytorch",
        "model_size_in_billions": "9",
=======
    "model_description": "QVQ-72B-Preview is an experimental research model developed by the Qwen team, focusing on enhancing visual reasoning capabilities.",
    "model_specs": [
      {
        "model_format": "pytorch",
        "model_size_in_billions": 72,
>>>>>>> dad93074
        "quantizations": [
          "4-bit",
          "8-bit",
          "none"
        ],
<<<<<<< HEAD
        "model_id": "THUDM/cogagent-9b-20241220"
      }
    ],
    "chat_template": "",
    "stop_token_ids": [
      151329,
      151336,
      151338
    ],
    "stop": [
      "<|endoftext|>",
      "<|user|>",
      "<|observation|>"
=======
        "model_id": "Qwen/QVQ-72B-Preview"
      },
      {
        "model_format": "mlx",
        "model_size_in_billions": 72,
        "quantizations": [
          "3bit",
          "4bit",
          "6bit",
          "8bit",
          "bf16"
        ],
        "model_id": "mlx-community/QVQ-72B-Preview-{quantization}"
      }
    ],
    "chat_template": "{% set image_count = namespace(value=0) %}{% set video_count = namespace(value=0) %}{% for message in messages %}{% if loop.first and message['role'] != 'system' %}<|im_start|>system\nYou are a helpful and harmless assistant. You are Qwen developed by Alibaba. You should think step-by-step.<|im_end|>\n{% endif %}<|im_start|>{{ message['role'] }}\n{% if message['content'] is string %}{{ message['content'] }}<|im_end|>\n{% else %}{% for content in message['content'] %}{% if content['type'] == 'image' or 'image' in content or 'image_url' in content %}{% set image_count.value = image_count.value + 1 %}{% if add_vision_id %}Picture {{ image_count.value }}: {% endif %}<|vision_start|><|image_pad|><|vision_end|>{% elif content['type'] == 'video' or 'video' in content %}{% set video_count.value = video_count.value + 1 %}{% if add_vision_id %}Video {{ video_count.value }}: {% endif %}<|vision_start|><|video_pad|><|vision_end|>{% elif 'text' in content %}{{ content['text'] }}{% endif %}{% endfor %}<|im_end|>\n{% endif %}{% endfor %}{% if add_generation_prompt %}<|im_start|>assistant\n{% endif %}",
    "stop_token_ids": [
      151645,
      151643
    ],
    "stop": [
      "<|im_end|>",
      "<|endoftext|>"
>>>>>>> dad93074
    ]
  }
]<|MERGE_RESOLUTION|>--- conflicted
+++ resolved
@@ -8945,13 +8945,55 @@
   },
   {
     "version": 1,
-<<<<<<< HEAD
+    "context_length": 32768,
+    "model_name": "QvQ-72B-Preview",
+    "model_lang": [
+      "en",
+      "zh"
+    ],
+    "model_ability": [
+      "chat",
+      "vision"
+    ],
+    "model_description": "QVQ-72B-Preview is an experimental research model developed by the Qwen team, focusing on enhancing visual reasoning capabilities.",
+    "model_specs": [
+      {
+        "model_format": "pytorch",
+        "model_size_in_billions": 72,
+        "quantizations": [
+          "4-bit",
+          "8-bit",
+          "none"
+        ],
+        "model_id": "Qwen/QVQ-72B-Preview"
+      },
+      {
+        "model_format": "mlx",
+        "model_size_in_billions": 72,
+        "quantizations": [
+          "3bit",
+          "4bit",
+          "6bit",
+          "8bit",
+          "bf16"
+        ],
+        "model_id": "mlx-community/QVQ-72B-Preview-{quantization}"
+      }
+    ],
+    "chat_template": "{% set image_count = namespace(value=0) %}{% set video_count = namespace(value=0) %}{% for message in messages %}{% if loop.first and message['role'] != 'system' %}<|im_start|>system\nYou are a helpful and harmless assistant. You are Qwen developed by Alibaba. You should think step-by-step.<|im_end|>\n{% endif %}<|im_start|>{{ message['role'] }}\n{% if message['content'] is string %}{{ message['content'] }}<|im_end|>\n{% else %}{% for content in message['content'] %}{% if content['type'] == 'image' or 'image' in content or 'image_url' in content %}{% set image_count.value = image_count.value + 1 %}{% if add_vision_id %}Picture {{ image_count.value }}: {% endif %}<|vision_start|><|image_pad|><|vision_end|>{% elif content['type'] == 'video' or 'video' in content %}{% set video_count.value = video_count.value + 1 %}{% if add_vision_id %}Video {{ video_count.value }}: {% endif %}<|vision_start|><|video_pad|><|vision_end|>{% elif 'text' in content %}{{ content['text'] }}{% endif %}{% endfor %}<|im_end|>\n{% endif %}{% endfor %}{% if add_generation_prompt %}<|im_start|>assistant\n{% endif %}",
+    "stop_token_ids": [
+      151645,
+      151643
+    ],
+    "stop": [
+      "<|im_end|>",
+      "<|endoftext|>"
+    ]
+  },
+  {
+    "version": 1,
     "context_length": 4096,
     "model_name": "cogagent",
-=======
-    "context_length": 32768,
-    "model_name": "QvQ-72B-Preview",
->>>>>>> dad93074
     "model_lang": [
       "en",
       "zh"
@@ -8960,25 +9002,16 @@
       "chat",
       "vision"
     ],
-<<<<<<< HEAD
     "model_description": "The CogAgent-9B-20241220 model is based on GLM-4V-9B, a bilingual open-source VLM base model. Through data collection and optimization, multi-stage training, and strategy improvements, CogAgent-9B-20241220 achieves significant advancements in GUI perception, inference prediction accuracy, action space completeness, and task generalizability. ",
     "model_specs": [
       {
         "model_format": "pytorch",
         "model_size_in_billions": "9",
-=======
-    "model_description": "QVQ-72B-Preview is an experimental research model developed by the Qwen team, focusing on enhancing visual reasoning capabilities.",
-    "model_specs": [
-      {
-        "model_format": "pytorch",
-        "model_size_in_billions": 72,
->>>>>>> dad93074
-        "quantizations": [
-          "4-bit",
-          "8-bit",
-          "none"
-        ],
-<<<<<<< HEAD
+        "quantizations": [
+          "4-bit",
+          "8-bit",
+          "none"
+        ],
         "model_id": "THUDM/cogagent-9b-20241220"
       }
     ],
@@ -8992,31 +9025,6 @@
       "<|endoftext|>",
       "<|user|>",
       "<|observation|>"
-=======
-        "model_id": "Qwen/QVQ-72B-Preview"
-      },
-      {
-        "model_format": "mlx",
-        "model_size_in_billions": 72,
-        "quantizations": [
-          "3bit",
-          "4bit",
-          "6bit",
-          "8bit",
-          "bf16"
-        ],
-        "model_id": "mlx-community/QVQ-72B-Preview-{quantization}"
-      }
-    ],
-    "chat_template": "{% set image_count = namespace(value=0) %}{% set video_count = namespace(value=0) %}{% for message in messages %}{% if loop.first and message['role'] != 'system' %}<|im_start|>system\nYou are a helpful and harmless assistant. You are Qwen developed by Alibaba. You should think step-by-step.<|im_end|>\n{% endif %}<|im_start|>{{ message['role'] }}\n{% if message['content'] is string %}{{ message['content'] }}<|im_end|>\n{% else %}{% for content in message['content'] %}{% if content['type'] == 'image' or 'image' in content or 'image_url' in content %}{% set image_count.value = image_count.value + 1 %}{% if add_vision_id %}Picture {{ image_count.value }}: {% endif %}<|vision_start|><|image_pad|><|vision_end|>{% elif content['type'] == 'video' or 'video' in content %}{% set video_count.value = video_count.value + 1 %}{% if add_vision_id %}Video {{ video_count.value }}: {% endif %}<|vision_start|><|video_pad|><|vision_end|>{% elif 'text' in content %}{{ content['text'] }}{% endif %}{% endfor %}<|im_end|>\n{% endif %}{% endfor %}{% if add_generation_prompt %}<|im_start|>assistant\n{% endif %}",
-    "stop_token_ids": [
-      151645,
-      151643
-    ],
-    "stop": [
-      "<|im_end|>",
-      "<|endoftext|>"
->>>>>>> dad93074
     ]
   }
 ]