[
  {
    "version": 1,
    "context_length": 8194,
    "model_name": "codeshell",
    "model_lang": [
      "en",
      "zh"
    ],
    "model_ability": [
      "generate"
    ],
    "model_description": "CodeShell is a multi-language code LLM developed by the Knowledge Computing Lab of Peking University. ",
    "model_specs": [
      {
        "model_format": "pytorch",
        "model_size_in_billions": 7,
        "quantizations": [
          "none"
        ],
        "model_id": "WisdomShell/CodeShell-7B",
        "model_revision": "1c79ab7fd316a62ab41d764facd3548a23fa5dee"
      }
    ]
  },
  {
    "version": 1,
    "context_length": 8194,
    "model_name": "codeshell-chat",
    "model_lang": [
      "en",
      "zh"
    ],
    "model_ability": [
      "chat"
    ],
    "model_description": "CodeShell is a multi-language code LLM developed by the Knowledge Computing Lab of Peking University.",
    "model_specs": [
      {
        "model_format": "pytorch",
        "model_size_in_billions": 7,
        "quantizations": [
          "none"
        ],
        "model_id": "WisdomShell/CodeShell-7B-Chat",
        "model_revision": "3cb06f589b7b1e2f8e728c77280b1114191d24de"
      }
    ],
    "chat_template": "{% for item in messages %}{% if item['role'] == 'user' %}{{ '## human: ' + item['content'] + '|<end>|' }}{% elif item['role'] == 'assistant' %}{{ '## assistant: ' + item['content'] + '|<end>|' }}{% endif %}{% endfor %}{{ '## assistant: ' }}",
    "stop_token_ids": [
      70000
    ],
    "stop": [
      "<|endoftext|>",
      "|||",
      "|<end>|"
    ]
  },
  {
    "version": 1,
    "context_length": 2048,
    "model_name": "phi-2",
    "model_lang": [
      "en"
    ],
    "model_ability": [
      "generate"
    ],
    "model_description": "Phi-2 is a 2.7B Transformer based LLM used for research on model safety, trained with data similar to Phi-1.5 but augmented with synthetic texts and curated websites.",
    "model_specs": [
      {
        "model_format": "ggufv2",
        "model_size_in_billions": 2,
        "quantizations": [
          "Q2_K",
          "Q3_K_S",
          "Q3_K_M",
          "Q3_K_L",
          "Q4_0",
          "Q4_K_S",
          "Q4_K_M",
          "Q5_0",
          "Q5_K_S",
          "Q5_K_M",
          "Q6_K",
          "Q8_0"
        ],
        "model_id": "TheBloke/phi-2-GGUF",
        "model_file_name_template": "phi-2.{quantization}.gguf"
      },
      {
        "model_format": "pytorch",
        "model_size_in_billions": 2,
        "quantizations": [
          "4-bit",
          "8-bit",
          "none"
        ],
        "model_id": "microsoft/phi-2",
        "model_revision": "d3186761bf5c4409f7679359284066c25ab668ee"
      }
    ]
  },
  {
    "version": 1,
    "context_length": 128000,
    "model_name": "phi-3-mini-128k-instruct",
    "model_lang": [
      "en"
    ],
    "model_ability": [
      "chat"
    ],
    "model_description": "The Phi-3-Mini-128K-Instruct is a 3.8 billion-parameter, lightweight, state-of-the-art open model trained using the Phi-3 datasets.",
    "model_specs": [
      {
        "model_format": "pytorch",
        "model_size_in_billions": 4,
        "quantizations": [
          "4-bit",
          "8-bit",
          "none"
        ],
        "model_id": "microsoft/Phi-3-mini-128k-instruct",
        "model_revision": "ebee18c488086b396dde649f2aa6548b9b8d2404"
      }
    ],
    "chat_template": "{% for message in messages %}{% if message['role'] == 'system' %}{{'<|system|>\n' + message['content'] + '<|end|>\n'}}{% elif message['role'] == 'user' %}{{'<|user|>\n' + message['content'] + '<|end|>\n'}}{% elif message['role'] == 'assistant' %}{{'<|assistant|>\n' + message['content'] + '<|end|>\n'}}{% endif %}{% endfor %}{% if add_generation_prompt %}{{ '<|assistant|>\n' }}{% else %}{{ '<|endoftext|>' }}{% endif %}",
    "stop_token_ids":[
      32000,
      32001,
      32007
    ],
    "stop": [
      "<|endoftext|>",
      "<|assistant|>",
      "<|end|>"
    ]
  },
  {
    "version": 1,
    "context_length": 4096,
    "model_name": "phi-3-mini-4k-instruct",
    "model_lang": [
      "en"
    ],
    "model_ability": [
      "chat"
    ],
    "model_description": "The Phi-3-Mini-4k-Instruct is a 3.8 billion-parameter, lightweight, state-of-the-art open model trained using the Phi-3 datasets.",
    "model_specs": [
      {
        "model_format": "ggufv2",
        "model_size_in_billions": 4,
        "quantizations": [
          "fp16",
          "q4"
        ],
        "model_id": "microsoft/Phi-3-mini-4k-instruct-gguf",
        "model_file_name_template": "Phi-3-mini-4k-instruct-{quantization}.gguf"
      },
      {
        "model_format": "pytorch",
        "model_size_in_billions": 4,
        "quantizations": [
          "4-bit",
          "8-bit",
          "none"
        ],
        "model_id": "microsoft/Phi-3-mini-4k-instruct",
        "model_revision": "b86bcaf57ea4dfdec5dbe12a377028b2fab0d480"
      }
    ],
    "chat_template": "{% for message in messages %}{% if message['role'] == 'system' %}{{'<|system|>\n' + message['content'] + '<|end|>\n'}}{% elif message['role'] == 'user' %}{{'<|user|>\n' + message['content'] + '<|end|>\n'}}{% elif message['role'] == 'assistant' %}{{'<|assistant|>\n' + message['content'] + '<|end|>\n'}}{% endif %}{% endfor %}{% if add_generation_prompt %}{{ '<|assistant|>\n' }}{% else %}{{ '<|endoftext|>' }}{% endif %}",
    "stop_token_ids":[
      32000,
      32001,
      32007
    ],
    "stop": [
      "<|endoftext|>",
      "<|assistant|>",
      "<|end|>"
    ]
  },
  {
    "version": 1,
    "context_length": 131072,
    "model_name": "glm4-chat",
    "model_lang": [
      "en",
      "zh"
    ],
    "model_ability": [
      "chat",
      "tools"
    ],
    "model_description": "GLM4 is the open source version of the latest generation of pre-trained models in the GLM-4 series launched by Zhipu AI.",
    "model_specs": [
      {
        "model_format": "pytorch",
        "model_size_in_billions": 9,
        "quantizations": [
          "4-bit",
          "8-bit",
          "none"
        ],
        "model_id": "THUDM/glm-4-9b-chat-hf",
        "model_revision": "c7f73fd9e0f378c87f3c8f2c25aec6ad705043cd"
      },
      {
        "model_format": "ggufv2",
        "model_size_in_billions": 9,
        "quantizations": [
          "Q2_K",
          "IQ3_XS",
          "IQ3_S",
          "IQ3_M",
          "Q3_K_S",
          "Q3_K_L",
          "Q3_K",
          "IQ4_XS",
          "IQ4_NL",
          "Q4_K_S",
          "Q4_K",
          "Q5_K_S",
          "Q5_K",
          "Q6_K",
          "Q8_0",
          "BF16",
          "FP16"
        ],
        "model_file_name_template": "glm-4-9b-chat.{quantization}.gguf",
        "model_id": "legraphista/glm-4-9b-chat-GGUF",
        "model_revision": "0155a14edf0176863e9a003cdd78ce599e4d62c0"
      }
    ],
    "chat_template": "[gMASK]<sop>{% for item in messages %}{% if item['tools'] is defined %}<|system|>\n你是一个名为 ChatGLM 的人工智能助手。你是基于智谱AI训练的语言模型 GLM-4 模型开发的，你的任务是针对用户的问题和要求提供适当的答复和支持。\n\n# 可用工具{% set tools = item['tools'] %}{% for tool in tools %}{% if tool['type'] == 'function' %}\n\n## {{ tool['function']['name'] }}\n\n{{ tool['function'] | tojson(indent=4) }}\n在调用上述函数时，请使用 Json 格式表示调用的参数。{% elif tool['type'] == 'python' %}\n\n## python\n\n当你向 `python` 发送包含 Python 代码的消息时，该代码将会在一个有状态的 Jupyter notebook 环境中执行。\n`python` 返回代码执行的输出，或在执行 60 秒后返回超时。\n`/mnt/data` 将会持久化存储你的文件。在此会话中，`python` 无法访问互联网。不要使用 `python` 进行任何网络请求或者在线 API 调用，这些在线内容的访问将不会成功。{% elif tool['type'] == 'simple_browser' %}\n\n## simple_browser\n\n你可以使用 `simple_browser` 工具。该工具支持以下函数：\n`search(query: str, recency_days: int)`：使用搜索引擎进行查询并显示结果，可以使用 `recency_days` 参数控制搜索内容的时效性。\n`mclick(ids: list[int])`：获取一系列指定 id 的页面内容。每次调用时，须选择3-10个页面。选择多个角度的页面，同时尽可能选择可信任的信息来源。考虑到部分页面是无法加载的，你也可以多打开一些可能有用的页面而不用担心内容过多。\n`open_url(url: str)`：打开指定的 URL。\n\n使用 `【{引用 id}†{引用文本}】` 来引用内容。\n\n操作步骤：1. 使用 `search` 来获得信息列表; 2. 使用 `mclick` 来获取指定 ID 页面的内容; 3. 根据获得的内容进行回复。在回复中应当引用信息来源。\n 如果用户提供了 URL，也可以用 `open_url` 直接打开页面。\n如果初次搜索结果没有找到合适的信息，也可以再次使用 `search` 进行搜索。{% elif tool['type'] == 'cogview' %}\n\n## cogview\n\n如果用户的请求中包含了对图像的描述，你可以使用 `cogview` 来生成图像并展示给用户。你需要向 `cogview` 发送图像描述，规则：\n- 发送给 `cogview` 的消息必须使用英语。用户的中文描述必须完全翻译为英语。\n- 应当尽可能详细地描述图像生成的需求，需求描述约 100 英文单词。\n- 保持用户原始描述的意图。不要虚构内容或者没见过的人物。\n- 如无特殊说明，所在地为中国，持有中国立场并遵循中国社会主义价值观。{% endif %}{% endfor %}{% endif %}{% if item['content'] %}<|{{ item['role'] }}|>{{ item['metadata'] }}\n{{ item['content'] }}{% endif %}{% endfor %}{% if add_generation_prompt %}<|assistant|>{% endif %}",
    "stop_token_ids": [
      151329,
      151336,
      151338
    ],
    "stop": [
      "<|endoftext|>",
      "<|user|>",
      "<|observation|>"
    ]
  },
  {
    "version": 1,
    "context_length": 1048576,
    "model_name": "glm4-chat-1m",
    "model_lang": [
      "en",
      "zh"
    ],
    "model_ability": [
      "chat",
      "tools"
    ],
    "model_description": "GLM4 is the open source version of the latest generation of pre-trained models in the GLM-4 series launched by Zhipu AI.",
    "model_specs": [
      {
        "model_format": "pytorch",
        "model_size_in_billions": 9,
        "quantizations": [
          "4-bit",
          "8-bit",
          "none"
        ],
        "model_id": "THUDM/glm-4-9b-chat-1m-hf",
        "model_revision": "0588cb62942f0f0a5545c695e5c1b019d64eabdc"
      },
      {
        "model_format": "ggufv2",
        "model_size_in_billions": 9,
        "quantizations": [
          "Q2_K",
          "IQ3_XS",
          "IQ3_S",
          "IQ3_M",
          "Q3_K_S",
          "Q3_K_L",
          "Q3_K",
          "IQ4_XS",
          "IQ4_NL",
          "Q4_K_S",
          "Q4_K",
          "Q5_K_S",
          "Q5_K",
          "Q6_K",
          "Q8_0",
          "BF16",
          "FP16"
        ],
        "model_file_name_template": "glm-4-9b-chat-1m.{quantization}.gguf",
        "model_id": "legraphista/glm-4-9b-chat-1m-GGUF",
        "model_revision": "782e28bd5eee3c514c07108da15e0b5e06dcf776"
      }
    ],
    "chat_template": "[gMASK]<sop>{% for item in messages %}{% if item['tools'] is defined %}<|system|>\n你是一个名为 GLM-4 的人工智能助手。你是基于智谱AI训练的语言模型 GLM-4 模型开发的，你的任务是针对用户的问题和要求提供适当的答复和支持。\n\n# 可用工具{% set tools = item['tools'] %}{% for tool in tools %}{% if tool['type'] == 'function' %}\n\n## {{ tool['function']['name'] }}\n\n{{ tool['function'] | tojson(indent=4) }}\n在调用上述函数时，请使用 Json 格式表示调用的参数。{% elif tool['type'] == 'python' %}\n\n## python\n\n当你向 `python` 发送包含 Python 代码的消息时，该代码将会在一个有状态的 Jupyter notebook 环境中执行。\n`python` 返回代码执行的输出，或在执行 60 秒后返回超时。\n`/mnt/data` 将会持久化存储你的文件。在此会话中，`python` 无法访问互联网。不要使用 `python` 进行任何网络请求或者在线 API 调用，这些在线内容的访问将不会成功。{% elif tool['type'] == 'simple_browser' %}\n\n## simple_browser\n\n你可以使用 `simple_browser` 工具。该工具支持以下函数：\n`search(query: str, recency_days: int)`：使用搜索引擎进行查询并显示结果，可以使用 `recency_days` 参数控制搜索内容的时效性。\n`mclick(ids: list[int])`：获取一系列指定 id 的页面内容。每次调用时，须选择3-10个页面。选择多个角度的页面，同时尽可能选择可信任的信息来源。考虑到部分页面是无法加载的，你也可以多打开一些可能有用的页面而不用担心内容过多。\n`open_url(url: str)`：打开指定的 URL。\n\n使用 `【{引用 id}†{引用文本}】` 来引用内容。\n\n操作步骤：1. 使用 `search` 来获得信息列表; 2. 使用 `mclick` 来获取指定 ID 页面的内容; 3. 根据获得的内容进行回复。在回复中应当引用信息来源。\n 如果用户提供了 URL，也可以用 `open_url` 直接打开页面。\n如果初次搜索结果没有找到合适的信息，也可以再次使用 `search` 进行搜索。{% elif tool['type'] == 'cogview' %}\n\n## cogview\n\n如果用户的请求中包含了对图像的描述，你可以使用 `cogview` 来生成图像并展示给用户。你需要向 `cogview` 发送图像描述，规则：\n- 发送给 `cogview` 的消息必须使用英语。用户的中文描述必须完全翻译为英语。\n- 应当尽可能详细地描述图像生成的需求，需求描述约 100 英文单词。\n- 保持用户原始描述的意图。不要虚构内容或者没见过的人物。\n- 如无特殊说明，所在地为中国，持有中国立场并遵循中国社会主义价值观。{% endif %}{% endfor %}{% endif %}{% if item['content'] %}<|{{ item['role'] }}|>{{ item['metadata'] }}\n{{ item['content'] }}{% endif %}{% endfor %}{% if add_generation_prompt %}<|assistant|>{% endif %}",
    "stop_token_ids": [
      151329,
      151336,
      151338
    ],
    "stop": [
      "<|endoftext|>",
      "<|user|>",
      "<|observation|>"
    ]
  },
  {
    "version": 1,
    "context_length": 8192,
    "model_name": "glm-4v",
    "model_lang": [
      "en",
      "zh"
    ],
    "model_ability": [
      "chat",
      "vision"
    ],
    "model_description": "GLM4 is the open source version of the latest generation of pre-trained models in the GLM-4 series launched by Zhipu AI.",
    "model_specs": [
      {
        "model_format": "pytorch",
        "model_size_in_billions": 9,
        "quantizations": [
          "4-bit",
          "8-bit",
          "none"
        ],
        "model_id": "THUDM/glm-4v-9b",
        "model_revision": "01328faefe122fe605c1c127b62e6031d3ffebf7"
      }
    ],
    "chat_template": "",
    "stop_token_ids": [
      151329,
      151336,
      151338
    ],
    "stop": [
      "<|endoftext|>",
      "<|user|>",
      "<|observation|>"
    ]
  },
  {
    "version": 1,
    "context_length": 131072,
    "model_name": "codegeex4",
    "model_lang": [
      "en",
      "zh"
    ],
    "model_ability": [
      "chat"
    ],
    "model_description": "the open-source version of the latest CodeGeeX4 model series",
    "model_specs": [
      {
        "model_format": "pytorch",
        "model_size_in_billions": 9,
        "quantizations": [
          "4-bit",
          "8-bit",
          "none"
        ],
        "model_id": "THUDM/codegeex4-all-9b",
        "model_revision": "8c4ec1d2f2888412640825a7aa23355939a8f4c6"
      },
      {
        "model_format": "ggufv2",
        "model_size_in_billions": 9,
        "quantizations": [
          "IQ2_M",
          "IQ3_M",
          "Q4_K_M",
          "Q5_K_M",
          "Q6_K_L",
          "Q8_0"
        ],
        "model_file_name_template": "codegeex4-all-9b-{quantization}.gguf",
        "model_id": "THUDM/codegeex4-all-9b-GGUF",
        "model_revision": "6a04071c54c943949826d4815ee00717ed8cf153"
      }
    ],
    "chat_template": "{% for item in messages %}{% if loop.first and item['role'] == 'system' %}{{ '<|system|>\n' + item['content'] }}{% elif loop.first %}{{ '<|system|>\n你是一位智能编程助手，你叫CodeGeeX。你会为用户回答关于编程、代码、计算机方面的任何问题，并提供格式规范、可以执行、准确安全的代码，并在必要时提供详细的解释。' }}{% endif %}{% if item['role'] == 'user' %}{{ '<|user|>\n' + item['content'] }}{% elif item['role'] == 'assistant' %}{{ '<|assistant|>\n' + item['content'] }}{% endif %}{% endfor %}{% if add_generation_prompt %}{{ '<|assistant|>\n' }}{% endif %}",
    "stop_token_ids": [
      151329,
      151336,
      151338
    ],
    "stop": [
      "<|endoftext|>",
      "<|user|>",
      "<|observation|>"
    ]
  },
  {
    "version": 1,
    "context_length": 2048,
    "model_name": "xverse-chat",
    "model_lang": [
      "en",
      "zh"
    ],
    "model_ability": [
      "chat"
    ],
    "model_description": "XVERSEB-Chat is the aligned version of model XVERSE.",
    "model_specs": [
      {
        "model_format": "pytorch",
        "model_size_in_billions": 7,
        "quantizations": [
          "4-bit",
          "8-bit",
          "none"
        ],
        "model_id": "xverse/XVERSE-7B-Chat",
        "model_revision": "60acc8c453c067b54df88be98bfdf60585ab5441"
      },
      {
        "model_format": "pytorch",
        "model_size_in_billions": 13,
        "quantizations": [
          "4-bit",
          "8-bit",
          "none"
        ],
        "model_id": "xverse/XVERSE-13B-Chat",
        "model_revision": "1e4944aaa1d8c8d0cdca28bb8e3a003303d0781b"
      }
    ],
    "chat_template": "{% for item in messages %}{% if loop.first and item['role'] == 'system' %}{{ '<|system|> \n' + item['content'] }}{% endif %}{% if item['role'] == 'user' %}{{ '<|user|> \n' + item['content'] }}{% elif item['role'] == 'assistant' %}{{ '<|assistant|> \n' + item['content'] }}{% endif %}{% endfor %}{% if add_generation_prompt %}{{ '<|assistant|>' }}{% endif %}",
    "stop_token_ids": [
      3
    ],
    "stop": [
      "<|endoftext|>"
    ]
  },
  {
    "version": 1,
    "context_length": 2048,
    "model_name": "xverse",
    "model_lang": [
      "en",
      "zh"
    ],
    "model_ability": [
      "generate"
    ],
    "model_description": "XVERSE is a multilingual large language model, independently developed by Shenzhen Yuanxiang Technology.",
    "model_specs": [
      {
        "model_format": "pytorch",
        "model_size_in_billions": 7,
        "quantizations": [
          "4-bit",
          "8-bit",
          "none"
        ],
        "model_id": "xverse/XVERSE-7B",
        "model_revision": "3778b254def675586e9218ccb15b78d6ef66a3a7"
      },
      {
        "model_format": "pytorch",
        "model_size_in_billions": 13,
        "quantizations": [
          "4-bit",
          "8-bit",
          "none"
        ],
        "model_id": "xverse/XVERSE-13B",
        "model_revision": "11ac840dda17af81046614229fdd0c658afff747"
      },
      {
        "model_format": "pytorch",
        "model_size_in_billions": 65,
        "quantizations": [
          "4-bit",
          "8-bit",
          "none"
        ],
        "model_id": "xverse/XVERSE-65B",
        "model_revision": "7f1b7394f74c630f50612a19ba90bd021c373989"
      }
    ]
  },
  {
    "version": 1,
    "context_length": 4096,
    "model_name": "llama-2-chat",
    "model_lang": [
      "en"
    ],
    "model_ability": [
      "chat"
    ],
    "model_description": "Llama-2-Chat is a fine-tuned version of the Llama-2 LLM, specializing in chatting.",
    "model_specs": [
      {
        "model_format": "ggufv2",
        "model_size_in_billions": 7,
        "quantizations": [
          "Q2_K",
          "Q3_K_S",
          "Q3_K_M",
          "Q3_K_L",
          "Q4_0",
          "Q4_K_S",
          "Q4_K_M",
          "Q5_0",
          "Q5_K_S",
          "Q5_K_M",
          "Q6_K",
          "Q8_0"
        ],
        "model_id": "TheBloke/Llama-2-7B-Chat-GGUF",
        "model_file_name_template": "llama-2-7b-chat.{quantization}.gguf"
      },
      {
        "model_format": "ggufv2",
        "model_size_in_billions": 13,
        "quantizations": [
          "Q2_K",
          "Q3_K_S",
          "Q3_K_M",
          "Q3_K_L",
          "Q4_0",
          "Q4_K_S",
          "Q4_K_M",
          "Q5_0",
          "Q5_K_S",
          "Q5_K_M",
          "Q6_K",
          "Q8_0"
        ],
        "model_id": "TheBloke/Llama-2-13B-chat-GGUF",
        "model_file_name_template": "llama-2-13b-chat.{quantization}.gguf"
      },
      {
        "model_format": "ggufv2",
        "model_size_in_billions": 70,
        "quantizations": [
          "Q2_K",
          "Q3_K_S",
          "Q3_K_M",
          "Q3_K_L",
          "Q4_0",
          "Q4_K_S",
          "Q4_K_M",
          "Q5_0",
          "Q5_K_S",
          "Q5_K_M"
        ],
        "quantization_parts": {
          "Q6_K": [
            "split-a",
            "split-b"
          ],
          "Q8_0": [
            "split-a",
            "split-b"
          ]
        },
        "model_id": "TheBloke/Llama-2-70B-Chat-GGUF",
        "model_file_name_template": "llama-2-70b-chat.{quantization}.gguf",
        "model_file_name_split_template": "llama-2-70b-chat.{quantization}.gguf-{part}"
      },
      {
        "model_format": "pytorch",
        "model_size_in_billions": 7,
        "quantizations": [
          "4-bit",
          "8-bit",
          "none"
        ],
        "model_id": "meta-llama/Llama-2-7b-chat-hf",
        "model_revision": "08751db2aca9bf2f7f80d2e516117a53d7450235"
      },
      {
        "model_format": "gptq",
        "model_size_in_billions": 7,
        "quantizations": [
          "Int4"
        ],
        "model_id": "TheBloke/Llama-2-7B-Chat-GPTQ"
      },
      {
        "model_format": "gptq",
        "model_size_in_billions": 70,
        "quantizations": [
          "Int4"
        ],
        "model_id": "TheBloke/Llama-2-70B-Chat-GPTQ"
      },
      {
        "model_format": "awq",
        "model_size_in_billions": 70,
        "quantizations": [
          "Int4"
        ],
        "model_id": "TheBloke/Llama-2-70B-Chat-AWQ"
      },
      {
        "model_format": "awq",
        "model_size_in_billions": 7,
        "quantizations": [
          "Int4"
        ],
        "model_id": "TheBloke/Llama-2-7B-Chat-AWQ"
      },
      {
        "model_format": "pytorch",
        "model_size_in_billions": 13,
        "quantizations": [
          "4-bit",
          "8-bit",
          "none"
        ],
        "model_id": "meta-llama/Llama-2-13b-chat-hf",
        "model_revision": "0ba94ac9b9e1d5a0037780667e8b219adde1908c"
      },
      {
        "model_format": "gptq",
        "model_size_in_billions": 13,
        "quantizations": [
          "Int4"
        ],
        "model_id": "TheBloke/Llama-2-13B-chat-GPTQ"
      },
      {
        "model_format": "awq",
        "model_size_in_billions": 13,
        "quantizations": [
          "Int4"
        ],
        "model_id": "TheBloke/Llama-2-13B-chat-AWQ"
      },
      {
        "model_format": "pytorch",
        "model_size_in_billions": 70,
        "quantizations": [
          "4-bit",
          "8-bit",
          "none"
        ],
        "model_id": "meta-llama/Llama-2-70b-chat-hf",
        "model_revision": "36d9a7388cc80e5f4b3e9701ca2f250d21a96c30"
      }
    ],
    "chat_template": "{% if messages[0]['role'] == 'system' %}{% set system_message = '<<SYS>>\n' + messages[0]['content'] | trim + '\n<</SYS>>\n\n' %}{% set messages = messages[1:] %}{% else %}{% set system_message = '' %}{% endif %}{% for message in messages %}{% if (message['role'] == 'user') != (loop.index0 % 2 == 0) %}{{ raise_exception('Conversation roles must alternate user/assistant/user/assistant/...') }}{% endif %}{% if loop.index0 == 0 %}{% set content = system_message + message['content'] %}{% else %}{% set content = message['content'] %}{% endif %}{% if message['role'] == 'user' %}{{ '<s>' + '[INST] ' + content | trim + ' [/INST]' }}{% elif message['role'] == 'assistant' %}{{ ' ' + content | trim + ' ' + '</s>' }}{% endif %}{% endfor %}",
    "stop_token_ids": [
        2
    ],
    "stop": []
  },
  {
    "version": 1,
    "context_length": 4096,
    "model_name": "llama-2",
    "model_lang": [
      "en"
    ],
    "model_ability": [
      "generate"
    ],
    "model_description": "Llama-2 is the second generation of Llama, open-source and trained on a larger amount of data.",
    "model_specs": [
      {
        "model_format": "ggufv2",
        "model_size_in_billions": 7,
        "quantizations": [
          "Q2_K",
          "Q3_K_S",
          "Q3_K_M",
          "Q3_K_L",
          "Q4_0",
          "Q4_K_S",
          "Q4_K_M",
          "Q5_0",
          "Q5_K_S",
          "Q5_K_M",
          "Q6_K",
          "Q8_0"
        ],
        "model_id": "TheBloke/Llama-2-7B-GGUF",
        "model_file_name_template": "llama-2-7b.{quantization}.gguf"
      },
      {
        "model_format": "gptq",
        "model_size_in_billions": 7,
        "quantizations": [
          "Int4"
        ],
        "model_id": "TheBloke/Llama-2-7B-GPTQ"
      },
      {
        "model_format": "awq",
        "model_size_in_billions": 7,
        "quantizations": [
          "Int4"
        ],
        "model_id": "TheBloke/Llama-2-7B-AWQ"
      },
      {
        "model_format": "ggufv2",
        "model_size_in_billions": 13,
        "quantizations": [
          "Q2_K",
          "Q3_K_S",
          "Q3_K_M",
          "Q3_K_L",
          "Q4_0",
          "Q4_K_S",
          "Q4_K_M",
          "Q5_0",
          "Q5_K_S",
          "Q5_K_M",
          "Q6_K",
          "Q8_0"
        ],
        "model_id": "TheBloke/Llama-2-13B-GGUF",
        "model_file_name_template": "llama-2-13b.{quantization}.gguf"
      },
      {
        "model_format": "ggufv2",
        "model_size_in_billions": 70,
        "quantizations": [
          "Q2_K",
          "Q3_K_S",
          "Q3_K_M",
          "Q3_K_L",
          "Q4_0",
          "Q4_K_S",
          "Q4_K_M",
          "Q5_0",
          "Q5_K_S",
          "Q5_K_M"
        ],
        "quantization_parts": {
          "Q6_K": [
            "split-a",
            "split-b"
          ],
          "Q8_0": [
            "split-a",
            "split-b"
          ]
        },
        "model_id": "TheBloke/Llama-2-70B-GGUF",
        "model_file_name_template": "llama-2-70b.{quantization}.gguf",
        "model_file_name_split_template": "llama-2-70b.{quantization}.gguf-{part}"
      },
      {
        "model_format": "pytorch",
        "model_size_in_billions": 7,
        "quantizations": [
          "4-bit",
          "8-bit",
          "none"
        ],
        "model_id": "meta-llama/Llama-2-7b-hf",
        "model_revision": "6fdf2e60f86ff2481f2241aaee459f85b5b0bbb9"
      },
      {
        "model_format": "pytorch",
        "model_size_in_billions": 13,
        "quantizations": [
          "4-bit",
          "8-bit",
          "none"
        ],
        "model_id": "meta-llama/Llama-2-13b-hf",
        "model_revision": "db6b8eb1feabb38985fdf785a89895959e944936"
      },
      {
        "model_format": "gptq",
        "model_size_in_billions": 13,
        "quantizations": [
          "Int4"
        ],
        "model_id": "TheBloke/Llama-2-13B-GPTQ"
      },
      {
        "model_format": "awq",
        "model_size_in_billions": 13,
        "quantizations": [
          "Int4"
        ],
        "model_id": "TheBloke/Llama-2-13B-AWQ"
      },
      {
        "model_format": "pytorch",
        "model_size_in_billions": 70,
        "quantizations": [
          "4-bit",
          "8-bit",
          "none"
        ],
        "model_id": "meta-llama/Llama-2-70b-hf",
        "model_revision": "cc8aa03a000ff08b4d5c5b39673321a2a396c396"
      },
      {
        "model_format": "gptq",
        "model_size_in_billions": 70,
        "quantizations": [
          "Int4"
        ],
        "model_id": "TheBloke/Llama-2-70B-GPTQ"
      },
      {
        "model_format": "awq",
        "model_size_in_billions": 70,
        "quantizations": [
          "Int4"
        ],
        "model_id": "TheBloke/Llama-2-70B-AWQ"
      }
    ]
  },
  {
    "version": 1,
    "context_length": 8192,
    "model_name": "llama-3",
    "model_lang": [
      "en"
    ],
    "model_ability": [
      "generate"
    ],
    "model_description": "Llama 3 is an auto-regressive language model that uses an optimized transformer architecture",
    "model_specs": [
      {
        "model_format": "pytorch",
        "model_size_in_billions": 8,
        "quantizations": [
          "4-bit",
          "8-bit",
          "none"
        ],
        "model_id": "meta-llama/Meta-Llama-3-8B"
      },
      {
        "model_format": "ggufv2",
        "model_size_in_billions": 8,
        "quantizations": [
          "Q2_K",
          "Q3_K_L",
          "Q3_K_M",
          "Q3_K_S",
          "Q4_0",
          "Q4_1",
          "Q4_K_M",
          "Q4_K_S",
          "Q5_0",
          "Q5_1",
          "Q5_K_M",
          "Q5_K_S",
          "Q6_K",
          "Q8_0"
        ],
        "model_id": "QuantFactory/Meta-Llama-3-8B-GGUF",
        "model_file_name_template": "Meta-Llama-3-8B.{quantization}.gguf"
      },
      {
        "model_format": "pytorch",
        "model_size_in_billions": 70,
        "quantizations": [
          "4-bit",
          "8-bit",
          "none"
        ],
        "model_id": "meta-llama/Meta-Llama-3-70B"
      },
      {
        "model_format": "ggufv2",
        "model_size_in_billions": 70,
        "quantizations": [
          "Q4_K_M",
          "Q5_K_M"
        ],
        "model_id": "NousResearch/Meta-Llama-3-70B-GGUF",
        "model_file_name_template": "Meta-Llama-3-70B-{quantization}.gguf"
      }
    ]
  },
  {
    "version": 1,
    "context_length": 8192,
    "model_name": "llama-3-instruct",
    "model_lang": [
      "en"
    ],
    "model_ability": [
      "chat"
    ],
    "model_description": "The Llama 3 instruction tuned models are optimized for dialogue use cases and outperform many of the available open source chat models on common industry benchmarks..",
    "model_specs": [
      {
        "model_format": "ggufv2",
        "model_size_in_billions": 8,
        "quantizations": [
          "IQ3_M",
          "Q4_K_M",
          "Q5_K_M",
          "Q6_K",
          "Q8_0"
        ],
        "model_id": "lmstudio-community/Meta-Llama-3-8B-Instruct-GGUF",
        "model_file_name_template": "Meta-Llama-3-8B-Instruct-{quantization}.gguf"
      },
      {
        "model_format": "pytorch",
        "model_size_in_billions": 8,
        "quantizations": [
          "4-bit",
          "8-bit",
          "none"
        ],
        "model_id": "meta-llama/Meta-Llama-3-8B-Instruct"
      },
      {
        "model_format": "ggufv2",
        "model_size_in_billions": 70,
        "quantizations": [
          "IQ1_M",
          "IQ2_XS",
          "Q4_K_M"
        ],
        "model_id": "lmstudio-community/Meta-Llama-3-70B-Instruct-GGUF",
        "model_file_name_template": "Meta-Llama-3-70B-Instruct-{quantization}.gguf"
      },
      {
        "model_format": "pytorch",
        "model_size_in_billions": 70,
        "quantizations": [
          "4-bit",
          "8-bit",
          "none"
        ],
        "model_id": "meta-llama/Meta-Llama-3-70B-Instruct"
      },
      {
        "model_format": "mlx",
        "model_size_in_billions": 8,
        "quantizations": [
          "4bit"
        ],
        "model_id": "mlx-community/Meta-Llama-3-8B-Instruct-4bit"
      },
      {
        "model_format": "mlx",
        "model_size_in_billions": 8,
        "quantizations": [
          "8bit"
        ],
        "model_id": "mlx-community/Meta-Llama-3-8B-Instruct-8bit"
      },
      {
        "model_format": "mlx",
        "model_size_in_billions": 8,
        "quantizations": [
          "none"
        ],
        "model_id": "mlx-community/Meta-Llama-3-8B-Instruct"
      },
      {
        "model_format": "mlx",
        "model_size_in_billions": 70,
        "quantizations": [
          "4bit"
        ],
        "model_id": "mlx-community/Meta-Llama-3-70B-Instruct-4bit-mlx"
      },
      {
        "model_format": "mlx",
        "model_size_in_billions": 70,
        "quantizations": [
          "8bit"
        ],
        "model_id": "mlx-community/Meta-Llama-3-70B-Instruct-8bit"
      },
      {
        "model_format": "mlx",
        "model_size_in_billions": 70,
        "quantizations": [
          "none"
        ],
        "model_id": "mlx-community/Meta-Llama-3-70B-Instruct-mlx-unquantized"
      },
      {
        "model_format": "gptq",
        "model_size_in_billions": 8,
        "quantizations": [
          "Int4"
        ],
        "model_id": "TechxGenus/Meta-Llama-3-8B-Instruct-GPTQ"
      },
      {
        "model_format": "gptq",
        "model_size_in_billions": 70,
        "quantizations": [
          "Int4"
        ],
        "model_id": "TechxGenus/Meta-Llama-3-70B-Instruct-GPTQ"
      }
    ],
    "chat_template": "{% set loop_messages = messages %}{% for message in loop_messages %}{% set content = '<|start_header_id|>' + message['role'] + '<|end_header_id|>\n\n'+ message['content'] | trim + '<|eot_id|>' %}{% if loop.index0 == 0 %}{% set content = '<|begin_of_text|>' + content %}{% endif %}{{ content }}{% endfor %}{% if add_generation_prompt %}{{ '<|start_header_id|>assistant<|end_header_id|>\n\n' }}{% endif %}",
    "stop_token_ids": [
      128001,
      128009
    ],
    "stop": [
      "<|end_of_text|>",
      "<|eot_id|>"
    ]
  },
  {
    "version": 1,
    "context_length": 131072,
    "model_name": "llama-3.1",
    "model_lang": [
      "en",
      "de",
      "fr",
      "it",
      "pt",
      "hi",
      "es",
      "th"
    ],
    "model_ability": [
      "generate"
    ],
    "model_description": "Llama 3.1 is an auto-regressive language model that uses an optimized transformer architecture",
    "model_specs": [
      {
        "model_format": "pytorch",
        "model_size_in_billions": 8,
        "quantizations": [
          "4-bit",
          "8-bit",
          "none"
        ],
        "model_id": "meta-llama/Meta-Llama-3.1-8B"
      },
      {
        "model_format": "ggufv2",
        "model_size_in_billions": 8,
        "quantizations": [
          "Q2_K",
          "Q3_K_L",
          "Q3_K_M",
          "Q3_K_S",
          "Q4_0",
          "Q4_1",
          "Q4_K_M",
          "Q4_K_S",
          "Q5_0",
          "Q5_1",
          "Q5_K_M",
          "Q5_K_S",
          "Q6_K",
          "Q8_0"
        ],
        "model_id": "QuantFactory/Meta-Llama-3.1-8B-GGUF",
        "model_file_name_template": "Meta-Llama-3.1-8B.{quantization}.gguf"
      },
      {
        "model_format": "pytorch",
        "model_size_in_billions": 70,
        "quantizations": [
          "4-bit",
          "8-bit",
          "none"
        ],
        "model_id": "meta-llama/Meta-Llama-3.1-70B"
      },
      {
        "model_format": "pytorch",
        "model_size_in_billions": 405,
        "quantizations": [
          "4-bit",
          "8-bit",
          "none"
        ],
        "model_id": "meta-llama/Meta-Llama-3.1-405B"
      }
    ]
  },
  {
    "version": 1,
    "context_length": 131072,
    "model_name": "llama-3.1-instruct",
    "model_lang": [
      "en",
      "de",
      "fr",
      "it",
      "pt",
      "hi",
      "es",
      "th"
    ],
    "model_ability": [
      "chat",
      "tools"
    ],
    "model_description": "The Llama 3.1 instruction tuned models are optimized for dialogue use cases and outperform many of the available open source chat models on common industry benchmarks..",
    "model_specs": [
      {
        "model_format": "ggufv2",
        "model_size_in_billions": 8,
        "quantizations": [
          "Q3_K_L",
          "IQ4_XS",
          "Q4_K_M",
          "Q5_K_M",
          "Q6_K",
          "Q8_0"
        ],
        "model_id": "lmstudio-community/Meta-Llama-3.1-8B-Instruct-GGUF",
        "model_file_name_template": "Meta-Llama-3.1-8B-Instruct-{quantization}.gguf"
      },
      {
        "model_format": "pytorch",
        "model_size_in_billions": 8,
        "quantizations": [
          "none"
        ],
        "model_id": "meta-llama/Meta-Llama-3.1-8B-Instruct"
      },
      {
        "model_format": "pytorch",
        "model_size_in_billions": 8,
        "quantizations": [
          "4-bit"
        ],
        "model_id": "unsloth/Meta-Llama-3.1-8B-Instruct-bnb-4bit"
      },
      {
        "model_format": "gptq",
        "model_size_in_billions": 8,
        "quantizations": [
          "Int4"
        ],
        "model_id": "hugging-quants/Meta-Llama-3.1-8B-Instruct-GPTQ-INT4"
      },
      {
        "model_format": "awq",
        "model_size_in_billions": 8,
        "quantizations": [
          "Int4"
        ],
        "model_id": "hugging-quants/Meta-Llama-3.1-8B-Instruct-AWQ-INT4"
      },
      {
        "model_format": "ggufv2",
        "model_size_in_billions": 70,
        "quantizations": [
          "IQ2_M",
          "IQ4_XS",
          "Q2_K",
          "Q3_K_S",
          "Q4_K_M",
          "Q5_K_M",
          "Q6_K",
          "Q8_0"
        ],
        "quantization_parts": {
          "Q5_K_M": [
            "00001-of-00002",
            "00002-of-00002"
          ],
          "Q6_K": [
            "00001-of-00002",
            "00002-of-00002"
          ],
          "Q8_0": [
            "00001-of-00002",
            "00002-of-00002"
          ]
        },
        "model_id": "lmstudio-community/Meta-Llama-3.1-70B-Instruct-GGUF",
        "model_file_name_template": "Meta-Llama-3.1-70B-Instruct-{quantization}.gguf",
        "model_file_name_split_template": "Meta-Llama-3.1-70B-Instruct-{quantization}-{part}.gguf"
      },
      {
        "model_format": "pytorch",
        "model_size_in_billions": 70,
        "quantizations": [
          "none"
        ],
        "model_id": "meta-llama/Meta-Llama-3.1-70B-Instruct"
      },
      {
        "model_format": "pytorch",
        "model_size_in_billions": 70,
        "quantizations": [
          "4-bit"
        ],
        "model_id": "unsloth/Meta-Llama-3.1-70B-Instruct-bnb-4bit"
      },
      {
        "model_format": "gptq",
        "model_size_in_billions": 70,
        "quantizations": [
          "Int4"
        ],
        "model_id": "hugging-quants/Meta-Llama-3.1-70B-Instruct-GPTQ-INT4"
      },
      {
        "model_format": "awq",
        "model_size_in_billions": 70,
        "quantizations": [
          "Int4"
        ],
        "model_id": "hugging-quants/Meta-Llama-3.1-70B-Instruct-AWQ-INT4"
      },
      {
        "model_format": "mlx",
        "model_size_in_billions": 8,
        "quantizations": [
          "4bit"
        ],
        "model_id": "mlx-community/Meta-Llama-3.1-8B-Instruct-4bit"
      },
      {
        "model_format": "mlx",
        "model_size_in_billions": 8,
        "quantizations": [
          "8bit"
        ],
        "model_id": "mlx-community/Meta-Llama-3.1-8B-Instruct-8bit"
      },
      {
        "model_format": "mlx",
        "model_size_in_billions": 8,
        "quantizations": [
          "none"
        ],
        "model_id": "mlx-community/Meta-Llama-3.1-8B-Instruct"
      },
      {
        "model_format": "mlx",
        "model_size_in_billions": 70,
        "quantizations": [
          "4bit"
        ],
        "model_id": "mlx-community/Meta-Llama-3.1-70B-Instruct-4bit"
      },
      {
        "model_format": "mlx",
        "model_size_in_billions": 70,
        "quantizations": [
          "8bit"
        ],
        "model_id": "mlx-community/Meta-Llama-3.1-70B-Instruct-8bit"
      },
      {
        "model_format": "mlx",
        "model_size_in_billions": 70,
        "quantizations": [
          "none"
        ],
        "model_id": "mlx-community/Meta-Llama-3.1-70B-Instruct-bf16"
      },
      {
        "model_format": "pytorch",
        "model_size_in_billions": 405,
        "quantizations": [
          "4-bit",
          "8-bit",
          "none"
        ],
        "model_id": "meta-llama/Meta-Llama-3.1-405B-Instruct"
      },
      {
        "model_format": "gptq",
        "model_size_in_billions": 405,
        "quantizations": [
          "Int4"
        ],
        "model_id": "hugging-quants/Meta-Llama-3.1-405B-Instruct-GPTQ-INT4"
      },
      {
        "model_format": "awq",
        "model_size_in_billions": 405,
        "quantizations": [
          "Int4"
        ],
        "model_id": "hugging-quants/Meta-Llama-3.1-405B-Instruct-AWQ-INT4"
      }
    ],
    "chat_template": "{{- bos_token }}\n{%- if custom_tools is defined %}\n    {%- set tools = custom_tools %}\n{%- endif %}\n{%- if not tools_in_user_message is defined %}\n    {%- set tools_in_user_message = true %}\n{%- endif %}\n{%- if not date_string is defined %}\n    {%- set date_string = \"26 Jul 2024\" %}\n{%- endif %}\n{%- if not tools is defined %}\n    {%- set tools = none %}\n{%- endif %}\n\n{#- This block extracts the system message, so we can slot it into the right place. #}\n{%- if messages[0]['role'] == 'system' %}\n    {%- set system_message = messages[0]['content']|trim %}\n    {%- set messages = messages[1:] %}\n{%- else %}\n    {%- set system_message = \"\" %}\n{%- endif %}\n\n{#- System message + builtin tools #}\n{{- \"<|start_header_id|>system<|end_header_id|>\\n\\n\" }}\n{%- if builtin_tools is defined or tools is not none %}\n    {{- \"Environment: ipython\\n\" }}\n{%- endif %}\n{%- if builtin_tools is defined %}\n    {{- \"Tools: \" + builtin_tools | reject('equalto', 'code_interpreter') | join(\", \") + \"\\n\\n\"}}\n{%- endif %}\n{{- \"Cutting Knowledge Date: December 2023\\n\" }}\n{{- \"Today Date: \" + date_string + \"\\n\\n\" }}\n{%- if tools is not none and not tools_in_user_message %}\n    {{- \"You have access to the following functions. To call a function, please respond with JSON for a function call.\" }}\n    {{- 'Respond in the format {\"name\": function name, \"parameters\": dictionary of argument name and its value}.' }}\n    {{- \"Do not use variables.\\n\\n\" }}\n    {%- for t in tools %}\n        {{- t | tojson(indent=4) }}\n        {{- \"\\n\\n\" }}\n    {%- endfor %}\n{%- endif %}\n{{- system_message }}\n{{- \"<|eot_id|>\" }}\n\n{#- Custom tools are passed in a user message with some extra guidance #}\n{%- if tools_in_user_message and not tools is none %}\n    {#- Extract the first user message so we can plug it in here #}\n    {%- if messages | length != 0 %}\n        {%- set first_user_message = messages[0]['content']|trim %}\n        {%- set messages = messages[1:] %}\n    {%- else %}\n        {{- raise_exception(\"Cannot put tools in the first user message when there's no first user message!\") }}\n{%- endif %}\n    {{- '<|start_header_id|>user<|end_header_id|>\\n\\n' -}}\n    {{- \"Given the following functions, please respond with a JSON for a function call \" }}\n    {{- \"with its proper arguments that best answers the given prompt.\\n\\n\" }}\n    {{- 'Respond in the format {\"name\": function name, \"parameters\": dictionary of argument name and its value}.' }}\n    {{- \"Do not use variables.\\n\\n\" }}\n    {%- for t in tools %}\n        {{- t | tojson(indent=4) }}\n        {{- \"\\n\\n\" }}\n    {%- endfor %}\n    {{- first_user_message + \"<|eot_id|>\"}}\n{%- endif %}\n\n{%- for message in messages %}\n    {%- if not (message.role == 'ipython' or message.role == 'tool' or 'tool_calls' in message) %}\n        {{- '<|start_header_id|>' + message['role'] + '<|end_header_id|>\\n\\n'+ message['content'] | trim + '<|eot_id|>' }}\n    {%- elif 'tool_calls' in message %}\n        {%- if not message.tool_calls|length == 1 %}\n            {{- raise_exception(\"This model only supports single tool-calls at once!\") }}\n        {%- endif %}\n        {%- set tool_call = message.tool_calls[0].function %}\n        {%- if builtin_tools is defined and tool_call.name in builtin_tools %}\n            {{- '<|start_header_id|>assistant<|end_header_id|>\\n\\n' -}}\n            {{- \"<|python_tag|>\" + tool_call.name + \".call(\" }}\n            {%- for arg_name, arg_val in tool_call.arguments | items %}\n                {{- arg_name + '=\"' + arg_val + '\"' }}\n                {%- if not loop.last %}\n                    {{- \", \" }}\n                {%- endif %}\n                {%- endfor %}\n            {{- \")\" }}\n        {%- else  %}\n            {{- '<|start_header_id|>assistant<|end_header_id|>\\n\\n' -}}\n            {{- '{\"name\": \"' + tool_call.name + '\", ' }}\n            {{- '\"parameters\": ' }}\n            {{- tool_call.arguments | tojson }}\n            {{- \"}\" }}\n        {%- endif %}\n        {%- if builtin_tools is defined %}\n            {#- This means we're in ipython mode #}\n            {{- \"<|eom_id|>\" }}\n        {%- else %}\n            {{- \"<|eot_id|>\" }}\n        {%- endif %}\n    {%- elif message.role == \"tool\" or message.role == \"ipython\" %}\n        {{- \"<|start_header_id|>ipython<|end_header_id|>\\n\\n\" }}\n        {%- if message.content is mapping or message.content is iterable %}\n            {{- message.content | tojson }}\n        {%- else %}\n            {{- message.content }}\n        {%- endif %}\n        {{- \"<|eot_id|>\" }}\n    {%- endif %}\n{%- endfor %}\n{%- if add_generation_prompt %}\n    {{- '<|start_header_id|>assistant<|end_header_id|>\\n\\n' }}\n{%- endif %}\n",
    "stop_token_ids": [
      128001,
      128008,
      128009
    ],
    "stop": [
      "<|end_of_text|>",
      "<|eot_id|>",
      "<|eom_id|>"
    ]
  },
  {
    "version": 1,
    "context_length": 131072,
    "model_name": "llama-3.2-vision-instruct",
    "model_lang": [
      "en",
      "de",
      "fr",
      "it",
      "pt",
      "hi",
      "es",
      "th"
    ],
    "model_ability": [
	"chat",
	"vision"
    ],
    "model_description": "Llama 3.2-Vision instruction-tuned models are optimized for visual recognition, image reasoning, captioning, and answering general questions about an image...",
    "model_specs": [
      {
        "model_format": "pytorch",
        "model_size_in_billions": 11,
        "quantizations": [
          "none"
        ],
        "model_id": "meta-llama/Llama-3.2-11B-Vision-Instruct"
      },
      {
        "model_format": "pytorch",
        "model_size_in_billions": 90,
        "quantizations": [
          "none"
        ],
        "model_id": "meta-llama/Llama-3.2-90B-Vision-Instruct"
      }
    ],
    "chat_template": "{% for message in messages %}{% if loop.index0 == 0 %}{{ bos_token }}{% endif %}{{ '<|start_header_id|>' + message['role'] + '<|end_header_id|>\n\n' }}{% if message['content'] is string %}{{ message['content'] }}{% else %}{% for content in message['content'] %}{% if content['type'] == 'image' %}{{ '<|image|>' }}{% elif content['type'] == 'text' %}{{ content['text'] }}{% endif %}{% endfor %}{% endif %}{{ '<|eot_id|>' }}{% endfor %}{% if add_generation_prompt %}{{ '<|start_header_id|>assistant<|end_header_id|>\n\n' }}{% endif %}",
    "stop_token_ids": [
	128001,
	128008,
	128009
    ],
    "stop": [
      "<|end_of_text|>",
	"<|eot_id|>",
	"<|eom_id|>"
    ]
  },
  {
    "version": 1,
    "context_length": 131072,
    "model_name": "llama-3.2-vision",
    "model_lang": [
      "en",
      "de",
      "fr",
      "it",
      "pt",
      "hi",
      "es",
      "th"
    ],
    "model_ability": [
	"generate",
	"vision"
    ],
    "model_description": "The Llama 3.2-Vision instruction-tuned models are optimized for visual recognition, image reasoning, captioning, and answering general questions about an image...",
    "model_specs": [
      {
        "model_format": "pytorch",
        "model_size_in_billions": 11,
        "quantizations": [
          "none"
        ],
        "model_id": "meta-llama/Meta-Llama-3.2-11B-Vision"
      },
      {
        "model_format": "pytorch",
        "model_size_in_billions": 90,
        "quantizations": [
          "none"
        ],
        "model_id": "meta-llama/Meta-Llama-3.2-90B-Vision"
      }
    ]
  },
  {
    "version": 1,
    "context_length": 131072,
    "model_name": "llama-3.3-instruct",
    "model_lang": [
      "en",
      "de",
      "fr",
      "it",
      "pt",
      "hi",
      "es",
      "th"
    ],
    "model_ability": [
      "chat",
      "tools"
    ],
    "model_description": "The Llama 3.3 instruction tuned models are optimized for dialogue use cases and outperform many of the available open source chat models on common industry benchmarks..",
    "model_specs": [
      {
        "model_format": "pytorch",
        "model_size_in_billions": 70,
        "quantizations": [
          "none"
        ],
        "model_id": "meta-llama/Llama-3.3-70B-Instruct"
      },
      {
        "model_format": "gptq",
        "model_size_in_billions": 70,
        "quantizations": [
          "Int4"
        ],
        "model_id": "shuyuej/Llama-3.3-70B-Instruct-GPTQ"
      },
      {
        "model_format": "awq",
        "model_size_in_billions": 70,
        "quantizations": [
          "Int4"
        ],
        "model_id": "casperhansen/llama-3.3-70b-instruct-awq"
      },
      {
        "model_format": "mlx",
        "model_size_in_billions": 70,
        "quantizations": [
          "3bit",
          "4bit",
          "6bit",
          "8bit",
          "fp16"
        ],
        "model_id": "mlx-community/Llama-3.3-70B-Instruct-{quantization}"
      },
      {
        "model_format": "ggufv2",
        "model_size_in_billions": 70,
        "quantizations": [
          "Q3_K_L",
          "Q4_K_M",
          "Q6_K",
          "Q8_0"
        ],
        "quantization_parts": {
          "Q6_K": [
            "00001-of-00002",
            "00002-of-00002"
          ],
          "Q8_0": [
            "00001-of-00002",
            "00002-of-00002"
          ]
        },
        "model_id": "lmstudio-community/Llama-3.3-70B-Instruct-GGUF",
        "model_file_name_template": "Llama-3.3-70B-Instruct-{quantization}.gguf",
        "model_file_name_split_template": "Llama-3.3-70B-Instruct-{quantization}-{part}.gguf"
      }
    ],
    "chat_template": "{{- bos_token }}\n{%- if custom_tools is defined %}\n    {%- set tools = custom_tools %}\n{%- endif %}\n{%- if not tools_in_user_message is defined %}\n    {%- set tools_in_user_message = true %}\n{%- endif %}\n{%- if not date_string is defined %}\n    {%- set date_string = \"26 Jul 2024\" %}\n{%- endif %}\n{%- if not tools is defined %}\n    {%- set tools = none %}\n{%- endif %}\n\n{#- This block extracts the system message, so we can slot it into the right place. #}\n{%- if messages[0]['role'] == 'system' %}\n    {%- set system_message = messages[0]['content']|trim %}\n    {%- set messages = messages[1:] %}\n{%- else %}\n    {%- set system_message = \"\" %}\n{%- endif %}\n\n{#- System message + builtin tools #}\n{{- \"<|start_header_id|>system<|end_header_id|>\\n\\n\" }}\n{%- if builtin_tools is defined or tools is not none %}\n    {{- \"Environment: ipython\\n\" }}\n{%- endif %}\n{%- if builtin_tools is defined %}\n    {{- \"Tools: \" + builtin_tools | reject('equalto', 'code_interpreter') | join(\", \") + \"\\n\\n\"}}\n{%- endif %}\n{{- \"Cutting Knowledge Date: December 2023\\n\" }}\n{{- \"Today Date: \" + date_string + \"\\n\\n\" }}\n{%- if tools is not none and not tools_in_user_message %}\n    {{- \"You have access to the following functions. To call a function, please respond with JSON for a function call.\" }}\n    {{- 'Respond in the format {\"name\": function name, \"parameters\": dictionary of argument name and its value}.' }}\n    {{- \"Do not use variables.\\n\\n\" }}\n    {%- for t in tools %}\n        {{- t | tojson(indent=4) }}\n        {{- \"\\n\\n\" }}\n    {%- endfor %}\n{%- endif %}\n{{- system_message }}\n{{- \"<|eot_id|>\" }}\n\n{#- Custom tools are passed in a user message with some extra guidance #}\n{%- if tools_in_user_message and not tools is none %}\n    {#- Extract the first user message so we can plug it in here #}\n    {%- if messages | length != 0 %}\n        {%- set first_user_message = messages[0]['content']|trim %}\n        {%- set messages = messages[1:] %}\n    {%- else %}\n        {{- raise_exception(\"Cannot put tools in the first user message when there's no first user message!\") }}\n{%- endif %}\n    {{- '<|start_header_id|>user<|end_header_id|>\\n\\n' -}}\n    {{- \"Given the following functions, please respond with a JSON for a function call \" }}\n    {{- \"with its proper arguments that best answers the given prompt.\\n\\n\" }}\n    {{- 'Respond in the format {\"name\": function name, \"parameters\": dictionary of argument name and its value}.' }}\n    {{- \"Do not use variables.\\n\\n\" }}\n    {%- for t in tools %}\n        {{- t | tojson(indent=4) }}\n        {{- \"\\n\\n\" }}\n    {%- endfor %}\n    {{- first_user_message + \"<|eot_id|>\"}}\n{%- endif %}\n\n{%- for message in messages %}\n    {%- if not (message.role == 'ipython' or message.role == 'tool' or 'tool_calls' in message) %}\n        {{- '<|start_header_id|>' + message['role'] + '<|end_header_id|>\\n\\n'+ message['content'] | trim + '<|eot_id|>' }}\n    {%- elif 'tool_calls' in message %}\n        {%- if not message.tool_calls|length == 1 %}\n            {{- raise_exception(\"This model only supports single tool-calls at once!\") }}\n        {%- endif %}\n        {%- set tool_call = message.tool_calls[0].function %}\n        {%- if builtin_tools is defined and tool_call.name in builtin_tools %}\n            {{- '<|start_header_id|>assistant<|end_header_id|>\\n\\n' -}}\n            {{- \"<|python_tag|>\" + tool_call.name + \".call(\" }}\n            {%- for arg_name, arg_val in tool_call.arguments | items %}\n                {{- arg_name + '=\"' + arg_val + '\"' }}\n                {%- if not loop.last %}\n                    {{- \", \" }}\n                {%- endif %}\n                {%- endfor %}\n            {{- \")\" }}\n        {%- else  %}\n            {{- '<|start_header_id|>assistant<|end_header_id|>\\n\\n' -}}\n            {{- '{\"name\": \"' + tool_call.name + '\", ' }}\n            {{- '\"parameters\": ' }}\n            {{- tool_call.arguments | tojson }}\n            {{- \"}\" }}\n        {%- endif %}\n        {%- if builtin_tools is defined %}\n            {#- This means we're in ipython mode #}\n            {{- \"<|eom_id|>\" }}\n        {%- else %}\n            {{- \"<|eot_id|>\" }}\n        {%- endif %}\n    {%- elif message.role == \"tool\" or message.role == \"ipython\" %}\n        {{- \"<|start_header_id|>ipython<|end_header_id|>\\n\\n\" }}\n        {%- if message.content is mapping or message.content is iterable %}\n            {{- message.content | tojson }}\n        {%- else %}\n            {{- message.content }}\n        {%- endif %}\n        {{- \"<|eot_id|>\" }}\n    {%- endif %}\n{%- endfor %}\n{%- if add_generation_prompt %}\n    {{- '<|start_header_id|>assistant<|end_header_id|>\\n\\n' }}\n{%- endif %}\n",
    "stop_token_ids": [
      128001,
      128008,
      128009
    ],
    "stop": [
      "<|end_of_text|>",
      "<|eot_id|>",
      "<|eom_id|>"
    ]
  },
  {
    "version": 1,
    "context_length": 2048,
    "model_name": "opt",
    "model_lang": [
      "en"
    ],
    "model_ability": [
      "generate"
    ],
    "model_description": "Opt is an open-source, decoder-only, Transformer based LLM that was designed to replicate GPT-3.",
    "model_specs": [
      {
        "model_format": "pytorch",
        "model_size_in_billions": 1,
        "quantizations": [
          "4-bit",
          "8-bit",
          "none"
        ],
        "model_id": "facebook/opt-125m",
        "model_revision": "3d2b5f275bdf882b8775f902e1bfdb790e2cfc32"
      }
    ]
  },
  {
    "version": 1,
    "context_length": 32768,
    "model_name": "qwen-chat",
    "model_lang": [
      "en",
      "zh"
    ],
    "model_ability": [
      "chat"
    ],
    "model_description": "Qwen-chat is a fine-tuned version of the Qwen LLM trained with alignment techniques, specializing in chatting.",
    "model_specs": [
      {
        "model_format": "ggufv2",
        "model_size_in_billions": 7,
        "quantizations": [
          "Q4_K_M"
        ],
        "model_id": "Xorbits/Qwen-7B-Chat-GGUF",
        "model_file_name_template": "Qwen-7B-Chat.{quantization}.gguf"
      },
      {
        "model_format": "ggufv2",
        "model_size_in_billions": 14,
        "quantizations": [
          "Q4_K_M"
        ],
        "model_id": "Xorbits/Qwen-14B-Chat-GGUF",
        "model_file_name_template": "Qwen-14B-Chat.{quantization}.gguf"
      },
      {
        "model_format": "pytorch",
        "model_size_in_billions": "1_8",
        "quantizations": [
          "4-bit",
          "8-bit",
          "none"
        ],
        "model_id": "Qwen/Qwen-1_8B-Chat",
        "model_revision": "c3db8007171847931da7efa4b2ed4309afcce021"
      },
      {
        "model_format": "pytorch",
        "model_size_in_billions": 7,
        "quantizations": [
          "4-bit",
          "8-bit",
          "none"
        ],
        "model_id": "Qwen/Qwen-7B-Chat",
        "model_revision": "218aa3240fd5a5d1e80bb6c47d5d774361913706"
      },
      {
        "model_format": "pytorch",
        "model_size_in_billions": 14,
        "quantizations": [
          "4-bit",
          "8-bit",
          "none"
        ],
        "model_id": "Qwen/Qwen-14B-Chat",
        "model_revision": "fab8385c8f7e7980ef61944729fe134ccbbca263"
      },
      {
        "model_format": "pytorch",
        "model_size_in_billions": 72,
        "quantizations": [
          "4-bit",
          "8-bit",
          "none"
        ],
        "model_id": "Qwen/Qwen-72B-Chat",
        "model_revision": "2cd9f76279337941ec1a4abeec6f8eb3c38d0f55"
      },
      {
        "model_format": "gptq",
        "model_size_in_billions": 7,
        "quantizations": [
          "Int4",
          "Int8"
        ],
        "model_id": "Qwen/Qwen-7B-Chat-{quantization}"
      },
      {
        "model_format": "gptq",
        "model_size_in_billions": "1_8",
        "quantizations": [
          "Int4",
          "Int8"
        ],
        "model_id": "Qwen/Qwen-1_8B-Chat-{quantization}"
      },
      {
        "model_format": "gptq",
        "model_size_in_billions": 14,
        "quantizations": [
          "Int4",
          "Int8"
        ],
        "model_id": "Qwen/Qwen-14B-Chat-{quantization}"
      },
      {
        "model_format": "gptq",
        "model_size_in_billions": 72,
        "quantizations": [
          "Int4",
          "Int8"
        ],
        "model_id": "Qwen/Qwen-72B-Chat-{quantization}"
      }
    ],
    "chat_template": "{% for item in messages %}{% if loop.first and item['role'] == 'system' %}{{ '<|im_start|>system\n' + item['content'] + '<|im_end|>\n' }}{% elif loop.first %}{{ '<|im_start|>system\nYou are a helpful assistant.<|im_end|>\n' }}{% endif %}{% if item['role'] == 'user' %}{{ '<|im_start|>user\n' + item['content'] + '<|im_end|>' }}{% elif item['role'] == 'assistant' %}{{ '<|im_start|>assistant\n' + item['content'] + '<|im_end|>' }}{% endif %}{% endfor %}{% if add_generation_prompt %}{{ '<|im_start|>assistant\n' }}{% endif %}",
    "stop_token_ids": [
      151643,
      151644,
      151645
    ],
    "stop": [
      "<|endoftext|>",
      "<|im_start|>",
      "<|im_end|>"
    ]
  },
  {
    "version": 1,
    "context_length": 32768,
    "model_name": "qwen1.5-chat",
    "model_lang": [
      "en",
      "zh"
    ],
    "model_ability": [
      "chat",
      "tools"
    ],
    "model_description": "Qwen1.5 is the beta version of Qwen2, a transformer-based decoder-only language model pretrained on a large amount of data.",
    "model_specs": [
      {
        "model_format": "pytorch",
        "model_size_in_billions": "0_5",
        "quantizations": [
          "4-bit",
          "8-bit",
          "none"
        ],
        "model_id": "Qwen/Qwen1.5-0.5B-Chat"
      },
      {
        "model_format": "pytorch",
        "model_size_in_billions": "1_8",
        "quantizations": [
          "4-bit",
          "8-bit",
          "none"
        ],
        "model_id": "Qwen/Qwen1.5-1.8B-Chat"
      },
      {
        "model_format": "pytorch",
        "model_size_in_billions": 4,
        "quantizations": [
          "4-bit",
          "8-bit",
          "none"
        ],
        "model_id": "Qwen/Qwen1.5-4B-Chat"
      },
      {
        "model_format": "pytorch",
        "model_size_in_billions": 7,
        "quantizations": [
          "4-bit",
          "8-bit",
          "none"
        ],
        "model_id": "Qwen/Qwen1.5-7B-Chat"
      },
      {
        "model_format": "pytorch",
        "model_size_in_billions": 14,
        "quantizations": [
          "4-bit",
          "8-bit",
          "none"
        ],
        "model_id": "Qwen/Qwen1.5-14B-Chat"
      },
      {
        "model_format": "pytorch",
        "model_size_in_billions": 32,
        "quantizations": [
          "4-bit",
          "8-bit",
          "none"
        ],
        "model_id": "Qwen/Qwen1.5-32B-Chat"
      },
      {
        "model_format": "pytorch",
        "model_size_in_billions": 72,
        "quantizations": [
          "4-bit",
          "8-bit",
          "none"
        ],
        "model_id": "Qwen/Qwen1.5-72B-Chat"
      },
      {
        "model_format": "pytorch",
        "model_size_in_billions": 110,
        "quantizations": [
          "4-bit",
          "8-bit",
          "none"
        ],
        "model_id": "Qwen/Qwen1.5-110B-Chat"
      },
      {
        "model_format": "gptq",
        "model_size_in_billions": "0_5",
        "quantizations": [
          "Int4",
          "Int8"
        ],
        "model_id": "Qwen/Qwen1.5-0.5B-Chat-GPTQ-{quantization}"
      },
      {
        "model_format": "gptq",
        "model_size_in_billions": "1_8",
        "quantizations": [
          "Int4",
          "Int8"
        ],
        "model_id": "Qwen/Qwen1.5-1.8B-Chat-GPTQ-{quantization}"
      },
      {
        "model_format": "gptq",
        "model_size_in_billions": 4,
        "quantizations": [
          "Int4",
          "Int8"
        ],
        "model_id": "Qwen/Qwen1.5-4B-Chat-GPTQ-{quantization}"
      },
      {
        "model_format": "gptq",
        "model_size_in_billions": 7,
        "quantizations": [
          "Int4",
          "Int8"
        ],
        "model_id": "Qwen/Qwen1.5-7B-Chat-GPTQ-{quantization}"
      },
      {
        "model_format": "gptq",
        "model_size_in_billions": 14,
        "quantizations": [
          "Int4",
          "Int8"
        ],
        "model_id": "Qwen/Qwen1.5-14B-Chat-GPTQ-{quantization}"
      },
      {
        "model_format": "gptq",
        "model_size_in_billions": 32,
        "quantizations": [
          "Int4"
        ],
        "model_id": "Qwen/Qwen1.5-32B-Chat-GPTQ-{quantization}"
      },
      {
        "model_format": "gptq",
        "model_size_in_billions": 72,
        "quantizations": [
          "Int4",
          "Int8"
        ],
        "model_id": "Qwen/Qwen1.5-72B-Chat-GPTQ-{quantization}"
      },
      {
        "model_format": "gptq",
        "model_size_in_billions": 110,
        "quantizations": [
          "Int4"
        ],
        "model_id": "Qwen/Qwen1.5-110B-Chat-GPTQ-Int4"
      },
      {
        "model_format": "awq",
        "model_size_in_billions": "0_5",
        "quantizations": [
          "Int4"
        ],
        "model_id": "Qwen/Qwen1.5-0.5B-Chat-AWQ"
      },
      {
        "model_format": "awq",
        "model_size_in_billions": "1_8",
        "quantizations": [
          "Int4"
        ],
        "model_id": "Qwen/Qwen1.5-1.8B-Chat-AWQ"
      },
      {
        "model_format": "awq",
        "model_size_in_billions": 4,
        "quantizations": [
          "Int4"
        ],
        "model_id": "Qwen/Qwen1.5-4B-Chat-AWQ"
      },
      {
        "model_format": "awq",
        "model_size_in_billions": 7,
        "quantizations": [
          "Int4"
        ],
        "model_id": "Qwen/Qwen1.5-7B-Chat-AWQ"
      },
      {
        "model_format": "awq",
        "model_size_in_billions": 14,
        "quantizations": [
          "Int4"
        ],
        "model_id": "Qwen/Qwen1.5-14B-Chat-AWQ"
      },
      {
        "model_format": "awq",
        "model_size_in_billions": 32,
        "quantizations": [
          "Int4"
        ],
        "model_id": "Qwen/Qwen1.5-32B-Chat-AWQ"
      },
      {
        "model_format": "awq",
        "model_size_in_billions": 72,
        "quantizations": [
          "Int4"
        ],
        "model_id": "Qwen/Qwen1.5-72B-Chat-AWQ"
      },
      {
        "model_format": "awq",
        "model_size_in_billions": 110,
        "quantizations": [
          "Int4"
        ],
        "model_id": "Qwen/Qwen1.5-110B-Chat-AWQ"
      },
      {
        "model_format": "ggufv2",
        "model_size_in_billions": "0_5",
        "quantizations": [
          "q2_k",
          "q3_k_m",
          "q4_0",
          "q4_k_m",
          "q5_0",
          "q5_k_m",
          "q6_k",
          "q8_0"
        ],
        "model_id": "Qwen/Qwen1.5-0.5B-Chat-GGUF",
        "model_file_name_template": "qwen1_5-0_5b-chat-{quantization}.gguf"
      },
      {
        "model_format": "ggufv2",
        "model_size_in_billions": "1_8",
        "quantizations": [
          "q2_k",
          "q3_k_m",
          "q4_0",
          "q4_k_m",
          "q5_0",
          "q5_k_m",
          "q6_k",
          "q8_0"
        ],
        "model_id": "Qwen/Qwen1.5-1.8B-Chat-GGUF",
        "model_file_name_template": "qwen1_5-1_8b-chat-{quantization}.gguf"
      },
      {
        "model_format": "ggufv2",
        "model_size_in_billions": 4,
        "quantizations": [
          "q2_k",
          "q3_k_m",
          "q4_0",
          "q4_k_m",
          "q5_0",
          "q5_k_m",
          "q6_k",
          "q8_0"
        ],
        "model_id": "Qwen/Qwen1.5-4B-Chat-GGUF",
        "model_file_name_template": "qwen1_5-4b-chat-{quantization}.gguf"
      },
      {
        "model_format": "ggufv2",
        "model_size_in_billions": 7,
        "quantizations": [
          "q2_k",
          "q3_k_m",
          "q4_0",
          "q4_k_m",
          "q5_0",
          "q5_k_m",
          "q6_k",
          "q8_0"
        ],
        "model_id": "Qwen/Qwen1.5-7B-Chat-GGUF",
        "model_file_name_template": "qwen1_5-7b-chat-{quantization}.gguf"
      },
      {
        "model_format": "ggufv2",
        "model_size_in_billions": 14,
        "quantizations": [
          "q2_k",
          "q3_k_m",
          "q4_0",
          "q4_k_m",
          "q5_0",
          "q5_k_m",
          "q6_k",
          "q8_0"
        ],
        "model_id": "Qwen/Qwen1.5-14B-Chat-GGUF",
        "model_file_name_template": "qwen1_5-14b-chat-{quantization}.gguf"
      },
      {
        "model_format": "ggufv2",
        "model_size_in_billions": 32,
        "quantizations": [
          "q2_k",
          "q3_k_m",
          "q4_0",
          "q4_k_m",
          "q5_0",
          "q5_k_m",
          "q6_k",
          "q8_0"
        ],
        "model_id": "Qwen/Qwen1.5-32B-Chat-GGUF",
        "model_file_name_template": "qwen1_5-32b-chat-{quantization}.gguf"
      },
      {
        "model_format": "ggufv2",
        "model_size_in_billions": 72,
        "quantizations": [
          "q2_k",
          "q3_k_m",
          "q4_k_m"
        ],
        "model_id": "Qwen/Qwen1.5-72B-Chat-GGUF",
        "model_file_name_template": "qwen1_5-72b-chat-{quantization}.gguf",
        "model_file_name_split_template": "qwen1_5-72b-chat-{quantization}.gguf.{part}",
        "quantization_parts": {
          "q4_k_m": [
            "a",
            "b"
          ]
        }
      }
    ],
    "chat_template": "{%- macro json_to_python_type(json_spec) %}\n    {%- set basic_type_map = {\n    \"string\": \"str\",\n    \"number\": \"float\",\n    \"integer\": \"int\",\n    \"boolean\": \"bool\"\n} %}\n    {%- if basic_type_map[json_spec.type] is defined %}\n        {{- basic_type_map[json_spec.type] }}\n    {%- elif json_spec.type == \"array\" %}\n        {{- \"list[\" +  json_to_python_type(json_spec|items) + \"]\" }}\n    {%- elif json_spec.type == \"object\" %}\n        {%- if json_spec.additionalProperties is defined %}\n            {{- \"dict[str, \" + json_to_python_type(json_spec.additionalProperties) + ']' }}\n        {%- else %}\n            {{- \"dict\" }}\n        {%- endif %}\n    {%- elif json_spec.type is iterable %}\n        {{- \"Union[\" }}\n        {%- for t in json_spec.type %}\n            {{- json_to_python_type({\"type\": t}) }}\n            {%- if not loop.last %}\n                {{- \",\" }}\n            {%- endif %}\n        {%- endfor %}\n        {{- \"]\" }}\n    {%- else %}\n        {{- \"Any\" }}\n    {%- endif %}\n{%- endmacro %}\n\n{%- if tools %}\n    {{- '<|im_start|>system\n' }}\n    {%- if messages[0]['role'] == 'system' %}\n        {{- messages[0]['content'] + '\n\n' }}\n    {%- endif %}\n    {{- '# Tools\n\n' }}\n    {{- \"You are a function calling AI model. You are provided with function signatures within <tools></tools> XML tags. You may call one or more functions to assist with the user query. Don't make assumptions about what values to plug into functions. Here are the available tools: <tools> \" }}\n    {%- for tool in tools %}\n        {%- if tool.function is defined %}\n            {%- set tool = tool.function %}\n        {%- endif %}\n        {{- '{\"type\": \"function\", \"function\": ' }}\n        {{- '{\"name\": ' + tool.name + '\", ' }}\n        {{- '\"description\": \"' + tool.name + '(' }}\n        {%- for param_name, param_fields in tool.parameters.properties|items %}\n            {{- param_name + \": \" + json_to_python_type(param_fields) }}\n            {%- if not loop.last %}\n                {{- \", \" }}\n            {%- endif %}\n        {%- endfor %}\n        {{- \")\" }}\n        {%- if tool.return is defined %}\n            {{- \" -> \" + json_to_python_type(tool.return) }}\n        {%- endif %}\n        {{- \" - \" + tool.description + \"\n\n\" }}\n        {%- for param_name, param_fields in tool.parameters.properties|items %}\n            {%- if loop.first %}\n                {{- \"    Args:\n\" }}\n            {%- endif %}\n            {{- \"        \" + param_name + \"(\" + json_to_python_type(param_fields) + \"): \" + param_fields.description|trim }}\n        {%- endfor %}\n        {%- if tool.return is defined and tool.return.description is defined %}\n            {{- \"\n    Returns:\n        \" + tool.return.description }}\n        {%- endif %}\n        {{- '\"' }}\n        {{- ', \"parameters\": ' }}\n        {%- if tool.parameters.properties | length == 0 %}\n            {{- \"{}\" }}\n        {%- else %}\n            {{- tool.parameters|tojson }}\n        {%- endif %}\n        {{- \"}\" }}\n        {%- if not loop.last %}\n            {{- \"\n\" }}\n        {%- endif %}\n    {%- endfor %}\n    {{- \" </tools>\" }}\n    {{- 'Use the following pydantic model json schema for each tool call you will make: {\"properties\": {\"arguments\": {\"title\": \"Arguments\", \"type\": \"object\"}, \"name\": {\"title\": \"Name\", \"type\": \"string\"}}, \"required\": [\"arguments\", \"name\"], \"title\": \"FunctionCall\", \"type\": \"object\"}\n' }}\n    {{- \"For each function call return a json object with function name and arguments within <tool_call></tool_call> XML tags as follows:\n\" }}\n    {{- \"<tool_call>\n\" }}\n    {{- '{\"name\": <function-name>, \"arguments\": <args-json-object>}\n' }}\n    {{- '</tool_call><|im_end|>\n' }}\n{%- else %}\n    {%- if messages[0]['role'] != 'system' %}\n        {{- '<|im_start|>system\nYou are a helpful assistant.<|im_end|>\n' }}\n    {%- else %}\n        {{- '<|im_start|>system\n' + messages[0]['content'] + '<|im_end|>\n' }}\n    {%- endif %}\n{%- endif %}\n{%- for message in messages %}\n    {%- if message.role == \"user\" or (message.role == \"system\" and not loop.first) or (message.role == \"assistant\" and message.tool_calls is not defined) %}\n        {{- '<|im_start|>' + message.role + '\n' + message.content + '<|im_end|>' + '\n' }}\n    {%- elif message.role == \"assistant\" %}\n        {{- '<|im_start|>' + message.role + '\n<tool_call>\n' }}\n        {%- for tool_call in message.tool_calls %}\n            {%- if tool_call.function is defined %}\n                {%- set tool_call = tool_call.function %}\n            {%- endif %}\n            {{- '{' }}\n            {{- '\"name\": \"' }}\n            {{- tool_call.name }}\n            {%- if tool_call.arguments is defined %}\n                {{- ', ' }}\n                {{- '\"arguments\": ' }}\n                {{- tool_call.arguments|tojson }}\n            {%- endif %}\n            {{- '\"}' }}\n            {{- '\n</tool_call>' }}\n        {%- endfor %}\n        {{- '<|im_end|>\n' }}\n    {%- elif message.role == \"tool\" %}\n        {%- if not message.name is defined %}\n            {{- raise_exception(\"Tool response dicts require a 'name' key indicating the name of the called function!\") }}\n        {%- endif %}\n        {{- '<|im_start|>user\n<tool_response>\n' }}\n        {{- '{\"name\": \"' }}\n        {{- message.name }}\n        {{- '\", \"content\": ' }}\n        {{- message.content|tojson + '}' }}\n        {{- '\n</tool_response><|im_end|>\n' }}\n    {%- endif %}\n{%- endfor %}\n{%- if add_generation_prompt %}\n    {{- '<|im_start|>assistant\n' }}\n{%- endif %}",
    "stop_token_ids": [
      151643,
      151644,
      151645
    ],
    "stop": [
      "<|endoftext|>",
      "<|im_start|>",
      "<|im_end|>"
    ]
  },
  {
    "version": 1,
    "context_length": 32768,
    "model_name": "qwen1.5-moe-chat",
    "model_lang": [
      "en",
      "zh"
    ],
    "model_ability": [
      "chat",
      "tools"
    ],
    "model_description": "Qwen1.5-MoE is a transformer-based MoE decoder-only language model pretrained on a large amount of data.",
    "model_specs": [
      {
        "model_format": "pytorch",
        "model_size_in_billions": "2_7",
        "quantizations": [
          "4-bit",
          "8-bit",
          "none"
        ],
        "model_id": "Qwen/Qwen1.5-MoE-A2.7B-Chat"
      },
      {
        "model_format": "gptq",
        "model_size_in_billions": "2_7",
        "quantizations": [
          "Int4"
        ],
        "model_id": "Qwen/Qwen1.5-MoE-A2.7B-Chat-GPTQ-Int4"
      }
    ],
    "chat_template": "{%- macro json_to_python_type(json_spec) %}\n    {%- set basic_type_map = {\n    \"string\": \"str\",\n    \"number\": \"float\",\n    \"integer\": \"int\",\n    \"boolean\": \"bool\"\n} %}\n    {%- if basic_type_map[json_spec.type] is defined %}\n        {{- basic_type_map[json_spec.type] }}\n    {%- elif json_spec.type == \"array\" %}\n        {{- \"list[\" +  json_to_python_type(json_spec|items) + \"]\" }}\n    {%- elif json_spec.type == \"object\" %}\n        {%- if json_spec.additionalProperties is defined %}\n            {{- \"dict[str, \" + json_to_python_type(json_spec.additionalProperties) + ']' }}\n        {%- else %}\n            {{- \"dict\" }}\n        {%- endif %}\n    {%- elif json_spec.type is iterable %}\n        {{- \"Union[\" }}\n        {%- for t in json_spec.type %}\n            {{- json_to_python_type({\"type\": t}) }}\n            {%- if not loop.last %}\n                {{- \",\" }}\n            {%- endif %}\n        {%- endfor %}\n        {{- \"]\" }}\n    {%- else %}\n        {{- \"Any\" }}\n    {%- endif %}\n{%- endmacro %}\n\n{%- if tools %}\n    {{- '<|im_start|>system\n' }}\n    {%- if messages[0]['role'] == 'system' %}\n        {{- messages[0]['content'] + '\n\n' }}\n    {%- endif %}\n    {{- '# Tools\n\n' }}\n    {{- \"You are a function calling AI model. You are provided with function signatures within <tools></tools> XML tags. You may call one or more functions to assist with the user query. Don't make assumptions about what values to plug into functions. Here are the available tools: <tools> \" }}\n    {%- for tool in tools %}\n        {%- if tool.function is defined %}\n            {%- set tool = tool.function %}\n        {%- endif %}\n        {{- '{\"type\": \"function\", \"function\": ' }}\n        {{- '{\"name\": ' + tool.name + '\", ' }}\n        {{- '\"description\": \"' + tool.name + '(' }}\n        {%- for param_name, param_fields in tool.parameters.properties|items %}\n            {{- param_name + \": \" + json_to_python_type(param_fields) }}\n            {%- if not loop.last %}\n                {{- \", \" }}\n            {%- endif %}\n        {%- endfor %}\n        {{- \")\" }}\n        {%- if tool.return is defined %}\n            {{- \" -> \" + json_to_python_type(tool.return) }}\n        {%- endif %}\n        {{- \" - \" + tool.description + \"\n\n\" }}\n        {%- for param_name, param_fields in tool.parameters.properties|items %}\n            {%- if loop.first %}\n                {{- \"    Args:\n\" }}\n            {%- endif %}\n            {{- \"        \" + param_name + \"(\" + json_to_python_type(param_fields) + \"): \" + param_fields.description|trim }}\n        {%- endfor %}\n        {%- if tool.return is defined and tool.return.description is defined %}\n            {{- \"\n    Returns:\n        \" + tool.return.description }}\n        {%- endif %}\n        {{- '\"' }}\n        {{- ', \"parameters\": ' }}\n        {%- if tool.parameters.properties | length == 0 %}\n            {{- \"{}\" }}\n        {%- else %}\n            {{- tool.parameters|tojson }}\n        {%- endif %}\n        {{- \"}\" }}\n        {%- if not loop.last %}\n            {{- \"\n\" }}\n        {%- endif %}\n    {%- endfor %}\n    {{- \" </tools>\" }}\n    {{- 'Use the following pydantic model json schema for each tool call you will make: {\"properties\": {\"arguments\": {\"title\": \"Arguments\", \"type\": \"object\"}, \"name\": {\"title\": \"Name\", \"type\": \"string\"}}, \"required\": [\"arguments\", \"name\"], \"title\": \"FunctionCall\", \"type\": \"object\"}\n' }}\n    {{- \"For each function call return a json object with function name and arguments within <tool_call></tool_call> XML tags as follows:\n\" }}\n    {{- \"<tool_call>\n\" }}\n    {{- '{\"name\": <function-name>, \"arguments\": <args-json-object>}\n' }}\n    {{- '</tool_call><|im_end|>\n' }}\n{%- else %}\n    {%- if messages[0]['role'] != 'system' %}\n        {{- '<|im_start|>system\nYou are a helpful assistant.<|im_end|>\n' }}\n    {%- else %}\n        {{- '<|im_start|>system\n' + messages[0]['content'] + '<|im_end|>\n' }}\n    {%- endif %}\n{%- endif %}\n{%- for message in messages %}\n    {%- if message.role == \"user\" or (message.role == \"system\" and not loop.first) or (message.role == \"assistant\" and message.tool_calls is not defined) %}\n        {{- '<|im_start|>' + message.role + '\n' + message.content + '<|im_end|>' + '\n' }}\n    {%- elif message.role == \"assistant\" %}\n        {{- '<|im_start|>' + message.role + '\n<tool_call>\n' }}\n        {%- for tool_call in message.tool_calls %}\n            {%- if tool_call.function is defined %}\n                {%- set tool_call = tool_call.function %}\n            {%- endif %}\n            {{- '{' }}\n            {{- '\"name\": \"' }}\n            {{- tool_call.name }}\n            {%- if tool_call.arguments is defined %}\n                {{- ', ' }}\n                {{- '\"arguments\": ' }}\n                {{- tool_call.arguments|tojson }}\n            {%- endif %}\n            {{- '\"}' }}\n            {{- '\n</tool_call>' }}\n        {%- endfor %}\n        {{- '<|im_end|>\n' }}\n    {%- elif message.role == \"tool\" %}\n        {%- if not message.name is defined %}\n            {{- raise_exception(\"Tool response dicts require a 'name' key indicating the name of the called function!\") }}\n        {%- endif %}\n        {{- '<|im_start|>user\n<tool_response>\n' }}\n        {{- '{\"name\": \"' }}\n        {{- message.name }}\n        {{- '\", \"content\": ' }}\n        {{- message.content|tojson + '}' }}\n        {{- '\n</tool_response><|im_end|>\n' }}\n    {%- endif %}\n{%- endfor %}\n{%- if add_generation_prompt %}\n    {{- '<|im_start|>assistant\n' }}\n{%- endif %}",
    "stop_token_ids": [
      151643,
      151644,
      151645
    ],
    "stop": [
      "<|endoftext|>",
      "<|im_start|>",
      "<|im_end|>"
    ]
  },
  {
    "version": 1,
    "context_length": 65536,
    "model_name": "codeqwen1.5",
    "model_lang": [
      "en",
      "zh"
    ],
    "model_ability": [
      "generate"
    ],
    "model_description": "CodeQwen1.5 is the Code-Specific version of Qwen1.5. It is a transformer-based decoder-only language model pretrained on a large amount of data of codes.",
    "model_specs": [
      {
        "model_format": "pytorch",
        "model_size_in_billions": 7,
        "quantizations": [
          "4-bit",
          "8-bit",
          "none"
        ],
        "model_id": "Qwen/CodeQwen1.5-7B"
      }
    ]
  },
  {
    "version": 1,
    "context_length": 65536,
    "model_name": "codeqwen1.5-chat",
    "model_lang": [
      "en",
      "zh"
    ],
    "model_ability": [
      "chat"
    ],
    "model_description": "CodeQwen1.5 is the Code-Specific version of Qwen1.5. It is a transformer-based decoder-only language model pretrained on a large amount of data of codes.",
    "model_specs": [
      {
        "model_format": "ggufv2",
        "model_size_in_billions": 7,
        "quantizations": [
          "q2_k",
          "q3_k_m",
          "q4_0",
          "q4_k_m",
          "q5_0",
          "q5_k_m",
          "q6_k",
          "q8_0"
        ],
        "model_id": "Qwen/CodeQwen1.5-7B-Chat-GGUF",
        "model_file_name_template": "codeqwen-1_5-7b-chat-{quantization}.gguf"
      },
      {
        "model_format": "pytorch",
        "model_size_in_billions": 7,
        "quantizations": [
          "4-bit",
          "8-bit",
          "none"
        ],
        "model_id": "Qwen/CodeQwen1.5-7B-Chat"
      },
      {
        "model_format": "awq",
        "model_size_in_billions": 7,
        "quantizations": [
          "Int4"
        ],
        "model_id": "Qwen/CodeQwen1.5-7B-Chat-AWQ"
      }
    ],
    "chat_template": "{% for message in messages %}{% if loop.first and messages[0]['role'] != 'system' %}{{ '<|im_start|>system\nYou are a helpful assistant.<|im_end|>\n' }}{% endif %}{{'<|im_start|>' + message['role'] + '\n' + message['content'] + '<|im_end|>' + '\n'}}{% endfor %}{% if add_generation_prompt %}{{ '<|im_start|>assistant\n' }}{% endif %}",
    "stop_token_ids": [
      151643,
      151644,
      151645
    ],
    "stop": [
      "<|endoftext|>",
      "<|im_start|>",
      "<|im_end|>"
    ]
  },
  {
    "version": 1,
    "context_length": 32768,
    "model_name": "qwen2-instruct",
    "model_lang": [
      "en",
      "zh"
    ],
    "model_ability": [
      "chat",
      "tools"
    ],
    "model_description": "Qwen2 is the new series of Qwen large language models",
    "model_specs": [
      {
        "model_format": "pytorch",
        "model_size_in_billions": "0_5",
        "quantizations": [
          "4-bit",
          "8-bit",
          "none"
        ],
        "model_id": "Qwen/Qwen2-0.5B-Instruct"
      },
      {
        "model_format": "pytorch",
        "model_size_in_billions": "1_5",
        "quantizations": [
          "4-bit",
          "8-bit",
          "none"
        ],
        "model_id": "Qwen/Qwen2-1.5B-Instruct"
      },
      {
        "model_format": "pytorch",
        "model_size_in_billions": 7,
        "quantizations": [
          "4-bit",
          "8-bit",
          "none"
        ],
        "model_id": "Qwen/Qwen2-7B-Instruct"
      },
      {
        "model_format": "pytorch",
        "model_size_in_billions": 72,
        "quantizations": [
          "4-bit",
          "8-bit",
          "none"
        ],
        "model_id": "Qwen/Qwen2-72B-Instruct"
      },
      {
        "model_format": "gptq",
        "model_size_in_billions": "0_5",
        "quantizations": [
          "Int4",
          "Int8"
        ],
        "model_id": "Qwen/Qwen2-0.5B-Instruct-GPTQ-{quantization}"
      },
      {
        "model_format": "gptq",
        "model_size_in_billions": "1_5",
        "quantizations": [
          "Int4",
          "Int8"
        ],
        "model_id": "Qwen/Qwen2-1.5B-Instruct-GPTQ-{quantization}"
      },
      {
        "model_format": "gptq",
        "model_size_in_billions": 7,
        "quantizations": [
          "Int4",
          "Int8"
        ],
        "model_id": "Qwen/Qwen2-7B-Instruct-GPTQ-{quantization}"
      },
      {
        "model_format": "gptq",
        "model_size_in_billions": 72,
        "quantizations": [
          "Int4",
          "Int8"
        ],
        "model_id": "Qwen/Qwen2-72B-Instruct-GPTQ-{quantization}"
      },
      {
        "model_format": "awq",
        "model_size_in_billions": "0_5",
        "quantizations": [
          "Int4"
        ],
        "model_id": "Qwen/Qwen2-0.5B-Instruct-AWQ"
      },
      {
        "model_format": "awq",
        "model_size_in_billions": "1_5",
        "quantizations": [
          "Int4"
        ],
        "model_id": "Qwen/Qwen2-1.5B-Instruct-AWQ"
      },
      {
        "model_format": "awq",
        "model_size_in_billions": 7,
        "quantizations": [
          "Int4"
        ],
        "model_id": "Qwen/Qwen2-7B-Instruct-AWQ"
      },
      {
        "model_format": "awq",
        "model_size_in_billions": 72,
        "quantizations": [
          "Int4"
        ],
        "model_id": "Qwen/Qwen2-72B-Instruct-AWQ"
      },
      {
        "model_format": "fp8",
        "model_size_in_billions": "0_5",
        "quantizations": [
          "fp8"
        ],
        "model_id": "neuralmagic/Qwen2-0.5B-Instruct-FP8"
      },
      {
        "model_format": "fp8",
        "model_size_in_billions": "0_5",
        "quantizations": [
          "fp8"
        ],
        "model_id": "neuralmagic/Qwen2-0.5B-Instruct-FP8"
      },
      {
        "model_format": "fp8",
        "model_size_in_billions": "1_5",
        "quantizations": [
          "fp8"
        ],
        "model_id": "neuralmagic/Qwen2-1.5B-Instruct-FP8"
      },
      {
        "model_format": "fp8",
        "model_size_in_billions": 7,
        "quantizations": [
          "fp8"
        ],
        "model_id": "neuralmagic/Qwen2-7B-Instruct-FP8"
      },
      {
        "model_format": "fp8",
        "model_size_in_billions": 72,
        "quantizations": [
          "fp8"
        ],
        "model_id": "neuralmagic/Qwen2-72B-Instruct-FP8"
      },
      {
        "model_format": "mlx",
        "model_size_in_billions": "0_5",
        "quantizations": [
          "4bit"
        ],
        "model_id": "Qwen/Qwen2-0.5B-Instruct-MLX"
      },
      {
        "model_format": "mlx",
        "model_size_in_billions": "1_5",
        "quantizations": [
          "4bit"
        ],
        "model_id": "Qwen/Qwen2-1.5B-Instruct-MLX"
      },
      {
        "model_format": "mlx",
        "model_size_in_billions": 7,
        "quantizations": [
          "4bit"
        ],
        "model_id": "Qwen/Qwen2-7B-Instruct-MLX"
      },
      {
        "model_format": "mlx",
        "model_size_in_billions": 72,
        "quantizations": [
          "4bit"
        ],
        "model_id": "mlx-community/Qwen2-72B-Instruct-4bit"
      },
      {
        "model_format": "ggufv2",
        "model_size_in_billions": "0_5",
        "quantizations": [
          "q2_k",
          "q3_k_m",
          "q4_0",
          "q4_k_m",
          "q5_0",
          "q5_k_m",
          "q6_k",
          "q8_0",
          "fp16"
        ],
        "model_id": "Qwen/Qwen2-0.5B-Instruct-GGUF",
        "model_file_name_template": "qwen2-0_5b-instruct-{quantization}.gguf"
      },
      {
        "model_format": "ggufv2",
        "model_size_in_billions": "1_5",
        "quantizations": [
          "q2_k",
          "q3_k_m",
          "q4_0",
          "q4_k_m",
          "q5_0",
          "q5_k_m",
          "q6_k",
          "q8_0",
          "fp16"
        ],
        "model_id": "Qwen/Qwen2-1.5B-Instruct-GGUF",
        "model_file_name_template": "qwen2-1_5b-instruct-{quantization}.gguf"
      },
      {
        "model_format": "ggufv2",
        "model_size_in_billions": 7,
        "quantizations": [
          "q2_k",
          "q3_k_m",
          "q4_0",
          "q4_k_m",
          "q5_0",
          "q5_k_m",
          "q6_k",
          "q8_0",
          "fp16"
        ],
        "model_id": "Qwen/Qwen2-7B-Instruct-GGUF",
        "model_file_name_template": "qwen2-7b-instruct-{quantization}.gguf"
      },
      {
        "model_format": "ggufv2",
        "model_size_in_billions": 72,
        "quantizations": [
          "q2_k",
          "q3_k_m",
          "q4_0",
          "q4_k_m",
          "q5_0",
          "q5_k_m",
          "q6_k",
          "q8_0",
          "fp16"
        ],
        "model_id": "Qwen/Qwen2-72B-Instruct-GGUF",
        "model_file_name_template": "qwen2-72b-instruct-{quantization}.gguf",
        "model_file_name_split_template": "qwen2-72b-instruct-{quantization}-{part}.gguf",
        "quantization_parts": {
          "q5_0": [
            "00001-of-00002",
            "00002-of-00002"
          ],
          "q5_k_m": [
            "00001-of-00002",
            "00002-of-00002"
          ],
          "q6_k": [
            "00001-of-00002",
            "00002-of-00002"
          ],
          "q8_0": [
            "00001-of-00002",
            "00002-of-00002"
          ],
          "fp16": [
            "00001-of-00004",
            "00002-of-00004",
            "00003-of-00004",
            "00004-of-00004"
          ]
        }
      }
    ],
    "chat_template": "{%- macro json_to_python_type(json_spec) %}\n    {%- set basic_type_map = {\n    \"string\": \"str\",\n    \"number\": \"float\",\n    \"integer\": \"int\",\n    \"boolean\": \"bool\"\n} %}\n    {%- if basic_type_map[json_spec.type] is defined %}\n        {{- basic_type_map[json_spec.type] }}\n    {%- elif json_spec.type == \"array\" %}\n        {{- \"list[\" +  json_to_python_type(json_spec|items) + \"]\" }}\n    {%- elif json_spec.type == \"object\" %}\n        {%- if json_spec.additionalProperties is defined %}\n            {{- \"dict[str, \" + json_to_python_type(json_spec.additionalProperties) + ']' }}\n        {%- else %}\n            {{- \"dict\" }}\n        {%- endif %}\n    {%- elif json_spec.type is iterable %}\n        {{- \"Union[\" }}\n        {%- for t in json_spec.type %}\n            {{- json_to_python_type({\"type\": t}) }}\n            {%- if not loop.last %}\n                {{- \",\" }}\n            {%- endif %}\n        {%- endfor %}\n        {{- \"]\" }}\n    {%- else %}\n        {{- \"Any\" }}\n    {%- endif %}\n{%- endmacro %}\n\n{%- if tools %}\n    {{- '<|im_start|>system\n' }}\n    {%- if messages[0]['role'] == 'system' %}\n        {{- messages[0]['content'] + '\n\n' }}\n    {%- endif %}\n    {{- '# Tools\n\n' }}\n    {{- \"You are a function calling AI model. You are provided with function signatures within <tools></tools> XML tags. You may call one or more functions to assist with the user query. Don't make assumptions about what values to plug into functions. Here are the available tools: <tools> \" }}\n    {%- for tool in tools %}\n        {%- if tool.function is defined %}\n            {%- set tool = tool.function %}\n        {%- endif %}\n        {{- '{\"type\": \"function\", \"function\": ' }}\n        {{- '{\"name\": ' + tool.name + '\", ' }}\n        {{- '\"description\": \"' + tool.name + '(' }}\n        {%- for param_name, param_fields in tool.parameters.properties|items %}\n            {{- param_name + \": \" + json_to_python_type(param_fields) }}\n            {%- if not loop.last %}\n                {{- \", \" }}\n            {%- endif %}\n        {%- endfor %}\n        {{- \")\" }}\n        {%- if tool.return is defined %}\n            {{- \" -> \" + json_to_python_type(tool.return) }}\n        {%- endif %}\n        {{- \" - \" + tool.description + \"\n\n\" }}\n        {%- for param_name, param_fields in tool.parameters.properties|items %}\n            {%- if loop.first %}\n                {{- \"    Args:\n\" }}\n            {%- endif %}\n            {{- \"        \" + param_name + \"(\" + json_to_python_type(param_fields) + \"): \" + param_fields.description|trim }}\n        {%- endfor %}\n        {%- if tool.return is defined and tool.return.description is defined %}\n            {{- \"\n    Returns:\n        \" + tool.return.description }}\n        {%- endif %}\n        {{- '\"' }}\n        {{- ', \"parameters\": ' }}\n        {%- if tool.parameters.properties | length == 0 %}\n            {{- \"{}\" }}\n        {%- else %}\n            {{- tool.parameters|tojson }}\n        {%- endif %}\n        {{- \"}\" }}\n        {%- if not loop.last %}\n            {{- \"\n\" }}\n        {%- endif %}\n    {%- endfor %}\n    {{- \" </tools>\" }}\n    {{- 'Use the following pydantic model json schema for each tool call you will make: {\"properties\": {\"arguments\": {\"title\": \"Arguments\", \"type\": \"object\"}, \"name\": {\"title\": \"Name\", \"type\": \"string\"}}, \"required\": [\"arguments\", \"name\"], \"title\": \"FunctionCall\", \"type\": \"object\"}\n' }}\n    {{- \"For each function call return a json object with function name and arguments within <tool_call></tool_call> XML tags as follows:\n\" }}\n    {{- \"<tool_call>\n\" }}\n    {{- '{\"name\": <function-name>, \"arguments\": <args-json-object>}\n' }}\n    {{- '</tool_call><|im_end|>\n' }}\n{%- else %}\n    {%- if messages[0]['role'] != 'system' %}\n        {{- '<|im_start|>system\nYou are a helpful assistant.<|im_end|>\n' }}\n    {%- else %}\n        {{- '<|im_start|>system\n' + messages[0]['content'] + '<|im_end|>\n' }}\n    {%- endif %}\n{%- endif %}\n{%- for message in messages %}\n    {%- if message.role == \"user\" or (message.role == \"system\" and not loop.first) or (message.role == \"assistant\" and message.tool_calls is not defined) %}\n        {{- '<|im_start|>' + message.role + '\n' + message.content + '<|im_end|>' + '\n' }}\n    {%- elif message.role == \"assistant\" %}\n        {{- '<|im_start|>' + message.role + '\n<tool_call>\n' }}\n        {%- for tool_call in message.tool_calls %}\n            {%- if tool_call.function is defined %}\n                {%- set tool_call = tool_call.function %}\n            {%- endif %}\n            {{- '{' }}\n            {{- '\"name\": \"' }}\n            {{- tool_call.name }}\n            {%- if tool_call.arguments is defined %}\n                {{- ', ' }}\n                {{- '\"arguments\": ' }}\n                {{- tool_call.arguments|tojson }}\n            {%- endif %}\n            {{- '\"}' }}\n            {{- '\n</tool_call>' }}\n        {%- endfor %}\n        {{- '<|im_end|>\n' }}\n    {%- elif message.role == \"tool\" %}\n        {%- if not message.name is defined %}\n            {{- raise_exception(\"Tool response dicts require a 'name' key indicating the name of the called function!\") }}\n        {%- endif %}\n        {{- '<|im_start|>user\n<tool_response>\n' }}\n        {{- '{\"name\": \"' }}\n        {{- message.name }}\n        {{- '\", \"content\": ' }}\n        {{- message.content|tojson + '}' }}\n        {{- '\n</tool_response><|im_end|>\n' }}\n    {%- endif %}\n{%- endfor %}\n{%- if add_generation_prompt %}\n    {{- '<|im_start|>assistant\n' }}\n{%- endif %}",
    "stop_token_ids": [
      151643,
      151644,
      151645
    ],
    "stop": [
      "<|endoftext|>",
      "<|im_start|>",
      "<|im_end|>"
    ]
  },
  {
    "version": 1,
    "context_length": 32768,
    "model_name": "qwen2-moe-instruct",
    "model_lang": [
      "en",
      "zh"
    ],
    "model_ability": [
      "chat",
      "tools"
    ],
    "model_description": "Qwen2 is the new series of Qwen large language models. ",
    "model_specs": [
      {
        "model_format": "pytorch",
        "model_size_in_billions": 14,
        "quantizations": [
          "4-bit",
          "8-bit",
          "none"
        ],
        "model_id": "Qwen/Qwen2-57B-A14B-Instruct"
      },
      {
        "model_format": "gptq",
        "model_size_in_billions": 14,
        "quantizations": [
          "Int4"
        ],
        "model_id": "Qwen/Qwen2-57B-A14B-Instruct-GPTQ-Int4"
      },
      {
        "model_format": "ggufv2",
        "model_size_in_billions": 14,
        "quantizations": [
          "q3_k_m",
          "q4_0",
          "q4_k_m",
          "q5_0",
          "q5_k_m",
          "q6_k",
          "q8_0",
          "fp16"
        ],
        "model_id": "Qwen/Qwen2-57B-A14B-Instruct-GGUF",
        "model_file_name_template": "qwen2-57b-a14b-instruct-{quantization}.gguf",
        "model_file_name_split_template": "qwen2-57b-a14b-instruct-{quantization}-{part}.gguf",
        "quantization_parts": {
          "q8_0": [
            "00001-of-00002",
            "00002-of-00002"
          ],
          "fp16": [
            "00001-of-00003",
            "00002-of-00003",
            "00003-of-00003"
          ]
        }
      }
    ],
    "chat_template": "{%- macro json_to_python_type(json_spec) %}\n    {%- set basic_type_map = {\n    \"string\": \"str\",\n    \"number\": \"float\",\n    \"integer\": \"int\",\n    \"boolean\": \"bool\"\n} %}\n    {%- if basic_type_map[json_spec.type] is defined %}\n        {{- basic_type_map[json_spec.type] }}\n    {%- elif json_spec.type == \"array\" %}\n        {{- \"list[\" +  json_to_python_type(json_spec|items) + \"]\" }}\n    {%- elif json_spec.type == \"object\" %}\n        {%- if json_spec.additionalProperties is defined %}\n            {{- \"dict[str, \" + json_to_python_type(json_spec.additionalProperties) + ']' }}\n        {%- else %}\n            {{- \"dict\" }}\n        {%- endif %}\n    {%- elif json_spec.type is iterable %}\n        {{- \"Union[\" }}\n        {%- for t in json_spec.type %}\n            {{- json_to_python_type({\"type\": t}) }}\n            {%- if not loop.last %}\n                {{- \",\" }}\n            {%- endif %}\n        {%- endfor %}\n        {{- \"]\" }}\n    {%- else %}\n        {{- \"Any\" }}\n    {%- endif %}\n{%- endmacro %}\n\n{%- if tools %}\n    {{- '<|im_start|>system\n' }}\n    {%- if messages[0]['role'] == 'system' %}\n        {{- messages[0]['content'] + '\n\n' }}\n    {%- endif %}\n    {{- '# Tools\n\n' }}\n    {{- \"You are a function calling AI model. You are provided with function signatures within <tools></tools> XML tags. You may call one or more functions to assist with the user query. Don't make assumptions about what values to plug into functions. Here are the available tools: <tools> \" }}\n    {%- for tool in tools %}\n        {%- if tool.function is defined %}\n            {%- set tool = tool.function %}\n        {%- endif %}\n        {{- '{\"type\": \"function\", \"function\": ' }}\n        {{- '{\"name\": ' + tool.name + '\", ' }}\n        {{- '\"description\": \"' + tool.name + '(' }}\n        {%- for param_name, param_fields in tool.parameters.properties|items %}\n            {{- param_name + \": \" + json_to_python_type(param_fields) }}\n            {%- if not loop.last %}\n                {{- \", \" }}\n            {%- endif %}\n        {%- endfor %}\n        {{- \")\" }}\n        {%- if tool.return is defined %}\n            {{- \" -> \" + json_to_python_type(tool.return) }}\n        {%- endif %}\n        {{- \" - \" + tool.description + \"\n\n\" }}\n        {%- for param_name, param_fields in tool.parameters.properties|items %}\n            {%- if loop.first %}\n                {{- \"    Args:\n\" }}\n            {%- endif %}\n            {{- \"        \" + param_name + \"(\" + json_to_python_type(param_fields) + \"): \" + param_fields.description|trim }}\n        {%- endfor %}\n        {%- if tool.return is defined and tool.return.description is defined %}\n            {{- \"\n    Returns:\n        \" + tool.return.description }}\n        {%- endif %}\n        {{- '\"' }}\n        {{- ', \"parameters\": ' }}\n        {%- if tool.parameters.properties | length == 0 %}\n            {{- \"{}\" }}\n        {%- else %}\n            {{- tool.parameters|tojson }}\n        {%- endif %}\n        {{- \"}\" }}\n        {%- if not loop.last %}\n            {{- \"\n\" }}\n        {%- endif %}\n    {%- endfor %}\n    {{- \" </tools>\" }}\n    {{- 'Use the following pydantic model json schema for each tool call you will make: {\"properties\": {\"arguments\": {\"title\": \"Arguments\", \"type\": \"object\"}, \"name\": {\"title\": \"Name\", \"type\": \"string\"}}, \"required\": [\"arguments\", \"name\"], \"title\": \"FunctionCall\", \"type\": \"object\"}\n' }}\n    {{- \"For each function call return a json object with function name and arguments within <tool_call></tool_call> XML tags as follows:\n\" }}\n    {{- \"<tool_call>\n\" }}\n    {{- '{\"name\": <function-name>, \"arguments\": <args-json-object>}\n' }}\n    {{- '</tool_call><|im_end|>\n' }}\n{%- else %}\n    {%- if messages[0]['role'] != 'system' %}\n        {{- '<|im_start|>system\nYou are a helpful assistant.<|im_end|>\n' }}\n    {%- else %}\n        {{- '<|im_start|>system\n' + messages[0]['content'] + '<|im_end|>\n' }}\n    {%- endif %}\n{%- endif %}\n{%- for message in messages %}\n    {%- if message.role == \"user\" or (message.role == \"system\" and not loop.first) or (message.role == \"assistant\" and message.tool_calls is not defined) %}\n        {{- '<|im_start|>' + message.role + '\n' + message.content + '<|im_end|>' + '\n' }}\n    {%- elif message.role == \"assistant\" %}\n        {{- '<|im_start|>' + message.role + '\n<tool_call>\n' }}\n        {%- for tool_call in message.tool_calls %}\n            {%- if tool_call.function is defined %}\n                {%- set tool_call = tool_call.function %}\n            {%- endif %}\n            {{- '{' }}\n            {{- '\"name\": \"' }}\n            {{- tool_call.name }}\n            {%- if tool_call.arguments is defined %}\n                {{- ', ' }}\n                {{- '\"arguments\": ' }}\n                {{- tool_call.arguments|tojson }}\n            {%- endif %}\n            {{- '\"}' }}\n            {{- '\n</tool_call>' }}\n        {%- endfor %}\n        {{- '<|im_end|>\n' }}\n    {%- elif message.role == \"tool\" %}\n        {%- if not message.name is defined %}\n            {{- raise_exception(\"Tool response dicts require a 'name' key indicating the name of the called function!\") }}\n        {%- endif %}\n        {{- '<|im_start|>user\n<tool_response>\n' }}\n        {{- '{\"name\": \"' }}\n        {{- message.name }}\n        {{- '\", \"content\": ' }}\n        {{- message.content|tojson + '}' }}\n        {{- '\n</tool_response><|im_end|>\n' }}\n    {%- endif %}\n{%- endfor %}\n{%- if add_generation_prompt %}\n    {{- '<|im_start|>assistant\n' }}\n{%- endif %}",
    "stop_token_ids": [
      151643,
      151644,
      151645
    ],
    "stop": [
      "<|endoftext|>",
      "<|im_start|>",
      "<|im_end|>"
    ]
  },
  {
    "version": 1,
    "context_length": 1024,
    "model_name": "gpt-2",
    "model_lang": [
      "en"
    ],
    "model_ability": [
      "generate"
    ],
    "model_description": "GPT-2 is a Transformer-based LLM that is trained on WebTest, a 40 GB dataset of Reddit posts with 3+ upvotes.",
    "model_specs": [
      {
        "model_format": "pytorch",
        "model_size_in_billions": "1_5",
        "quantizations": [
          "none"
        ],
        "model_id": "openai-community/gpt2",
        "model_revision": "607a30d783dfa663caf39e06633721c8d4cfcd7e"
      }
    ]
  },
  {
    "version": 1,
    "context_length": 2048,
    "model_name": "wizardmath-v1.0",
    "model_lang": [
      "en"
    ],
    "model_ability": [
      "chat"
    ],
    "model_description": "WizardMath is an open-source LLM trained by fine-tuning Llama2 with Evol-Instruct, specializing in math.",
    "model_specs": [
      {
        "model_format": "pytorch",
        "model_size_in_billions": 7,
        "quantizations": [
          "4-bit",
          "8-bit",
          "none"
        ],
        "model_id": "WizardLMTeam/WizardMath-7B-V1.0",
        "model_revision": "825a586f260d6c583b8aa9ceab6cdfaa3d9a4ddc"
      },
      {
        "model_format": "pytorch",
        "model_size_in_billions": 70,
        "quantizations": [
          "4-bit",
          "8-bit",
          "none"
        ],
        "model_id": "WizardLMTeam/WizardMath-70B-V1.0",
        "model_revision": "4dd9f3fcd8c056561d67ec59ae011f7c146aebd2"
      }
    ],
    "chat_template": "{% for item in messages %}{% if loop.first and item['role'] == 'system' %}{{ item['content'] + '\n\n### ' }}{% elif loop.first %}{{ 'Below is an instruction that describes a task. Write a response that appropriately completes the request.\n\n### ' }}{% endif %}{% if item['role'] == 'user' %}{{ 'Instruction: ' + item['content'] + '\n\n### ' }}{% elif item['role'] == 'assistant' %}{{ 'Response: ' + item['content'] + '\n\n### ' }}{% endif %}{% endfor %}{% if add_generation_prompt %}{{ 'Response: Let\\'s think step by step.' }}{% endif %}",
    "stop_token_ids": [
      2
    ],
    "stop": [
      "</s>"
    ]
  },
  {
    "version": 1,
    "context_length": 100000,
    "model_name": "code-llama",
    "model_lang": [
      "en"
    ],
    "model_ability": [
      "generate"
    ],
    "model_description": "Code-Llama is an open-source LLM trained by fine-tuning LLaMA2 for generating and discussing code.",
    "model_specs": [
      {
        "model_format": "pytorch",
        "model_size_in_billions": 7,
        "quantizations": [
          "4-bit",
          "8-bit",
          "none"
        ],
        "model_id": "TheBloke/CodeLlama-7B-fp16",
        "model_revision": "ce09049eb9140a19cf78051cb5d849607b6fa8ec"
      },
      {
        "model_format": "pytorch",
        "model_size_in_billions": 13,
        "quantizations": [
          "4-bit",
          "8-bit",
          "none"
        ],
        "model_id": "TheBloke/CodeLlama-13B-fp16",
        "model_revision": "d67ca1183da991d0d97927bdaaf35599556dfd76"
      },
      {
        "model_format": "pytorch",
        "model_size_in_billions": 34,
        "quantizations": [
          "4-bit",
          "8-bit",
          "none"
        ],
        "model_id": "TheBloke/CodeLlama-34B-fp16",
        "model_revision": "f91d0cf7fc338cdc726f9c72d5ea15fe51bb16e9"
      },
      {
        "model_format": "ggufv2",
        "model_size_in_billions": 7,
        "quantizations": [
          "Q2_K",
          "Q3_K_L",
          "Q3_K_M",
          "Q3_K_S",
          "Q4_0",
          "Q4_K_M",
          "Q4_K_S",
          "Q5_0",
          "Q5_K_M",
          "Q5_K_S",
          "Q6_K",
          "Q8_0"
        ],
        "model_id": "TheBloke/CodeLlama-7B-GGUF",
        "model_file_name_template": "codellama-7b.{quantization}.gguf"
      },
      {
        "model_format": "ggufv2",
        "model_size_in_billions": 13,
        "quantizations": [
          "Q2_K",
          "Q3_K_L",
          "Q3_K_M",
          "Q3_K_S",
          "Q4_0",
          "Q4_K_M",
          "Q4_K_S",
          "Q5_0",
          "Q5_K_M",
          "Q5_K_S",
          "Q6_K",
          "Q8_0"
        ],
        "model_id": "TheBloke/CodeLlama-13B-GGUF",
        "model_file_name_template": "codellama-13b.{quantization}.gguf"
      },
      {
        "model_format": "ggufv2",
        "model_size_in_billions": 34,
        "quantizations": [
          "Q2_K",
          "Q3_K_L",
          "Q3_K_M",
          "Q3_K_S",
          "Q4_0",
          "Q4_K_M",
          "Q4_K_S",
          "Q5_0",
          "Q5_K_M",
          "Q5_K_S",
          "Q6_K",
          "Q8_0"
        ],
        "model_id": "TheBloke/CodeLlama-34B-GGUF",
        "model_file_name_template": "codellama-34b.{quantization}.gguf"
      }
    ]
  },
  {
    "version": 1,
    "context_length": 100000,
    "model_name": "code-llama-python",
    "model_lang": [
      "en"
    ],
    "model_ability": [
      "generate"
    ],
    "model_description": "Code-Llama-Python is a fine-tuned version of the Code-Llama LLM, specializing in Python.",
    "model_specs": [
      {
        "model_format": "pytorch",
        "model_size_in_billions": 7,
        "quantizations": [
          "4-bit",
          "8-bit",
          "none"
        ],
        "model_id": "TheBloke/CodeLlama-7B-Python-fp16",
        "model_revision": "d51c51e625bc24b9a7a0616e82681b4859e2cfe4"
      },
      {
        "model_format": "pytorch",
        "model_size_in_billions": 13,
        "quantizations": [
          "4-bit",
          "8-bit",
          "none"
        ],
        "model_id": "TheBloke/CodeLlama-13B-Python-fp16",
        "model_revision": "442282f4207442b828953a72c51a919c332cba5c"
      },
      {
        "model_format": "pytorch",
        "model_size_in_billions": 34,
        "quantizations": [
          "4-bit",
          "8-bit",
          "none"
        ],
        "model_id": "TheBloke/CodeLlama-34B-Python-fp16",
        "model_revision": "875f9d97fb6c9619d8867887dd1d80918ff0f593"
      },
      {
        "model_format": "ggufv2",
        "model_size_in_billions": 7,
        "quantizations": [
          "Q2_K",
          "Q3_K_L",
          "Q3_K_M",
          "Q3_K_S",
          "Q4_0",
          "Q4_K_M",
          "Q4_K_S",
          "Q5_0",
          "Q5_K_M",
          "Q5_K_S",
          "Q6_K",
          "Q8_0"
        ],
        "model_id": "TheBloke/CodeLlama-7B-Python-GGUF",
        "model_file_name_template": "codellama-7b-python.{quantization}.gguf"
      },
      {
        "model_format": "ggufv2",
        "model_size_in_billions": 13,
        "quantizations": [
          "Q2_K",
          "Q3_K_L",
          "Q3_K_M",
          "Q3_K_S",
          "Q4_0",
          "Q4_K_M",
          "Q4_K_S",
          "Q5_0",
          "Q5_K_M",
          "Q5_K_S",
          "Q6_K",
          "Q8_0"
        ],
        "model_id": "TheBloke/CodeLlama-13B-Python-GGUF",
        "model_file_name_template": "codellama-13b-python.{quantization}.gguf"
      },
      {
        "model_format": "ggufv2",
        "model_size_in_billions": 34,
        "quantizations": [
          "Q2_K",
          "Q3_K_L",
          "Q3_K_M",
          "Q3_K_S",
          "Q4_0",
          "Q4_K_M",
          "Q4_K_S",
          "Q5_0",
          "Q5_K_M",
          "Q5_K_S",
          "Q6_K",
          "Q8_0"
        ],
        "model_id": "TheBloke/CodeLlama-34B-Python-GGUF",
        "model_file_name_template": "codellama-34b-python.{quantization}.gguf"
      }
    ]
  },
  {
    "version": 1,
    "context_length": 100000,
    "model_name": "code-llama-instruct",
    "model_description": "Code-Llama-Instruct is an instruct-tuned version of the Code-Llama LLM.",
    "model_lang": [
      "en"
    ],
    "model_ability": [
      "chat"
    ],
    "model_specs": [
      {
        "model_format": "pytorch",
        "model_size_in_billions": 7,
        "quantizations": [
          "4-bit",
          "8-bit",
          "none"
        ],
        "model_id": "codellama/CodeLlama-7b-Instruct-hf",
        "model_revision": "6114dd1e16f69e0765ccbd7a64d33d04b265fbd2"
      },
      {
        "model_format": "pytorch",
        "model_size_in_billions": 13,
        "quantizations": [
          "4-bit",
          "8-bit",
          "none"
        ],
        "model_id": "codellama/CodeLlama-13b-Instruct-hf",
        "model_revision": "ff0983bc4267bb98ead4fb5168fe2f049b442787"
      },
      {
        "model_format": "pytorch",
        "model_size_in_billions": 34,
        "quantizations": [
          "4-bit",
          "8-bit",
          "none"
        ],
        "model_id": "codellama/CodeLlama-34b-Instruct-hf",
        "model_revision": "38a1e15d8524a1f0a7760a7acf8242b81ae4eb87"
      },
      {
        "model_format": "ggufv2",
        "model_size_in_billions": 7,
        "quantizations": [
          "Q2_K",
          "Q3_K_L",
          "Q3_K_M",
          "Q3_K_S",
          "Q4_0",
          "Q4_K_M",
          "Q4_K_S",
          "Q5_0",
          "Q5_K_M",
          "Q5_K_S",
          "Q6_K",
          "Q8_0"
        ],
        "model_id": "TheBloke/CodeLlama-7B-Instruct-GGUF",
        "model_file_name_template": "codellama-7b-instruct.{quantization}.gguf"
      },
      {
        "model_format": "ggufv2",
        "model_size_in_billions": 13,
        "quantizations": [
          "Q2_K",
          "Q3_K_L",
          "Q3_K_M",
          "Q3_K_S",
          "Q4_0",
          "Q4_K_M",
          "Q4_K_S",
          "Q5_0",
          "Q5_K_M",
          "Q5_K_S",
          "Q6_K",
          "Q8_0"
        ],
        "model_id": "TheBloke/CodeLlama-13B-Instruct-GGUF",
        "model_file_name_template": "codellama-13b-instruct.{quantization}.gguf"
      },
      {
        "model_format": "ggufv2",
        "model_size_in_billions": 34,
        "quantizations": [
          "Q2_K",
          "Q3_K_L",
          "Q3_K_M",
          "Q3_K_S",
          "Q4_0",
          "Q4_K_M",
          "Q4_K_S",
          "Q5_0",
          "Q5_K_M",
          "Q5_K_S",
          "Q6_K",
          "Q8_0"
        ],
        "model_id": "TheBloke/CodeLlama-34B-Instruct-GGUF",
        "model_file_name_template": "codellama-34b-instruct.{quantization}.gguf"
      }
    ],
    "chat_template": "{% if messages[0]['role'] == 'system' %}{% set system_message = '<<SYS>>\n' + messages[0]['content'] | trim + '\n<</SYS>>\n\n' %}{% set messages = messages[1:] %}{% else %}{% set system_message = '' %}{% endif %}{% for message in messages %}{% if (message['role'] == 'user') != (loop.index0 % 2 == 0) %}{{ raise_exception('Conversation roles must alternate user/assistant/user/assistant/...') }}{% endif %}{% if loop.index0 == 0 %}{% set content = system_message + message['content'] %}{% else %}{% set content = message['content'] %}{% endif %}{% if message['role'] == 'user' %}{{ '<s>' + '[INST] ' + content | trim + ' [/INST]' }}{% elif message['role'] == 'assistant' %}{{ ' ' + content | trim + ' ' + '</s>' }}{% endif %}{% endfor %}",
    "stop_token_ids": [
        2
    ],
    "stop": [
      "</s>"
    ]
  },
  {
    "version": 1,
    "context_length": 4096,
    "model_name": "baichuan-2-chat",
    "model_lang": [
      "en",
      "zh"
    ],
    "model_ability": [
      "chat"
    ],
    "model_description": "Baichuan2-chat is a fine-tuned version of the Baichuan LLM, specializing in chatting.",
    "model_specs": [
      {
        "model_format": "pytorch",
        "model_size_in_billions": 7,
        "quantizations": [
          "4-bit",
          "8-bit",
          "none"
        ],
        "model_id": "baichuan-inc/Baichuan2-7B-Chat",
        "model_revision": "2ce891951e000c36c65442608a0b95fd09b405dc"
      },
      {
        "model_format": "pytorch",
        "model_size_in_billions": 13,
        "quantizations": [
          "4-bit",
          "8-bit",
          "none"
        ],
        "model_id": "baichuan-inc/Baichuan2-13B-Chat",
        "model_revision": "a56c793eb7a721ab6c270f779024e0375e8afd4a"
      }
    ],
    "chat_template": "{{ (messages|selectattr('role', 'equalto', 'system')|list|last).content|trim if (messages|selectattr('role', 'equalto', 'system')|list) else '' }}\n\n{% for message in messages %}\n{% if message['role'] == 'user' %}\n<reserved_106>\n{{ message['content']|trim -}}\n{% if not loop.last %}\n\n\n{% endif %}\n{% elif message['role'] == 'assistant' %}\n<reserved_107>\n{{ message['content']|trim -}}\n{% if not loop.last %}\n\n\n{% endif %}\n{% endif %}\n{% endfor %}\n{% if add_generation_prompt and messages[-1]['role'] != 'assistant' %}\n<reserved_107>\n{% endif %}",
    "stop_token_ids": [
      2,
      195
    ],
    "stop": []
  },
  {
    "version": 1,
    "context_length": 4096,
    "model_name": "baichuan-2",
    "model_lang": [
      "en",
      "zh"
    ],
    "model_ability": [
      "generate"
    ],
    "model_description": "Baichuan2 is an open-source Transformer based LLM that is trained on both Chinese and English data.",
    "model_specs": [
      {
        "model_format": "pytorch",
        "model_size_in_billions": 7,
        "quantizations": [
          "4-bit",
          "8-bit",
          "none"
        ],
        "model_id": "baichuan-inc/Baichuan2-7B-Base",
        "model_revision": "f2cc3a689c5eba7dc7fd3757d0175d312d167604"
      },
      {
        "model_format": "pytorch",
        "model_size_in_billions": 13,
        "quantizations": [
          "4-bit",
          "8-bit",
          "none"
        ],
        "model_id": "baichuan-inc/Baichuan2-13B-Base",
        "model_revision": "fa88072fee36e36282287410e00897df2f59e09b"
      }
    ]
  },
  {
    "version": 1,
    "context_length": 8192,
    "model_name": "mistral-v0.1",
    "model_lang": [
      "en"
    ],
    "model_ability": [
      "generate"
    ],
    "model_description": "Mistral-7B is a unmoderated Transformer based LLM claiming to outperform Llama2 on all benchmarks.",
    "model_specs": [
      {
        "model_format": "pytorch",
        "model_size_in_billions": 7,
        "quantizations": [
          "4-bit",
          "8-bit",
          "none"
        ],
        "model_id": "mistralai/Mistral-7B-v0.1",
        "model_revision": "ae9d75c6b4eb39515def78c685fb4d71d49fc2cf"
      },
      {
        "model_format": "ggufv2",
        "model_size_in_billions": 7,
        "quantizations": [
          "Q2_K",
          "Q3_K_S",
          "Q3_K_M",
          "Q3_K_L",
          "Q4_0",
          "Q4_K_S",
          "Q4_K_M",
          "Q5_0",
          "Q5_K_S",
          "Q5_K_M",
          "Q6_K",
          "Q8_0"
        ],
        "model_id": "TheBloke/Mistral-7B-v0.1-GGUF",
        "model_file_name_template": "mistral-7b-v0.1.{quantization}.gguf"
      }
    ]
  },
  {
    "version": 1,
    "context_length": 8192,
    "model_name": "mistral-instruct-v0.1",
    "model_lang": [
      "en"
    ],
    "model_ability": [
      "chat"
    ],
    "model_description": "Mistral-7B-Instruct is a fine-tuned version of the Mistral-7B LLM on public datasets, specializing in chatting.",
    "model_specs": [
      {
        "model_format": "pytorch",
        "model_size_in_billions": 7,
        "quantizations": [
          "4-bit",
          "8-bit",
          "none"
        ],
        "model_id": "mistralai/Mistral-7B-Instruct-v0.1",
        "model_revision": "54766df6d50e4d3d7ccd66758e5341ba105a6d36"
      },
      {
        "model_format": "awq",
        "model_size_in_billions": 7,
        "quantizations": [
          "Int4"
        ],
        "model_id": "TheBloke/Mistral-7B-Instruct-v0.1-AWQ"
      },
      {
        "model_format": "gptq",
        "model_size_in_billions": 7,
        "quantizations": [
          "Int4"
        ],
        "model_id": "TheBloke/Mistral-7B-Instruct-v0.1-GPTQ"
      },
      {
        "model_format": "ggufv2",
        "model_size_in_billions": 7,
        "quantizations": [
          "Q2_K",
          "Q3_K_S",
          "Q3_K_M",
          "Q3_K_L",
          "Q4_0",
          "Q4_K_S",
          "Q4_K_M",
          "Q5_0",
          "Q5_K_S",
          "Q5_K_M",
          "Q6_K",
          "Q8_0"
        ],
        "model_id": "TheBloke/Mistral-7B-Instruct-v0.1-GGUF",
        "model_file_name_template": "mistral-7b-instruct-v0.1.{quantization}.gguf"
      }
    ],
    "chat_template": "{%- if messages[0]['role'] == 'system' %}\n    {%- set system_message = messages[0]['content'] %}\n    {%- set loop_messages = messages[1:] %}\n{%- else %}\n    {%- set loop_messages = messages %}\n{%- endif %}\n\n{{- '<s>' }}\n{%- for message in loop_messages %}\n    {%- if (message['role'] == 'user') != (loop.index0 % 2 == 0) %}\n        {{- raise_exception('After the optional system message, conversation roles must alternate user/assistant/user/assistant/...') }}\n    {%- endif %}\n    {%- if message['role'] == 'user' %}\n        {%- if loop.first and system_message is defined %}\n            {{- ' [INST] ' + system_message + '\n\n' + message['content'] + ' [/INST]' }}\n        {%- else %}\n            {{- ' [INST] ' + message['content'] + ' [/INST]' }}\n        {%- endif %}\n    {%- elif message['role'] == 'assistant' %}\n        {{- ' ' + message['content'] + '</s>'}}\n    {%- else %}\n        {{- raise_exception('Only user and assistant roles are supported, with the exception of an initial optional system message!') }}\n    {%- endif %}\n{%- endfor %}\n",
    "stop_token_ids": [
      2
    ],
    "stop": [
      "</s>"
    ]
  },
  {
    "version": 1,
    "context_length": 8192,
    "model_name": "mistral-instruct-v0.2",
    "model_lang": [
      "en"
    ],
    "model_ability": [
      "chat"
    ],
    "model_description": "The Mistral-7B-Instruct-v0.2 Large Language Model (LLM) is an improved instruct fine-tuned version of Mistral-7B-Instruct-v0.1.",
    "model_specs": [
      {
        "model_format": "pytorch",
        "model_size_in_billions": 7,
        "quantizations": [
          "4-bit",
          "8-bit",
          "none"
        ],
        "model_id": "mistralai/Mistral-7B-Instruct-v0.2",
        "model_revision": "b70aa86578567ba3301b21c8a27bea4e8f6d6d61"
      },
      {
        "model_format": "gptq",
        "model_size_in_billions": 7,
        "quantizations": [
          "Int4"
        ],
        "model_id": "TheBloke/Mistral-7B-Instruct-v0.2-GPTQ"
      },
      {
        "model_format": "awq",
        "model_size_in_billions": 7,
        "quantizations": [
          "Int4"
        ],
        "model_id": "TheBloke/Mistral-7B-Instruct-v0.2-AWQ"
      },
      {
        "model_format": "ggufv2",
        "model_size_in_billions": 7,
        "quantizations": [
          "Q2_K",
          "Q3_K_S",
          "Q3_K_M",
          "Q3_K_L",
          "Q4_0",
          "Q4_K_S",
          "Q4_K_M",
          "Q5_0",
          "Q5_K_S",
          "Q5_K_M",
          "Q6_K",
          "Q8_0"
        ],
        "model_id": "TheBloke/Mistral-7B-Instruct-v0.2-GGUF",
        "model_file_name_template": "mistral-7b-instruct-v0.2.{quantization}.gguf"
      }
    ],
    "chat_template": "{%- if messages[0]['role'] == 'system' %}\n    {%- set system_message = messages[0]['content'] %}\n    {%- set loop_messages = messages[1:] %}\n{%- else %}\n    {%- set loop_messages = messages %}\n{%- endif %}\n\n{{- '<s>' }}\n{%- for message in loop_messages %}\n    {%- if (message['role'] == 'user') != (loop.index0 % 2 == 0) %}\n        {{- raise_exception('After the optional system message, conversation roles must alternate user/assistant/user/assistant/...') }}\n    {%- endif %}\n    {%- if message['role'] == 'user' %}\n        {%- if loop.first and system_message is defined %}\n            {{- ' [INST] ' + system_message + '\n\n' + message['content'] + ' [/INST]' }}\n        {%- else %}\n            {{- ' [INST] ' + message['content'] + ' [/INST]' }}\n        {%- endif %}\n    {%- elif message['role'] == 'assistant' %}\n        {{- ' ' + message['content'] + '</s>'}}\n    {%- else %}\n        {{- raise_exception('Only user and assistant roles are supported, with the exception of an initial optional system message!') }}\n    {%- endif %}\n{%- endfor %}\n",
    "stop_token_ids": [
      2
    ],
    "stop": [
      "</s>"
    ]
  },
  {
    "version": 1,
    "context_length": 32768,
    "model_name": "mistral-instruct-v0.3",
    "model_lang": [
      "en"
    ],
    "model_ability": [
      "chat"
    ],
    "model_description": "The Mistral-7B-Instruct-v0.2 Large Language Model (LLM) is an improved instruct fine-tuned version of Mistral-7B-Instruct-v0.1.",
    "model_specs": [
      {
        "model_format": "pytorch",
        "model_size_in_billions": 7,
        "quantizations": [
          "4-bit",
          "8-bit",
          "none"
        ],
        "model_id": "mistralai/Mistral-7B-Instruct-v0.3",
        "model_revision": "83e9aa141f2e28c82232fea5325f54edf17c43de"
      },
      {
        "model_format": "gptq",
        "model_size_in_billions": 7,
        "quantizations": [
          "Int4"
        ],
        "model_id": "neuralmagic/Mistral-7B-Instruct-v0.3-GPTQ-4bit"
      },
      {
        "model_format": "awq",
        "model_size_in_billions": 7,
        "quantizations": [
          "Int4"
        ],
        "model_id": "solidrust/Mistral-7B-Instruct-v0.3-AWQ"
      },
      {
        "model_format": "ggufv2",
        "model_size_in_billions": 7,
        "quantizations": [
          "Q2_K",
          "Q3_K_S",
          "Q3_K_M",
          "Q3_K_L",
          "Q4_K_S",
          "Q4_K_M",
          "Q5_K_S",
          "Q5_K_M",
          "Q6_K",
          "Q8_0",
          "fp16"
        ],
        "model_id": "MaziyarPanahi/Mistral-7B-Instruct-v0.3-GGUF",
        "model_file_name_template": "Mistral-7B-Instruct-v0.3.{quantization}.gguf"
      }
    ],
    "chat_template": "{%- if messages[0][\"role\"] == \"system\" %}\n    {%- set system_message = messages[0][\"content\"] %}\n    {%- set loop_messages = messages[1:] %}\n{%- else %}\n    {%- set loop_messages = messages %}\n{%- endif %}\n{%- if not tools is defined %}\n    {%- set tools = none %}\n{%- endif %}\n{%- set user_messages = loop_messages | selectattr(\"role\", \"equalto\", \"user\") | list %}\n\n{#- This block checks for alternating user/assistant messages, skipping tool calling messages #}\n{%- set ns = namespace() %}\n{%- set ns.index = 0 %}\n{%- for message in loop_messages %}\n    {%- if not (message.role == \"tool\" or message.role == \"tool_results\" or (message.tool_calls is defined and message.tool_calls is not none)) %}\n        {%- if (message[\"role\"] == \"user\") != (ns.index % 2 == 0) %}\n            {{- raise_exception(\"After the optional system message, conversation roles must alternate user/assistant/user/assistant/...\") }}\n        {%- endif %}\n        {%- set ns.index = ns.index + 1 %}\n    {%- endif %}\n{%- endfor %}\n\n{{- '<s>' }}\n{%- for message in loop_messages %}\n    {%- if message[\"role\"] == \"user\" %}\n        {%- if tools is not none and (message == user_messages[-1]) %}\n            {{- \"[AVAILABLE_TOOLS] [\" }}\n            {%- for tool in tools %}\n                {%- set tool = tool.function %}\n                {{- '{\"type\": \"function\", \"function\": {' }}\n                {%- for key, val in tool.items() if key != \"return\" %}\n                    {%- if val is string %}\n                        {{- '\"' + key + '\": \"' + val + '\"' }}\n                    {%- else %}\n                        {{- '\"' + key + '\": ' + val|tojson }}\n                    {%- endif %}\n                    {%- if not loop.last %}\n                        {{- \", \" }}\n                    {%- endif %}\n                {%- endfor %}\n                {{- \"}}\" }}\n                {%- if not loop.last %}\n                    {{- \", \" }}\n                {%- else %}\n                    {{- \"]\" }}\n                {%- endif %}\n            {%- endfor %}\n            {{- \"[/AVAILABLE_TOOLS]\" }}\n            {%- endif %}\n        {%- if loop.last and system_message is defined %}\n            {{- \"[INST] \" + system_message + \"\n\n\" + message[\"content\"] + \"[/INST]\" }}\n        {%- else %}\n            {{- \"[INST] \" + message[\"content\"] + \"[/INST]\" }}\n        {%- endif %}\n    {%- elif message.tool_calls is defined and message.tool_calls is not none %}\n        {{- \"[TOOL_CALLS] [\" }}\n        {%- for tool_call in message.tool_calls %}\n            {%- set out = tool_call.function|tojson %}\n            {{- out[:-1] }}\n            {%- if not tool_call.id is defined or tool_call.id|length != 9 %}\n                {{- raise_exception(\"Tool call IDs should be alphanumeric strings with length 9!\") }}\n            {%- endif %}\n            {{- ', \"id\": \"' + tool_call.id + '\"}' }}\n            {%- if not loop.last %}\n                {{- \", \" }}\n            {%- else %}\n                {{- \"]\" + '</s>' }}\n            {%- endif %}\n        {%- endfor %}\n    {%- elif message[\"role\"] == \"assistant\" %}\n        {{- \" \" + message[\"content\"]|trim + '</s>'}}\n    {%- elif message[\"role\"] == \"tool_results\" or message[\"role\"] == \"tool\" %}\n        {%- if message.content is defined and message.content.content is defined %}\n            {%- set content = message.content.content %}\n        {%- else %}\n            {%- set content = message.content %}\n        {%- endif %}\n        {{- '[TOOL_RESULTS] {\"content\": ' + content|string + \", \" }}\n        {%- if not message.tool_call_id is defined or message.tool_call_id|length != 9 %}\n            {{- raise_exception(\"Tool call IDs should be alphanumeric strings with length 9!\") }}\n        {%- endif %}\n        {{- '\"call_id\": \"' + message.tool_call_id + '\"}[/TOOL_RESULTS]' }}\n    {%- else %}\n        {{- raise_exception(\"Only user and assistant roles are supported, with the exception of an initial optional system message!\") }}\n    {%- endif %}\n{%- endfor %}\n",
    "stop_token_ids": [
      2
    ],
    "stop": [
      "</s>"
    ]
  },
  {
    "version": 1,
    "context_length": 1024000,
    "model_name": "mistral-nemo-instruct",
    "model_lang": [
      "en",
      "fr",
      "de",
      "es",
      "it",
      "pt",
      "zh",
      "ru",
      "ja"
    ],
    "model_ability": [
      "chat"
    ],
    "model_description": "The Mistral-Nemo-Instruct-2407 Large Language Model (LLM) is an instruct fine-tuned version of the Mistral-Nemo-Base-2407",
    "model_specs": [
      {
        "model_format": "pytorch",
        "model_size_in_billions": 12,
        "quantizations": [
          "none"
        ],
        "model_id": "mistralai/Mistral-Nemo-Instruct-2407",
        "model_revision": "05b1e4f3e189ec1b5189fb3c973d4cf3369c27af"
      },
      {
        "model_format": "pytorch",
        "model_size_in_billions": 12,
        "quantizations": [
          "4-bit"
        ],
        "model_id": "unsloth/Mistral-Nemo-Instruct-2407-bnb-4bit",
        "model_revision": "1d85adc9e0fff0b8e4479a037bd75fe1346333ca"
      },
      {
        "model_format": "pytorch",
        "model_size_in_billions": 12,
        "quantizations": [
          "8-bit"
        ],
        "model_id": "afrizalha/Mistral-Nemo-Instruct-2407-bnb-8bit",
        "model_revision": "1d2dacf18a486c745219317d1507441406bc7e25"
      },
      {
        "model_format": "gptq",
        "model_size_in_billions": 12,
        "quantizations": [
          "Int4"
        ],
        "model_id": "ModelCloud/Mistral-Nemo-Instruct-2407-gptq-4bit"
      },
      {
        "model_format": "awq",
        "model_size_in_billions": 12,
        "quantizations": [
          "Int4"
        ],
        "model_id": "casperhansen/mistral-nemo-instruct-2407-awq"
      },
      {
        "model_format": "ggufv2",
        "model_size_in_billions": 12,
        "quantizations": [
          "Q2_K",
          "Q3_K_S",
          "Q3_K_M",
          "Q3_K_L",
          "Q4_K_S",
          "Q4_K_M",
          "Q5_K_S",
          "Q5_K_M",
          "Q6_K",
          "Q8_0",
          "fp16"
        ],
        "model_id": "MaziyarPanahi/Mistral-Nemo-Instruct-2407-GGUF",
        "model_file_name_template": "Mistral-Nemo-Instruct-2407.{quantization}.gguf"
      },
      {
        "model_format": "mlx",
        "model_size_in_billions": 12,
        "quantizations": [
          "none"
        ],
        "model_id": "mlx-community/Mistral-Nemo-Instruct-2407-bf16"
      },
      {
        "model_format": "mlx",
        "model_size_in_billions": 12,
        "quantizations": [
          "4bit"
        ],
        "model_id": "mlx-community/Mistral-Nemo-Instruct-2407-4bit"
      },
      {
        "model_format": "mlx",
        "model_size_in_billions": 12,
        "quantizations": [
          "8bit"
        ],
        "model_id": "mlx-community/Mistral-Nemo-Instruct-2407-8bit"
      }
    ],
    "chat_template": "{%- if messages[0][\"role\"] == \"system\" %}\n    {%- set system_message = messages[0][\"content\"] %}\n    {%- set loop_messages = messages[1:] %}\n{%- else %}\n    {%- set loop_messages = messages %}\n{%- endif %}\n{%- if not tools is defined %}\n    {%- set tools = none %}\n{%- endif %}\n{%- set user_messages = loop_messages | selectattr(\"role\", \"equalto\", \"user\") | list %}\n\n{#- This block checks for alternating user/assistant messages, skipping tool calling messages #}\n{%- set ns = namespace() %}\n{%- set ns.index = 0 %}\n{%- for message in loop_messages %}\n    {%- if not (message.role == \"tool\" or message.role == \"tool_results\" or (message.tool_calls is defined and message.tool_calls is not none)) %}\n        {%- if (message[\"role\"] == \"user\") != (ns.index % 2 == 0) %}\n            {{- raise_exception(\"After the optional system message, conversation roles must alternate user/assistant/user/assistant/...\") }}\n        {%- endif %}\n        {%- set ns.index = ns.index + 1 %}\n    {%- endif %}\n{%- endfor %}\n\n{{- '<s>' }}\n{%- for message in loop_messages %}\n    {%- if message[\"role\"] == \"user\" %}\n        {%- if tools is not none and (message == user_messages[-1]) %}\n            {{- \"[AVAILABLE_TOOLS][\" }}\n            {%- for tool in tools %}\n                {%- set tool = tool.function %}\n                {{- '{\"type\": \"function\", \"function\": {' }}\n                {%- for key, val in tool.items() if key != \"return\" %}\n                    {%- if val is string %}\n                        {{- '\"' + key + '\": \"' + val + '\"' }}\n                    {%- else %}\n                        {{- '\"' + key + '\": ' + val|tojson }}\n                    {%- endif %}\n                    {%- if not loop.last %}\n                        {{- \", \" }}\n                    {%- endif %}\n                {%- endfor %}\n                {{- \"}}\" }}\n                {%- if not loop.last %}\n                    {{- \", \" }}\n                {%- else %}\n                    {{- \"]\" }}\n                {%- endif %}\n            {%- endfor %}\n            {{- \"[/AVAILABLE_TOOLS]\" }}\n            {%- endif %}\n        {%- if loop.last and system_message is defined %}\n            {{- \"[INST]\" + system_message + \"\n\n\" + message[\"content\"] + \"[/INST]\" }}\n        {%- else %}\n            {{- \"[INST]\" + message[\"content\"] + \"[/INST]\" }}\n        {%- endif %}\n    {%- elif (message.tool_calls is defined and message.tool_calls is not none) %}\n        {{- \"[TOOL_CALLS][\" }}\n        {%- for tool_call in message.tool_calls %}\n            {%- set out = tool_call.function|tojson %}\n            {{- out[:-1] }}\n            {%- if not tool_call.id is defined or tool_call.id|length != 9 %}\n                {{- raise_exception(\"Tool call IDs should be alphanumeric strings with length 9!\") }}\n            {%- endif %}\n            {{- ', \"id\": \"' + tool_call.id + '\"}' }}\n            {%- if not loop.last %}\n                {{- \", \" }}\n            {%- else %}\n                {{- \"]\" + '</s>' }}\n            {%- endif %}\n        {%- endfor %}\n    {%- elif message[\"role\"] == \"assistant\" %}\n        {{- message[\"content\"] + '</s>'}}\n    {%- elif message[\"role\"] == \"tool_results\" or message[\"role\"] == \"tool\" %}\n        {%- if message.content is defined and message.content.content is defined %}\n            {%- set content = message.content.content %}\n        {%- else %}\n            {%- set content = message.content %}\n        {%- endif %}\n        {{- '[TOOL_RESULTS]{\"content\": ' + content|string + \", \" }}\n        {%- if not message.tool_call_id is defined or message.tool_call_id|length != 9 %}\n            {{- raise_exception(\"Tool call IDs should be alphanumeric strings with length 9!\") }}\n        {%- endif %}\n        {{- '\"call_id\": \"' + message.tool_call_id + '\"}[/TOOL_RESULTS]' }}\n    {%- else %}\n        {{- raise_exception(\"Only user and assistant roles are supported, with the exception of an initial optional system message!\") }}\n    {%- endif %}\n{%- endfor %}\n",
    "stop_token_ids": [
      2
    ],
    "stop": [
      "</s>"
    ]
  },
  {
    "version": 1,
    "context_length": 131072,
    "model_name": "mistral-large-instruct",
    "model_lang": [
      "en",
      "fr",
      "de",
      "es",
      "it",
      "pt",
      "zh",
      "ru",
      "ja",
      "ko"
    ],
    "model_ability": [
      "chat"
    ],
    "model_description": "Mistral-Large-Instruct-2407 is an advanced dense Large Language Model (LLM) of 123B parameters with state-of-the-art reasoning, knowledge and coding capabilities.",
    "model_specs": [
      {
        "model_format": "pytorch",
        "model_size_in_billions": 123,
        "quantizations": [
          "none"
        ],
        "model_id": "mistralai/Mistral-Large-Instruct-2407"
      },
      {
        "model_format": "pytorch",
        "model_size_in_billions": 123,
        "quantizations": [
          "4-bit"
        ],
        "model_id": "unsloth/Mistral-Large-Instruct-2407-bnb-4bit"
      },
      {
        "model_format": "gptq",
        "model_size_in_billions": 123,
        "quantizations": [
          "Int4"
        ],
        "model_id": "ModelCloud/Mistral-Large-Instruct-2407-gptq-4bit"
      },
      {
        "model_format": "awq",
        "model_size_in_billions": 123,
        "quantizations": [
          "Int4"
        ],
        "model_id": "TechxGenus/Mistral-Large-Instruct-2407-AWQ"
      },
      {
        "model_format": "ggufv2",
        "model_size_in_billions": 123,
        "quantizations": [
          "Q2_K",
          "Q3_K_S",
          "Q3_K_M",
          "Q3_K_L",
          "Q4_K_S",
          "Q4_K_M"
        ],
        "model_id": "MaziyarPanahi/Mistral-Large-Instruct-2407-GGUF",
        "model_file_name_template": "Mistral-Large-Instruct-2407.{quantization}.gguf",
        "model_file_name_split_template": "Mixtral-8x22B-Instruct-v0.1.{quantization}-{part}.gguf",
        "quantization_parts": {
          "Q3_K_L": [
            "00001-of-00007",
            "00002-of-00007",
            "00003-of-00007",
            "00004-of-00007",
            "00005-of-00007",
            "00006-of-00007",
            "00007-of-00007"
          ],
          "Q3_K_M": [
            "00001-of-00007",
            "00002-of-00007",
            "00003-of-00007",
            "00004-of-00007",
            "00005-of-00007",
            "00006-of-00007",
            "00007-of-00007"
          ],
          "Q3_K_S": [
            "00001-of-00007",
            "00002-of-00007",
            "00003-of-00007",
            "00004-of-00007",
            "00005-of-00007",
            "00006-of-00007",
            "00007-of-00007"
          ],
          "Q4_K_M": [
            "00001-of-00007",
            "00002-of-00007",
            "00003-of-00007",
            "00004-of-00007",
            "00005-of-00007",
            "00006-of-00007",
            "00007-of-00007"
          ],
          "Q4_K_S": [
            "00001-of-00007",
            "00002-of-00007",
            "00003-of-00007",
            "00004-of-00007",
            "00005-of-00007",
            "00006-of-00007",
            "00007-of-00007"
          ]
        }
      },
      {
        "model_format": "mlx",
        "model_size_in_billions": 123,
        "quantizations": [
          "none"
        ],
        "model_id": "mlx-community/Mistral-Large-Instruct-2407-bf16"
      },
      {
        "model_format": "mlx",
        "model_size_in_billions": 123,
        "quantizations": [
          "4bit"
        ],
        "model_id": "mlx-community/Mistral-Large-Instruct-2407-4bit"
      },
      {
        "model_format": "mlx",
        "model_size_in_billions": 123,
        "quantizations": [
          "8bit"
        ],
        "model_id": "mlx-community/Mistral-Large-Instruct-2407-8bit"
      }
    ],
    "chat_template": "{%- if messages[0][\"role\"] == \"system\" %}\n    {%- set system_message = messages[0][\"content\"] %}\n    {%- set loop_messages = messages[1:] %}\n{%- else %}\n    {%- set loop_messages = messages %}\n{%- endif %}\n{%- if not tools is defined %}\n    {%- set tools = none %}\n{%- endif %}\n{%- set user_messages = loop_messages | selectattr(\"role\", \"equalto\", \"user\") | list %}\n\n{#- This block checks for alternating user/assistant messages, skipping tool calling messages #}\n{%- set ns = namespace() %}\n{%- set ns.index = 0 %}\n{%- for message in loop_messages %}\n    {%- if not (message.role == \"tool\" or message.role == \"tool_results\" or (message.tool_calls is defined and message.tool_calls is not none)) %}\n        {%- if (message[\"role\"] == \"user\") != (ns.index % 2 == 0) %}\n            {{- raise_exception(\"After the optional system message, conversation roles must alternate user/assistant/user/assistant/...\") }}\n        {%- endif %}\n        {%- set ns.index = ns.index + 1 %}\n    {%- endif %}\n{%- endfor %}\n\n{{- '<s>' }}\n{%- for message in loop_messages %}\n    {%- if message[\"role\"] == \"user\" %}\n        {%- if tools is not none and (message == user_messages[-1]) %}\n            {{- \"[AVAILABLE_TOOLS][\" }}\n            {%- for tool in tools %}\n                {%- set tool = tool.function %}\n                {{- '{\"type\": \"function\", \"function\": {' }}\n                {%- for key, val in tool.items() if key != \"return\" %}\n                    {%- if val is string %}\n                        {{- '\"' + key + '\": \"' + val + '\"' }}\n                    {%- else %}\n                        {{- '\"' + key + '\": ' + val|tojson }}\n                    {%- endif %}\n                    {%- if not loop.last %}\n                        {{- \", \" }}\n                    {%- endif %}\n                {%- endfor %}\n                {{- \"}}\" }}\n                {%- if not loop.last %}\n                    {{- \", \" }}\n                {%- else %}\n                    {{- \"]\" }}\n                {%- endif %}\n            {%- endfor %}\n            {{- \"[/AVAILABLE_TOOLS]\" }}\n            {%- endif %}\n        {%- if loop.last and system_message is defined %}\n            {{- \"[INST]\" + system_message + \"\n\n\" + message[\"content\"] + \"[/INST]\" }}\n        {%- else %}\n            {{- \"[INST]\" + message[\"content\"] + \"[/INST]\" }}\n        {%- endif %}\n    {%- elif (message.tool_calls is defined and message.tool_calls is not none) %}\n        {{- \"[TOOL_CALLS][\" }}\n        {%- for tool_call in message.tool_calls %}\n            {%- set out = tool_call.function|tojson %}\n            {{- out[:-1] }}\n            {%- if not tool_call.id is defined or tool_call.id|length != 9 %}\n                {{- raise_exception(\"Tool call IDs should be alphanumeric strings with length 9!\") }}\n            {%- endif %}\n            {{- ', \"id\": \"' + tool_call.id + '\"}' }}\n            {%- if not loop.last %}\n                {{- \", \" }}\n            {%- else %}\n                {{- \"]\" + '</s>' }}\n            {%- endif %}\n        {%- endfor %}\n    {%- elif message[\"role\"] == \"assistant\" %}\n        {{- message[\"content\"] + '</s>'}}\n    {%- elif message[\"role\"] == \"tool_results\" or message[\"role\"] == \"tool\" %}\n        {%- if message.content is defined and message.content.content is defined %}\n            {%- set content = message.content.content %}\n        {%- else %}\n            {%- set content = message.content %}\n        {%- endif %}\n        {{- '[TOOL_RESULTS]{\"content\": ' + content|string + \", \" }}\n        {%- if not message.tool_call_id is defined or message.tool_call_id|length != 9 %}\n            {{- raise_exception(\"Tool call IDs should be alphanumeric strings with length 9!\") }}\n        {%- endif %}\n        {{- '\"call_id\": \"' + message.tool_call_id + '\"}[/TOOL_RESULTS]' }}\n    {%- else %}\n        {{- raise_exception(\"Only user and assistant roles are supported, with the exception of an initial optional system message!\") }}\n    {%- endif %}\n{%- endfor %}\n",
    "stop_token_ids": [
      2
    ],
    "stop": [
      "</s>"
    ]
  },
  {
    "version": 1,
    "context_length": 32768,
    "model_name": "codestral-v0.1",
    "model_lang": [
      "en"
    ],
    "model_ability": [
      "generate"
    ],
    "model_description": "Codestrall-22B-v0.1 is trained on a diverse dataset of 80+ programming languages, including the most popular ones, such as Python, Java, C, C++, JavaScript, and Bash",
    "model_specs": [
      {
        "model_format": "pytorch",
        "model_size_in_billions": 22,
        "quantizations": [
          "4-bit",
          "8-bit",
          "none"
        ],
        "model_id": "mistralai/Codestral-22B-v0.1",
        "model_revision": "8f5fe23af91885222a1563283c87416745a5e212"
      },
      {
        "model_format": "ggufv2",
        "model_size_in_billions": 22,
        "quantizations": [
          "Q2_K",
          "Q3_K_S",
          "Q3_K_M",
          "Q3_K_L",
          "Q4_K_S",
          "Q4_K_M",
          "Q5_K_S",
          "Q5_K_M",
          "Q6_K",
          "Q8_0"
        ],
        "model_id": "bartowski/Codestral-22B-v0.1-GGUF",
        "model_file_name_template": "Codestral-22B-v0.1-{quantization}.gguf"
      },
      {
        "model_format": "mlx",
        "model_size_in_billions": 22,
        "quantizations": [
          "4bit"
        ],
        "model_id": "mlx-community/Codestral-22B-v0.1-4bit",
        "model_revision": "544626b38eb1c9524f0fa570ec7b29550c26b78d"
      },
      {
        "model_format": "mlx",
        "model_size_in_billions": 22,
        "quantizations": [
          "8bit"
        ],
        "model_id": "mlx-community/Codestral-22B-v0.1-8bit",
        "model_revision": "0399a53970663950d57010e61a2796af524a1588"
      }
    ]
  },
  {
    "version": 1,
    "context_length": 8192,
    "model_name": "openhermes-2.5",
    "model_lang": [
      "en"
    ],
    "model_ability": [
      "chat"
    ],
    "model_description": "Openhermes 2.5 is a fine-tuned version of Mistral-7B-v0.1 on primarily GPT-4 generated data.",
    "model_specs": [
      {
        "model_format": "pytorch",
        "model_size_in_billions": 7,
        "quantizations": [
          "4-bit",
          "8-bit",
          "none"
        ],
        "model_id": "teknium/OpenHermes-2.5-Mistral-7B",
        "model_revision": "91ed666be78da7556f3d79abbb26fff0ee26cb54"
      },
      {
        "model_format": "ggufv2",
        "model_size_in_billions": 7,
        "quantizations": [
          "Q2_K",
          "Q3_K_S",
          "Q3_K_M",
          "Q3_K_L",
          "Q4_0",
          "Q4_K_S",
          "Q4_K_M",
          "Q5_0",
          "Q5_K_S",
          "Q5_K_M",
          "Q6_K",
          "Q8_0"
        ],
        "model_id": "TheBloke/OpenHermes-2.5-Mistral-7B-GGUF",
        "model_file_name_template": "openhermes-2.5-mistral-7b.{quantization}.gguf"
      }
    ],
    "chat_template": "{% for message in messages %}{{'<|im_start|>' + message['role'] + '\n' + message['content'] + '<|im_end|>' + '\n'}}{% endfor %}{% if add_generation_prompt %}{{ '<|im_start|>assistant\n' }}{% endif %}",
    "stop_token_ids": [
      32000
    ],
    "stop": [
      "<|im_end|>"
    ]
  },
  {
    "version": 1,
    "context_length": 2048,
    "model_name": "tiny-llama",
    "model_lang": [
      "en"
    ],
    "model_ability": [
      "generate"
    ],
    "model_description": "The TinyLlama project aims to pretrain a 1.1B Llama model on 3 trillion tokens.",
    "model_specs": [
      {
        "model_format": "ggufv2",
        "model_size_in_billions": 1,
        "quantizations": [
          "Q2_K",
          "Q3_K_L",
          "Q3_K_M",
          "Q3_K_S",
          "Q4_0",
          "Q4_K_M",
          "Q4_K_S",
          "Q5_0",
          "Q5_K_M",
          "Q5_K_S",
          "Q6_K",
          "Q8_0"
        ],
        "model_id": "TheBloke/TinyLlama-1.1B-Chat-v0.3-GGUF",
        "model_file_name_template": "tinyllama-1.1b-chat-v0.3.{quantization}.gguf"
      }
    ]
  },
  {
    "version": 1,
    "context_length": 32768,
    "model_name": "mixtral-v0.1",
    "model_lang": [
      "en",
      "fr",
      "it",
      "de",
      "es"
    ],
    "model_ability": [
      "generate"
    ],
    "model_description": "The Mixtral-8x7B Large Language Model (LLM) is a pretrained generative Sparse Mixture of Experts.",
    "model_specs": [
      {
        "model_format": "pytorch",
        "model_size_in_billions": "46_7",
        "quantizations": [
          "4-bit",
          "8-bit",
          "none"
        ],
        "model_id": "mistralai/Mixtral-8x7B-v0.1",
        "model_revision": "58301445dc1378584211722b7ebf8743ec4e192b"
      },
      {
        "model_format": "gptq",
        "model_size_in_billions": "46_7",
        "quantizations": [
          "Int4"
        ],
        "model_id": "TheBloke/Mixtral-8x7B-v0.1-GPTQ"
      },
      {
        "model_format": "ggufv2",
        "model_size_in_billions": "46_7",
        "quantizations": [
          "Q2_K",
          "Q3_K_M",
          "Q4_0",
          "Q4_K_M",
          "Q5_0",
          "Q5_K_M",
          "Q6_K",
          "Q8_0"
        ],
        "model_id": "TheBloke/Mixtral-8x7B-v0.1-GGUF",
        "model_file_name_template": "mixtral-8x7b-v0.1.{quantization}.gguf"
      }
    ]
  },
  {
    "version": 1,
    "context_length": 32768,
    "model_name": "mixtral-instruct-v0.1",
    "model_lang": [
      "en",
      "fr",
      "it",
      "de",
      "es"
    ],
    "model_ability": [
      "chat"
    ],
    "model_description": "Mistral-8x7B-Instruct is a fine-tuned version of the Mistral-8x7B LLM, specializing in chatting.",
    "model_specs": [
      {
        "model_format": "pytorch",
        "model_size_in_billions": "46_7",
        "quantizations": [
          "4-bit",
          "8-bit",
          "none"
        ],
        "model_id": "mistralai/Mixtral-8x7B-Instruct-v0.1",
        "model_revision": "125c431e2ff41a156b9f9076f744d2f35dd6e67a"
      },
      {
        "model_format": "awq",
        "model_size_in_billions": "46_7",
        "quantizations": [
          "Int4"
        ],
        "model_id": "TheBloke/Mixtral-8x7B-Instruct-v0.1-AWQ"
      },
      {
        "model_format": "gptq",
        "model_size_in_billions": "46_7",
        "quantizations": [
          "Int4"
        ],
        "model_id": "TheBloke/Mixtral-8x7B-Instruct-v0.1-GPTQ"
      },
      {
        "model_format": "ggufv2",
        "model_size_in_billions": "46_7",
        "quantizations": [
          "Q2_K",
          "Q3_K_M",
          "Q4_0",
          "Q4_K_M",
          "Q5_0",
          "Q5_K_M",
          "Q6_K",
          "Q8_0"
        ],
        "model_id": "TheBloke/Mixtral-8x7B-Instruct-v0.1-GGUF",
        "model_file_name_template": "mixtral-8x7b-instruct-v0.1.{quantization}.gguf"
      }
    ],
    "chat_template": "{%- if messages[0]['role'] == 'system' %}\n    {%- set system_message = messages[0]['content'] %}\n    {%- set loop_messages = messages[1:] %}\n{%- else %}\n    {%- set loop_messages = messages %}\n{%- endif %}\n\n{{- '<s>' }}\n{%- for message in loop_messages %}\n    {%- if (message['role'] == 'user') != (loop.index0 % 2 == 0) %}\n        {{- raise_exception('After the optional system message, conversation roles must alternate user/assistant/user/assistant/...') }}\n    {%- endif %}\n    {%- if message['role'] == 'user' %}\n        {%- if loop.first and system_message is defined %}\n            {{- ' [INST] ' + system_message + '\n\n' + message['content'] + ' [/INST]' }}\n        {%- else %}\n            {{- ' [INST] ' + message['content'] + ' [/INST]' }}\n        {%- endif %}\n    {%- elif message['role'] == 'assistant' %}\n        {{- ' ' + message['content'] + '</s>'}}\n    {%- else %}\n        {{- raise_exception('Only user and assistant roles are supported, with the exception of an initial optional system message!') }}\n    {%- endif %}\n{%- endfor %}\n",
    "stop_token_ids": [
      2
    ],
    "stop": [
      "</s>"
    ]
  },
  {
    "version": 1,
    "context_length": 65536,
    "model_name": "mixtral-8x22B-instruct-v0.1",
    "model_lang": [
      "en",
      "fr",
      "it",
      "de",
      "es"
    ],
    "model_ability": [
      "chat"
    ],
    "model_description": "The Mixtral-8x22B-Instruct-v0.1 Large Language Model (LLM) is an instruct fine-tuned version of the Mixtral-8x22B-v0.1, specializing in chatting.",
    "model_specs": [
      {
        "model_format": "pytorch",
        "model_size_in_billions": "141",
        "quantizations": [
          "4-bit",
          "8-bit",
          "none"
        ],
        "model_id": "mistralai/Mixtral-8x22B-Instruct-v0.1",
        "model_revision": "ebb919ac9e9f7f9a900644621bae7963bc593f4f"
      },
      {
        "model_format": "awq",
        "model_size_in_billions": "141",
        "quantizations": [
          "Int4"
        ],
        "model_id": "MaziyarPanahi/Mixtral-8x22B-Instruct-v0.1-AWQ"
      },
      {
        "model_format": "gptq",
        "model_size_in_billions": "141",
        "quantizations": [
          "Int4"
        ],
        "model_id": "jarrelscy/Mixtral-8x22B-Instruct-v0.1-GPTQ-4bit"
      },
      {
        "model_format": "ggufv2",
        "model_size_in_billions": "141",
        "quantizations": [
          "Q2_K",
          "Q3_K_L",
          "Q3_K_M",
          "Q3_K_S",
          "Q4_K_M",
          "Q4_K_S",
          "Q5_K_M",
          "Q5_K_S",
          "Q6",
          "Q8_0",
          "fp16"
        ],
        "model_id": "MaziyarPanahi/Mixtral-8x22B-Instruct-v0.1-GGUF",
        "model_file_name_template": "Mixtral-8x22B-Instruct-{quantization}.gguf",
        "model_file_name_split_template": "Mixtral-8x22B-Instruct-v0.1.{quantization}-{part}.gguf",
        "quantization_parts": {
          "Q2_K": [
            "00001-of-00003",
            "00002-of-00003",
            "00003-of-00003"
          ],
          "Q3_K_L": [
            "00001-of-00002",
            "00002-of-00002"
          ],
          "Q3_K_M": [
            "00001-of-00002",
            "00002-of-00002"
          ],
          "Q3_K_S": [
            "00001-of-00003",
            "00002-of-00003",
            "00003-of-00003"
          ],
          "Q4_K_M": [
            "00001-of-00002",
            "00002-of-00002"
          ],
          "Q4_K_S": [
            "00001-of-00002",
            "00002-of-00002"
          ],
          "Q5_K_M": [
            "00001-of-00004",
            "00002-of-00004",
            "00003-of-00004",
            "00004-of-00004"
          ],
          "Q5_K_S": [
            "00001-of-00004",
            "00002-of-00004",
            "00003-of-00004",
            "00004-of-00004"
          ],
          "Q6": [
            "00001-of-00004",
            "00002-of-00004",
            "00003-of-00004",
            "00004-of-00004"
          ],
          "Q8_0": [
            "00001-of-00004",
            "00002-of-00004",
            "00003-of-00004",
            "00004-of-00004"
          ],
          "fp16": [
            "00001-of-00007",
            "00002-of-00007",
            "00003-of-00007",
            "00004-of-00007",
            "00005-of-00007",
            "00006-of-00007",
            "00007-of-00007"
          ]
        }
      }
    ],
    "chat_template": "{%- if messages[0][\"role\"] == \"system\" %}\n    {%- set system_message = messages[0][\"content\"] %}\n    {%- set loop_messages = messages[1:] %}\n{%- else %}\n    {%- set loop_messages = messages %}\n{%- endif %}\n{%- if not tools is defined %}\n    {%- set tools = none %}\n{%- endif %}\n{%- set user_messages = loop_messages | selectattr(\"role\", \"equalto\", \"user\") | list %}\n\n{#- This block checks for alternating user/assistant messages, skipping tool calling messages #}\n{%- set ns = namespace() %}\n{%- set ns.index = 0 %}\n{%- for message in loop_messages %}\n    {%- if not (message.role == \"tool\" or message.role == \"tool_results\" or (message.tool_calls is defined and message.tool_calls is not none)) %}\n        {%- if (message[\"role\"] == \"user\") != (ns.index % 2 == 0) %}\n            {{- raise_exception(\"After the optional system message, conversation roles must alternate user/assistant/user/assistant/...\") }}\n        {%- endif %}\n        {%- set ns.index = ns.index + 1 %}\n    {%- endif %}\n{%- endfor %}\n\n{{- '<s>' }}\n{%- for message in loop_messages %}\n    {%- if message[\"role\"] == \"user\" %}\n        {%- if tools is not none and (message == user_messages[-1]) %}\n            {{- \"[AVAILABLE_TOOLS] [\" }}\n            {%- for tool in tools %}\n                {%- set tool = tool.function %}\n                {{- '{\"type\": \"function\", \"function\": {' }}\n                {%- for key, val in tool.items() if key != \"return\" %}\n                    {%- if val is string %}\n                        {{- '\"' + key + '\": \"' + val + '\"' }}\n                    {%- else %}\n                        {{- '\"' + key + '\": ' + val|tojson }}\n                    {%- endif %}\n                    {%- if not loop.last %}\n                        {{- \", \" }}\n                    {%- endif %}\n                {%- endfor %}\n                {{- \"}}\" }}\n                {%- if not loop.last %}\n                    {{- \", \" }}\n                {%- else %}\n                    {{- \"]\" }}\n                {%- endif %}\n            {%- endfor %}\n            {{- \"[/AVAILABLE_TOOLS]\" }}\n            {%- endif %}\n        {%- if loop.last and system_message is defined %}\n            {{- \"[INST] \" + system_message + \"\n\n\" + message[\"content\"] + \"[/INST]\" }}\n        {%- else %}\n            {{- \"[INST] \" + message[\"content\"] + \"[/INST]\" }}\n        {%- endif %}\n    {%- elif message.tool_calls is defined and message.tool_calls is not none %}\n        {{- \"[TOOL_CALLS] [\" }}\n        {%- for tool_call in message.tool_calls %}\n            {%- set out = tool_call.function|tojson %}\n            {{- out[:-1] }}\n            {%- if not tool_call.id is defined or tool_call.id|length != 9 %}\n                {{- raise_exception(\"Tool call IDs should be alphanumeric strings with length 9!\") }}\n            {%- endif %}\n            {{- ', \"id\": \"' + tool_call.id + '\"}' }}\n            {%- if not loop.last %}\n                {{- \", \" }}\n            {%- else %}\n                {{- \"]\" + '</s>' }}\n            {%- endif %}\n        {%- endfor %}\n    {%- elif message[\"role\"] == \"assistant\" %}\n        {{- \" \" + message[\"content\"]|trim + '</s>'}}\n    {%- elif message[\"role\"] == \"tool_results\" or message[\"role\"] == \"tool\" %}\n        {%- if message.content is defined and message.content.content is defined %}\n            {%- set content = message.content.content %}\n        {%- else %}\n            {%- set content = message.content %}\n        {%- endif %}\n        {{- '[TOOL_RESULTS] {\"content\": ' + content|string + \", \" }}\n        {%- if not message.tool_call_id is defined or message.tool_call_id|length != 9 %}\n            {{- raise_exception(\"Tool call IDs should be alphanumeric strings with length 9!\") }}\n        {%- endif %}\n        {{- '\"call_id\": \"' + message.tool_call_id + '\"}[/TOOL_RESULTS]' }}\n    {%- else %}\n        {{- raise_exception(\"Only user and assistant roles are supported, with the exception of an initial optional system message!\") }}\n    {%- endif %}\n{%- endfor %}\n",
    "stop_token_ids": [
      2
    ],
    "stop": [
      "</s>"
    ]
  },
  {
    "version": 1,
    "context_length": 4096,
    "model_name": "Yi",
    "model_lang": [
      "en",
      "zh"
    ],
    "model_ability": [
      "generate"
    ],
    "model_description": "The Yi series models are large language models trained from scratch by developers at 01.AI.",
    "model_specs": [
      {
        "model_format": "ggufv2",
        "model_size_in_billions": 34,
        "quantizations": [
          "Q2_K",
          "Q3_K_L",
          "Q3_K_M",
          "Q3_K_S",
          "Q4_0",
          "Q4_K_M",
          "Q4_K_S",
          "Q5_0",
          "Q5_K_M",
          "Q5_K_S",
          "Q6_K",
          "Q8_0"
        ],
        "model_id": "TheBloke/Yi-34B-GGUF",
        "model_file_name_template": "yi-34b.{quantization}.gguf"
      },
      {
        "model_format": "pytorch",
        "model_size_in_billions": 6,
        "quantizations": [
          "4-bit",
          "8-bit",
          "none"
        ],
        "model_id": "01-ai/Yi-6B",
        "model_revision": "25beebcb1166b9f49458459eb7b68130b9f9cf4d"
      },
      {
        "model_format": "pytorch",
        "model_size_in_billions": 9,
        "quantizations": [
          "4-bit",
          "8-bit",
          "none"
        ],
        "model_id": "01-ai/Yi-9B",
        "model_revision": "f70a5ff8b2e51c5d5b20e649d7b5f4238ffe6d5b"
      },
      {
        "model_format": "pytorch",
        "model_size_in_billions": 34,
        "quantizations": [
          "4-bit",
          "8-bit",
          "none"
        ],
        "model_id": "01-ai/Yi-34B",
        "model_revision": "168c48e05e1429779a896c7ef0d2e01b85e6bd8d"
      }
    ]
  },
  {
    "version": 1,
    "context_length": 262144,
    "model_name": "Yi-200k",
    "model_lang": [
      "en",
      "zh"
    ],
    "model_ability": [
      "generate"
    ],
    "model_description": "The Yi series models are large language models trained from scratch by developers at 01.AI.",
    "model_specs": [
      {
        "model_format": "pytorch",
        "model_size_in_billions": 6,
        "quantizations": [
          "4-bit",
          "8-bit",
          "none"
        ],
        "model_id": "01-ai/Yi-6B-200K",
        "model_revision": "70649e36d43f91dff1357b576e6713cac03c1d4c"
      },
      {
        "model_format": "pytorch",
        "model_size_in_billions": 34,
        "quantizations": [
          "4-bit",
          "8-bit",
          "none"
        ],
        "model_id": "01-ai/Yi-34B-200K",
        "model_revision": "591ae83b8f9c269700ef27f9dbd548934d800302"
      }
    ]
  },
  {
    "version": 1,
    "context_length": 4096,
    "model_name": "Yi-chat",
    "model_lang": [
      "en",
      "zh"
    ],
    "model_ability": [
      "chat"
    ],
    "model_description": "The Yi series models are large language models trained from scratch by developers at 01.AI.",
    "model_specs": [
      {
        "model_format": "gptq",
        "model_size_in_billions": 34,
        "quantizations": [
          "8bits"
        ],
        "model_id": "01-ai/Yi-34B-Chat-{quantization}"
      },
      {
        "model_format": "pytorch",
        "model_size_in_billions": 6,
        "quantizations": [
          "4-bit",
          "8-bit",
          "none"
        ],
        "model_id": "01-ai/Yi-6B-Chat",
        "model_revision": "1c20c960895e4c3877cf478bc2df074221b81d7b"
      },
      {
        "model_format": "pytorch",
        "model_size_in_billions": 34,
        "quantizations": [
          "4-bit",
          "8-bit",
          "none"
        ],
        "model_id": "01-ai/Yi-34B-Chat",
        "model_revision": "a99ec35331cbfc9da596af7d4538fe2efecff03c"
      },
      {
        "model_format": "ggufv2",
        "model_size_in_billions": 34,
        "quantizations": [
          "Q2_K",
          "Q3_K_L",
          "Q3_K_M",
          "Q3_K_S",
          "Q4_0",
          "Q4_K_M",
          "Q4_K_S",
          "Q5_0",
          "Q5_K_M",
          "Q5_K_S",
          "Q6_K",
          "Q8_0"
        ],
        "model_id": "TheBloke/Yi-34B-Chat-GGUF",
        "model_file_name_template": "yi-34b-chat.{quantization}.gguf"
      }
    ],
    "chat_template": "{% if not add_generation_prompt is defined %}{% set add_generation_prompt = false %}{% endif %}{% for message in messages %}{{'<|im_start|>' + message['role'] + '\n' + message['content'] + '<|im_end|>' + '\n'}}{% endfor %}{% if add_generation_prompt %}{{ '<|im_start|>assistant\n' }}{% endif %}",
    "stop_token_ids": [
      2,
      6,
      7,
      8
    ],
    "stop": [
      "<|endoftext|>",
      "<|im_start|>",
      "<|im_end|>",
      "<|im_sep|>"
    ]
  },
  {
    "version": 1,
    "context_length": 4096,
    "model_name": "Yi-1.5",
    "model_lang": [
      "en",
      "zh"
    ],
    "model_ability": [
      "generate"
    ],
    "model_description": "Yi-1.5 is an upgraded version of Yi. It is continuously pre-trained on Yi with a high-quality corpus of 500B tokens and fine-tuned on 3M diverse fine-tuning samples.",
    "model_specs": [
      {
        "model_format": "pytorch",
        "model_size_in_billions": 6,
        "quantizations": [
          "4-bit",
          "8-bit",
          "none"
        ],
        "model_id": "01-ai/Yi-1.5-6B",
        "model_revision": "741a657c42d2081f777ce4c6c5572090f8b8c886"
      },
      {
        "model_format": "pytorch",
        "model_size_in_billions": 9,
        "quantizations": [
          "4-bit",
          "8-bit",
          "none"
        ],
        "model_id": "01-ai/Yi-1.5-9B",
        "model_revision": "9a6839c5b9db3dbb245fb98a072bfabc242621f2"
      },
      {
        "model_format": "pytorch",
        "model_size_in_billions": 34,
        "quantizations": [
          "4-bit",
          "8-bit",
          "none"
        ],
        "model_id": "01-ai/Yi-1.5-34B",
        "model_revision": "4f83007957ec3eec76d87df19ad061eb0f57b5c5"
      }
    ]
  },
  {
    "version": 1,
    "context_length": 4096,
    "model_name": "Yi-1.5-chat",
    "model_lang": [
      "en",
      "zh"
    ],
    "model_ability": [
      "chat"
    ],
    "model_description": "Yi-1.5 is an upgraded version of Yi. It is continuously pre-trained on Yi with a high-quality corpus of 500B tokens and fine-tuned on 3M diverse fine-tuning samples.",
    "model_specs": [
      {
        "model_format": "pytorch",
        "model_size_in_billions": 6,
        "quantizations": [
          "4-bit",
          "8-bit",
          "none"
        ],
        "model_id": "01-ai/Yi-1.5-6B-Chat",
        "model_revision": "d68dab90947a3c869e28c9cb2806996af99a6080"
      },
      {
        "model_format": "pytorch",
        "model_size_in_billions": 9,
        "quantizations": [
          "4-bit",
          "8-bit",
          "none"
        ],
        "model_id": "01-ai/Yi-1.5-9B-Chat",
        "model_revision": "1dc6e2b8dcfc12b95bede8dec67e6b6332ac64c6"
      },
      {
        "model_format": "pytorch",
        "model_size_in_billions": 34,
        "quantizations": [
          "4-bit",
          "8-bit",
          "none"
        ],
        "model_id": "01-ai/Yi-1.5-34B-Chat",
        "model_revision": "fa695ee438bfcd0ec2b378fa1c7e0dea1b40393e"
      },
      {
        "model_format": "ggufv2",
        "model_size_in_billions": 6,
        "quantizations": [
          "Q3_K_L",
          "Q4_K_M",
          "Q5_K_M",
          "Q6_K",
          "Q8_0",
          "f32"
        ],
        "model_id": "lmstudio-community/Yi-1.5-6B-Chat-GGUF",
        "model_file_name_template": "Yi-1.5-6B-Chat-{quantization}.gguf"
      },
      {
        "model_format": "ggufv2",
        "model_size_in_billions": 9,
        "quantizations": [
          "Q3_K_L",
          "Q4_K_M",
          "Q5_K_M",
          "Q6_K",
          "Q8_0",
          "f32"
        ],
        "model_id": "lmstudio-community/Yi-1.5-9B-Chat-GGUF",
        "model_file_name_template": "Yi-1.5-9B-Chat-{quantization}.gguf"
      },
      {
        "model_format": "ggufv2",
        "model_size_in_billions": 34,
        "quantizations": [
          "Q2_K",
          "Q3_K_L",
          "Q4_K_M",
          "Q5_K_M",
          "Q6_K",
          "Q8_0"
        ],
        "model_id": "lmstudio-community/Yi-1.5-34B-Chat-GGUF",
        "model_file_name_template": "Yi-1.5-34B-Chat-{quantization}.gguf"
      },
      {
        "model_format": "gptq",
        "model_size_in_billions": 6,
        "quantizations": [
          "Int4"
        ],
        "model_id": "modelscope/Yi-1.5-6B-Chat-GPTQ",
        "model_revision": "2ad3a602e64d1c79e28e6e92beced2935047367c"
      },
      {
        "model_format": "gptq",
        "model_size_in_billions": 9,
        "quantizations": [
          "Int4"
        ],
        "model_id": "modelscope/Yi-1.5-9B-Chat-GPTQ",
        "model_revision": "76f47d16982923f7b6674c4e23ddac7c3b1d2e03"
      },
      {
        "model_format": "gptq",
        "model_size_in_billions": 34,
        "quantizations": [
          "Int4"
        ],
        "model_id": "modelscope/Yi-1.5-34B-Chat-GPTQ",
        "model_revision": "173fb4036265b2dac1d6296a8e2fd2f652c19968"
      },
      {
        "model_format": "awq",
        "model_size_in_billions": 6,
        "quantizations": [
          "Int4"
        ],
        "model_id": "modelscope/Yi-1.5-6B-Chat-AWQ",
        "model_revision": "23bf37f1666874e15e239422de0d3948d8735fa9"
      },
      {
        "model_format": "awq",
        "model_size_in_billions": 9,
        "quantizations": [
          "Int4"
        ],
        "model_id": "modelscope/Yi-1.5-9B-Chat-AWQ",
        "model_revision": "2605f388332672789eae1f422644add2901b433f"
      },
      {
        "model_format": "awq",
        "model_size_in_billions": 34,
        "quantizations": [
          "Int4"
        ],
        "model_id": "modelscope/Yi-1.5-34B-Chat-AWQ",
        "model_revision": "26234fea6ac49d456f32f8017289021fb1087a04"
      }
      ,
      {
        "model_format": "mlx",
        "model_size_in_billions": 6,
        "quantizations": [
          "4bit"
        ],
        "model_id": "mlx-community/Yi-1.5-6B-Chat-4bit",
        "model_revision": "0177c9a12b869d6bc73f772b5a1981a7c966adb6"
      },
      {
        "model_format": "mlx",
        "model_size_in_billions": 6,
        "quantizations": [
          "8bit"
        ],
        "model_id": "mlx-community/Yi-1.5-6B-Chat-8bit",
        "model_revision": "7756e65d1bf1e2e6e97aef6bc9484307225f536b"
      },
      {
        "model_format": "mlx",
        "model_size_in_billions": 9,
        "quantizations": [
          "4bit"
        ],
        "model_id": "mlx-community/Yi-1.5-9B-Chat-4bit",
        "model_revision": "e15f886479c44e7d90f0ac13ace69b2319b71c2f"
      },
      {
        "model_format": "mlx",
        "model_size_in_billions": 9,
        "quantizations": [
          "8bit"
        ],
        "model_id": "mlx-community/Yi-1.5-9B-Chat-8bit",
        "model_revision": "c1f742fcf3683edbe2d2c2fd1ad7ac2bb6c5ca36"
      },
      {
        "model_format": "mlx",
        "model_size_in_billions": 34,
        "quantizations": [
          "4bit"
        ],
        "model_id": "mlx-community/Yi-1.5-34B-Chat-4bit",
        "model_revision": "945e3b306ef37c46ab444fdc857d1f3ea7247374"
      },
      {
        "model_format": "mlx",
        "model_size_in_billions": 34,
        "quantizations": [
          "8bit"
        ],
        "model_id": "mlx-community/Yi-1.5-34B-Chat-8bit",
        "model_revision": "3c12761a2c6663f216caab6dff84b0dd29b472ac"
      }
    ],
    "chat_template": "{% if messages[0]['role'] == 'system' %}{% set system_message = messages[0]['content'] %}{% endif %}{% if system_message is defined %}{{ system_message }}{% endif %}{% for message in messages %}{% set content = message['content'] %}{% if message['role'] == 'user' %}{{ '<|im_start|>user\n' + content + '<|im_end|>\n<|im_start|>assistant\n' }}{% elif message['role'] == 'assistant' %}{{ content + '<|im_end|>' + '\n' }}{% endif %}{% endfor %}",
    "stop_token_ids": [
      2,
      6,
      7,
      8
    ],
    "stop": [
      "<|endoftext|>",
      "<|im_start|>",
      "<|im_end|>",
      "<|im_sep|>"
    ]
  },
  {
    "version": 1,
    "context_length": 16384,
    "model_name": "Yi-1.5-chat-16k",
    "model_lang": [
      "en",
      "zh"
    ],
    "model_ability": [
      "chat"
    ],
    "model_description": "Yi-1.5 is an upgraded version of Yi. It is continuously pre-trained on Yi with a high-quality corpus of 500B tokens and fine-tuned on 3M diverse fine-tuning samples.",
    "model_specs": [
      {
        "model_format": "pytorch",
        "model_size_in_billions": 9,
        "quantizations": [
          "4-bit",
          "8-bit",
          "none"
        ],
        "model_id": "01-ai/Yi-1.5-9B-Chat-16K",
        "model_revision": "551220fb24d69b6bfec5defceeb160395ce5da8d"
      },
      {
        "model_format": "pytorch",
        "model_size_in_billions": 34,
        "quantizations": [
          "4-bit",
          "8-bit",
          "none"
        ],
        "model_id": "01-ai/Yi-1.5-34B-Chat-16K",
        "model_revision": "dfdbc67be750972bfcc1ac7ffd7fe48689c856fd"
      },
      {
        "model_format": "ggufv2",
        "model_size_in_billions": 9,
        "quantizations": [
          "Q2_K",
          "Q3_K_L",
          "Q3_K_M",
          "Q3_K_S",
          "Q4_0",
          "Q4_1",
          "Q4_K_M",
          "Q4_K_S",
          "Q5_0",
          "Q5_1",
          "Q5_K_M",
          "Q5_K_S",
          "Q6_K",
          "Q8_0"
        ],
        "model_id": "QuantFactory/Yi-1.5-9B-Chat-16K-GGUF",
        "model_file_name_template": "Yi-1.5-9B-Chat-16K.{quantization}.gguf"
      },
      {
        "model_format": "ggufv2",
        "model_size_in_billions": 34,
        "quantizations": [
          "Q2_K",
          "Q3_K_L",
          "Q3_K_M",
          "Q3_K_S",
          "Q4_K_M",
          "Q4_K_S",
          "Q5_K_M",
          "Q5_K_S",
          "Q6_K",
          "Q8_0"
        ],
        "model_id": "bartowski/Yi-1.5-34B-Chat-16K-GGUF",
        "model_file_name_template": "Yi-1.5-34B-Chat-16K-{quantization}.gguf"
      }
    ],
    "chat_template": "{% if messages[0]['role'] == 'system' %}{% set system_message = messages[0]['content'] %}{% endif %}{% if system_message is defined %}{{ system_message }}{% endif %}{% for message in messages %}{% set content = message['content'] %}{% if message['role'] == 'user' %}{{ '<|im_start|>user\n' + content + '<|im_end|>\n<|im_start|>assistant\n' }}{% elif message['role'] == 'assistant' %}{{ content + '<|im_end|>' + '\n' }}{% endif %}{% endfor %}",
    "stop_token_ids": [
      2,
      6,
      7,
      8
    ],
    "stop": [
      "<|endoftext|>",
      "<|im_start|>",
      "<|im_end|>",
      "<|im_sep|>"
    ]
  },
  {
    "version": 1,
    "context_length": 100000,
    "model_name": "wizardcoder-python-v1.0",
    "model_lang": [
      "en"
    ],
    "model_ability": [
      "chat"
    ],
    "model_specs": [
      {
        "model_format": "pytorch",
        "model_size_in_billions": 13,
        "quantizations": [
          "4-bit",
          "8-bit",
          "none"
        ],
        "model_id": "WizardLMTeam/WizardCoder-Python-13B-V1.0",
        "model_revision": "5ac6748b1f5a4c282107ddc7d3b69fdc4a686d75"
      },
      {
        "model_format": "pytorch",
        "model_size_in_billions": 34,
        "quantizations": [
          "4-bit",
          "8-bit",
          "none"
        ],
        "model_id": "WizardLMTeam/WizardCoder-Python-34B-V1.0",
        "model_revision": "897fc6d9e12136c68c441b2350d015902c144b20"
      },
      {
        "model_format": "ggufv2",
        "model_size_in_billions": 7,
        "quantizations": [
          "Q2_K",
          "Q3_K_L",
          "Q3_K_M",
          "Q3_K_S",
          "Q4_0",
          "Q4_K_M",
          "Q4_K_S",
          "Q5_0",
          "Q5_K_M",
          "Q5_K_S",
          "Q6_K",
          "Q8_0"
        ],
        "model_id": "TheBloke/WizardCoder-Python-7B-V1.0-GGUF",
        "model_file_name_template": "wizardcoder-python-7b-v1.0.{quantization}.gguf"
      },
      {
        "model_format": "ggufv2",
        "model_size_in_billions": 13,
        "quantizations": [
          "Q2_K",
          "Q3_K_L",
          "Q3_K_M",
          "Q3_K_S",
          "Q4_0",
          "Q4_K_M",
          "Q4_K_S",
          "Q5_0",
          "Q5_K_M",
          "Q5_K_S",
          "Q6_K",
          "Q8_0"
        ],
        "model_id": "TheBloke/WizardCoder-Python-13B-V1.0-GGUF",
        "model_file_name_template": "wizardcoder-python-13b-v1.0.{quantization}.gguf"
      },
      {
        "model_format": "ggufv2",
        "model_size_in_billions": 34,
        "quantizations": [
          "Q2_K",
          "Q3_K_L",
          "Q3_K_M",
          "Q3_K_S",
          "Q4_0",
          "Q4_K_M",
          "Q4_K_S",
          "Q5_0",
          "Q5_K_M",
          "Q5_K_S",
          "Q6_K",
          "Q8_0"
        ],
        "model_id": "TheBloke/WizardCoder-Python-34B-V1.0-GGUF",
        "model_file_name_template": "wizardcoder-python-34b-v1.0.{quantization}.gguf"
      }
    ],
    "chat_template": "{% for item in messages %}{% if loop.first and item['role'] == 'system' %}{{ item['content'] + '\n\n### ' }}{% elif loop.first %}{{ 'Below is an instruction that describes a task. Write a response that appropriately completes the request.\n\n### ' }}{% endif %}{% if item['role'] == 'user' %}{{ 'Instruction: ' + item['content'] + '\n\n### ' }}{% elif item['role'] == 'assistant' %}{{ 'Response: ' + item['content'] + '\n\n### ' }}{% endif %}{% endfor %}{% if add_generation_prompt %}{{ 'Response: Let\\'s think step by step.' }}{% endif %}",
    "stop_token_ids": [
      2
    ],
    "stop": [
      "</s>"
    ]
  },
  {
    "version": 1,
    "context_length": 4096,
    "model_name": "gorilla-openfunctions-v2",
    "model_lang": [
      "en"
    ],
    "model_ability": [
      "chat"
    ],
    "model_description": "OpenFunctions is designed to extend Large Language Model (LLM) Chat Completion feature to formulate executable APIs call given natural language instructions and API context.",
    "model_specs": [
      {
        "model_format": "pytorch",
        "model_size_in_billions": 7,
        "quantizations": [
          "none"
        ],
        "model_id": "gorilla-llm/gorilla-openfunctions-v2",
        "model_revision": "0f91d705e64b77fb55e35a7eab5d03bf965c9b5c"
      },
      {
        "model_format": "ggufv2",
        "model_size_in_billions": 7,
        "quantizations": [
          "Q2_K",
          "Q3_K_L",
          "Q3_K_M",
          "Q3_K_S",
          "Q4_0",
          "Q4_K_M",
          "Q4_K_S",
          "Q5_K_M",
          "Q5_K_S",
          "Q6_K"
        ],
        "model_id": "gorilla-llm//gorilla-openfunctions-v2-GGUF",
        "model_file_name_template": "gorilla-openfunctions-v2.{quantization}.gguf"
      }
    ],
    "chat_template": "{% if not add_generation_prompt is defined %}\n{% set add_generation_prompt = false %}\n{% endif %}\n{%- set ns = namespace(found=false) -%}\n{%- for message in messages -%}\n    {%- if message['role'] == 'system' -%}\n        {%- set ns.found = true -%}\n    {%- endif -%}\n{%- endfor -%}\n{{'<｜begin▁of▁sentence｜>'}}{%- if not ns.found -%}\n{{'You are an AI programming assistant, utilizing the Gorilla LLM model, developed by Gorilla LLM, and you only answer questions related to computer science. For politically sensitive questions, security and privacy issues, and other non-computer science questions, you will refuse to answer\n'}}\n{%- endif %}\n{%- for message in messages %}\n    {%- if message['role'] == 'system' %}\n{{ message['content'] }}\n    {%- else %}\n        {%- if message['role'] == 'user' %}\n{{'### Instruction:\n' + message['content'] + '\n'}}\n        {%- else %}\n{{'### Response:\n' + message['content'] + '\n<|EOT|>\n'}}\n        {%- endif %}\n    {%- endif %}\n{%- endfor %}\n{% if add_generation_prompt %}\n{{'### Response:'}}\n{% endif %}",
    "stop_token_ids": [
      100015,
      100001
    ],
    "stop": [
      "<|EOT|>",
      "<｜end▁of▁sentence｜>"
    ]
  },
  {
    "version": 1,
    "context_length": 4096,
    "model_name": "deepseek-vl-chat",
    "model_lang": [
      "en",
      "zh"
    ],
    "model_ability": [
      "chat",
      "vision"
    ],
    "model_description": "DeepSeek-VL possesses general multimodal understanding capabilities, capable of processing logical diagrams, web pages, formula recognition, scientific literature, natural images, and embodied intelligence in complex scenarios.",
    "model_specs": [
      {
        "model_format": "pytorch",
        "model_size_in_billions": "1_3",
        "quantizations": [
          "none"
        ],
        "model_id": "deepseek-ai/deepseek-vl-1.3b-chat",
        "model_revision": "8f13a8e00dbdc381d614a9d29d61b07e8fe91b3f"
      },
      {
        "model_format": "pytorch",
        "model_size_in_billions": 7,
        "quantizations": [
          "none"
        ],
        "model_id": "deepseek-ai/deepseek-vl-7b-chat",
        "model_revision": "6f16f00805f45b5249f709ce21820122eeb43556"
      }
    ],
    "chat_template": "",
    "stop_token_ids": [
      100001
    ],
    "stop": [
      "<｜end▁of▁sentence｜>"
    ]
  },
  {
    "version": 1,
    "context_length": 4096,
    "model_name": "deepseek",
    "model_lang": [
      "en",
      "zh"
    ],
    "model_ability": [
      "generate"
    ],
    "model_description": "DeepSeek LLM, trained from scratch on a vast dataset of 2 trillion tokens in both English and Chinese. ",
    "model_specs": [
      {
        "model_format": "pytorch",
        "model_size_in_billions": 7,
        "quantizations": [
          "4-bit",
          "8-bit",
          "none"
        ],
        "model_id": "deepseek-ai/deepseek-llm-7b-base",
        "model_revision": "7683fea62db869066ddaff6a41d032262c490d4f"
      },
      {
        "model_format": "pytorch",
        "model_size_in_billions": 67,
        "quantizations": [
          "4-bit",
          "8-bit",
          "none"
        ],
        "model_id": "deepseek-ai/deepseek-llm-67b-base",
        "model_revision": "c3f813a1121c95488a20132d3a4da89f4a46452f"
      },
      {
        "model_format": "ggufv2",
        "model_size_in_billions": 7,
        "quantizations": [
          "Q2_K",
          "Q3_K_L",
          "Q3_K_M",
          "Q3_K_S",
          "Q4_0",
          "Q4_K_M",
          "Q4_K_S",
          "Q5_0",
          "Q5_K_M",
          "Q5_K_S",
          "Q6_K",
          "Q8_0"
        ],
        "model_id": "TheBloke/deepseek-llm-7B-chat-GGUF",
        "model_file_name_template": "deepseek-llm-7b-chat.{quantization}.gguf"
      },
      {
        "model_format": "ggufv2",
        "model_size_in_billions": 67,
        "quantizations": [
          "Q2_K",
          "Q3_K_L",
          "Q3_K_M",
          "Q3_K_S",
          "Q4_0",
          "Q4_K_M",
          "Q4_K_S",
          "Q5_0",
          "Q5_K_M",
          "Q5_K_S",
          "Q6_K",
          "Q8_0"
        ],
        "model_id": "TheBloke/deepseek-llm-67b-chat-GGUF",
        "model_file_name_template": "deepseek-llm-67b-chat.{quantization}.gguf"
      }
    ]
  },
  {
    "version": 1,
    "context_length": 4096,
    "model_name": "deepseek-chat",
    "model_lang": [
      "en",
      "zh"
    ],
    "model_ability": [
      "chat"
    ],
    "model_description": "DeepSeek LLM is an advanced language model comprising 67 billion parameters. It has been trained from scratch on a vast dataset of 2 trillion tokens in both English and Chinese.",
    "model_specs": [
      {
        "model_format": "pytorch",
        "model_size_in_billions": 7,
        "quantizations": [
          "4-bit",
          "8-bit",
          "none"
        ],
        "model_id": "deepseek-ai/deepseek-llm-7b-chat",
        "model_revision": "afbda8b347ec881666061fa67447046fc5164ec8"
      },
      {
        "model_format": "pytorch",
        "model_size_in_billions": 67,
        "quantizations": [
          "4-bit",
          "8-bit",
          "none"
        ],
        "model_id": "deepseek-ai/deepseek-llm-67b-chat",
        "model_revision": "79648bef7658bb824e4630740f6e1484c1b0620b"
      },
      {
        "model_format": "ggufv2",
        "model_size_in_billions": 7,
        "quantizations": [
          "Q2_K",
          "Q3_K_L",
          "Q3_K_M",
          "Q3_K_S",
          "Q4_0",
          "Q4_K_M",
          "Q4_K_S",
          "Q5_0",
          "Q5_K_M",
          "Q5_K_S",
          "Q6_K",
          "Q8_0"
        ],
        "model_id": "TheBloke/deepseek-llm-7B-chat-GGUF",
        "model_file_name_template": "deepseek-llm-7b-chat.{quantization}.gguf"
      },
      {
        "model_format": "ggufv2",
        "model_size_in_billions": 67,
        "quantizations": [
          "Q2_K",
          "Q3_K_L",
          "Q3_K_M",
          "Q3_K_S",
          "Q4_0",
          "Q4_K_M",
          "Q4_K_S",
          "Q5_0",
          "Q5_K_M",
          "Q5_K_S",
          "Q6_K",
          "Q8_0"
        ],
        "model_id": "TheBloke/deepseek-llm-67b-chat-GGUF",
        "model_file_name_template": "deepseek-llm-67b-chat.{quantization}.gguf"
      }
    ],
    "chat_template": "{% if not add_generation_prompt is defined %}{% set add_generation_prompt = false %}{% endif %}{{ '<｜begin▁of▁sentence｜>' }}{% for message in messages %}{% if message['role'] == 'user' %}{{ 'User: ' + message['content'] + '\n\n' }}{% elif message['role'] == 'assistant' %}{{ 'Assistant: ' + message['content'] + '<｜end▁of▁sentence｜>' }}{% elif message['role'] == 'system' %}{{ message['content'] + '\n\n' }}{% endif %}{% endfor %}{% if add_generation_prompt %}{{ 'Assistant:' }}{% endif %}",
    "stop_token_ids": [
      100001
    ],
    "stop": [
      "<｜end▁of▁sentence｜>"
    ]
  },
  {
    "version": 1,
    "context_length": 16384,
    "model_name": "deepseek-coder",
    "model_lang": [
      "en",
      "zh"
    ],
    "model_ability": [
      "generate"
    ],
    "model_description": "Deepseek Coder is composed of a series of code language models, each trained from scratch on 2T tokens, with a composition of 87% code and 13% natural language in both English and Chinese. ",
    "model_specs": [
      {
        "model_format": "pytorch",
        "model_size_in_billions": "1_3",
        "quantizations": [
          "4-bit",
          "8-bit",
          "none"
        ],
        "model_id": "deepseek-ai/deepseek-coder-1.3b-base",
        "model_revision": "c919139c3a9b4070729c8b2cca4847ab29ca8d94"
      },
      {
        "model_format": "pytorch",
        "model_size_in_billions": "6_7",
        "quantizations": [
          "4-bit",
          "8-bit",
          "none"
        ],
        "model_id": "deepseek-ai/deepseek-coder-6.7b-base",
        "model_revision": "ce2207a8bfef3ee92bd7dd4cc31c52cfa0046912"
      },
      {
        "model_format": "pytorch",
        "model_size_in_billions": 7,
        "quantizations": [
          "4-bit",
          "8-bit",
          "none"
        ],
        "model_id": "deepseek-ai/deepseek-coder-7b-base-v1.5",
        "model_revision": "98f0904cee2237e235f10408ae12292037b21dac"
      },
      {
        "model_format": "pytorch",
        "model_size_in_billions": 33,
        "quantizations": [
          "4-bit",
          "8-bit",
          "none"
        ],
        "model_id": "deepseek-ai/deepseek-coder-33b-base",
        "model_revision": "45c85cadf3720ef3e85a492e24fd4b8c5d21d8ac"
      },
      {
        "model_format": "ggufv2",
        "model_size_in_billions": "1_3",
        "quantizations": [
          "Q2_K",
          "Q3_K_L",
          "Q3_K_M",
          "Q3_K_S",
          "Q4_0",
          "Q4_K_M",
          "Q4_K_S",
          "Q5_0",
          "Q5_K_M",
          "Q5_K_S",
          "Q6_K",
          "Q8_0"
        ],
        "model_id": "TheBloke/deepseek-coder-1.3b-base-GGUF",
        "model_file_name_template": "deepseek-coder-1.3b-base.{quantization}.gguf"
      },
      {
        "model_format": "ggufv2",
        "model_size_in_billions": "6_7",
        "quantizations": [
          "Q2_K",
          "Q3_K_L",
          "Q3_K_M",
          "Q3_K_S",
          "Q4_0",
          "Q4_K_M",
          "Q4_K_S",
          "Q5_0",
          "Q5_K_M",
          "Q5_K_S",
          "Q6_K",
          "Q8_0"
        ],
        "model_id": "TheBloke/deepseek-coder-6.7B-base-GGUF",
        "model_file_name_template": "deepseek-coder-6.7b-base.{quantization}.gguf"
      },
      {
        "model_format": "ggufv2",
        "model_size_in_billions": 7,
        "quantizations": [
          "Q2_K",
          "Q3_K_L",
          "Q3_K_M",
          "Q3_K_S",
          "Q4_K_M",
          "Q4_K_S",
          "Q5_0",
          "Q5_K_M",
          "Q5_K_S",
          "Q6_K",
          "Q8_0"
        ],
        "model_id": "dagbs/deepseek-coder-7b-base-v1.5-GGUF",
        "model_file_name_template": "deepseek-coder-7b-base-v1.5.{quantization}.gguf"
      },
      {
        "model_format": "ggufv2",
        "model_size_in_billions": 33,
        "quantizations": [
          "Q2_K",
          "Q3_K_L",
          "Q3_K_M",
          "Q3_K_S",
          "Q4_0",
          "Q4_K_M",
          "Q4_K_S",
          "Q5_0",
          "Q5_K_M",
          "Q5_K_S",
          "Q6_K",
          "Q8_0"
        ],
        "model_id": "TheBloke/deepseek-coder-33B-base-GGUF",
        "model_file_name_template": "deepseek-coder-33b-base.{quantization}.gguf"
      },
      {
        "model_format": "gptq",
        "model_size_in_billions": "1_3",
        "quantizations": [
          "Int4"
        ],
        "model_id": "TheBloke/deepseek-coder-1.3b-base-GPTQ",
        "model_revision": "a5bf3b76d70cda53327311a631b1003024d5de29"
      },
      {
        "model_format": "gptq",
        "model_size_in_billions": "6_7",
        "quantizations": [
          "Int4"
        ],
        "model_id": "TheBloke/deepseek-coder-6.7B-base-GPTQ",
        "model_revision": "6476ea3d6e623a1313d363dbc6e172773e031bb1"
      },
      {
        "model_format": "gptq",
        "model_size_in_billions": 33,
        "quantizations": [
          "Int4"
        ],
        "model_id": "TheBloke/deepseek-coder-33B-base-GPTQ",
        "model_revision": "f527d7325e463a5cb091d044e4f2b15902674a70"
      },
      {
        "model_format": "awq",
        "model_size_in_billions": "1_3",
        "quantizations": [
          "Int4"
        ],
        "model_id": "TheBloke/deepseek-coder-1.3b-base-AWQ",
        "model_revision": "ffb66f1a2a194401b4f29025edcd261d7f0a08a7"
      },
      {
        "model_format": "awq",
        "model_size_in_billions": "6_7",
        "quantizations": [
          "Int4"
        ],
        "model_id": "TheBloke/deepseek-coder-6.7B-base-AWQ",
        "model_revision": "e3d4bdf39712665f5e9d5c05c9df6f20fe1e2d5a"
      },
      {
        "model_format": "awq",
        "model_size_in_billions": 33,
        "quantizations": [
          "Int4"
        ],
        "model_id": "TheBloke/deepseek-coder-33B-base-AWQ",
        "model_revision": "c7edb2d5868d61a5dcf2591933a8992c8cbe3ef4"
      }
    ]
  },
  {
    "version": 1,
    "context_length": 16384,
    "model_name": "deepseek-coder-instruct",
    "model_lang": [
      "en",
      "zh"
    ],
    "model_ability": [
      "chat"
    ],
    "model_description": "deepseek-coder-instruct is a model initialized from deepseek-coder-base and fine-tuned on 2B tokens of instruction data.",
    "model_specs": [
      {
        "model_format": "pytorch",
        "model_size_in_billions": "1_3",
        "quantizations": [
          "4-bit",
          "8-bit",
          "none"
        ],
        "model_id": "deepseek-ai/deepseek-coder-1.3b-instruct",
        "model_revision": "2df081ceaca101a867fef2844e44f4d6a4857039"
      },
      {
        "model_format": "pytorch",
        "model_size_in_billions": "6_7",
        "quantizations": [
          "4-bit",
          "8-bit",
          "none"
        ],
        "model_id": "deepseek-ai/deepseek-coder-6.7b-instruct",
        "model_revision": "cbb77d7448ea3168d884758817e7f895e3828d1c"
      },
      {
        "model_format": "pytorch",
        "model_size_in_billions": 7,
        "quantizations": [
          "4-bit",
          "8-bit",
          "none"
        ],
        "model_id": "deepseek-ai/deepseek-coder-7b-instruct-v1.5",
        "model_revision": "2a050a4c59d687a85324d32e147517992117ed30"
      },
      {
        "model_format": "pytorch",
        "model_size_in_billions": 33,
        "quantizations": [
          "4-bit",
          "8-bit",
          "none"
        ],
        "model_id": "deepseek-ai/deepseek-coder-33b-instruct",
        "model_revision": "ea15d17db84d1fc94ac5cba8e6fa97764c9549d3"
      },
      {
        "model_format": "ggufv2",
        "model_size_in_billions": "1_3",
        "quantizations": [
          "Q2_K",
          "Q3_K_L",
          "Q3_K_M",
          "Q3_K_S",
          "Q4_0",
          "Q4_K_M",
          "Q4_K_S",
          "Q5_0",
          "Q5_K_M",
          "Q5_K_S",
          "Q6_K",
          "Q8_0"
        ],
        "model_id": "TheBloke/deepseek-coder-1.3b-instruct-GGUF",
        "model_file_name_template": "deepseek-coder-1.3b-instruct.{quantization}.gguf"
      },
      {
        "model_format": "ggufv2",
        "model_size_in_billions": "6_7",
        "quantizations": [
          "Q2_K",
          "Q3_K_L",
          "Q3_K_M",
          "Q3_K_S",
          "Q4_0",
          "Q4_K_M",
          "Q4_K_S",
          "Q5_0",
          "Q5_K_M",
          "Q5_K_S",
          "Q6_K",
          "Q8_0"
        ],
        "model_id": "TheBloke/deepseek-coder-6.7B-instruct-GGUF",
        "model_file_name_template": "deepseek-coder-6.7b-instruct.{quantization}.gguf"
      },
      {
        "model_format": "ggufv2",
        "model_size_in_billions": 7,
        "quantizations": [
          "Q3_K_L",
          "Q3_K_M",
          "Q3_K_S",
          "Q4_0",
          "Q4_K_M",
          "Q4_K_S",
          "Q5_0",
          "Q5_K_M",
          "Q5_K_S",
          "Q6_K",
          "Q8_0"
        ],
        "model_id": "LoneStriker/deepseek-coder-7b-instruct-v1.5-GGUF",
        "model_file_name_template": "deepseek-coder-7b-instruct-v1.5-{quantization}.gguf"
      },
      {
        "model_format": "ggufv2",
        "model_size_in_billions": 33,
        "quantizations": [
          "Q2_K",
          "Q3_K_L",
          "Q3_K_M",
          "Q3_K_S",
          "Q4_0",
          "Q4_K_M",
          "Q4_K_S",
          "Q5_0",
          "Q5_K_M",
          "Q5_K_S",
          "Q6_K",
          "Q8_0"
        ],
        "model_id": "TheBloke/deepseek-coder-33B-instruct-GGUF",
        "model_file_name_template": "deepseek-coder-33b-instruct.{quantization}.gguf"
      },
      {
        "model_format": "gptq",
        "model_size_in_billions": "1_3",
        "quantizations": [
          "Int4"
        ],
        "model_id": "TheBloke/deepseek-coder-1.3b-instruct-GPTQ",
        "model_revision": "9c002e9af6cbdf3bd9244e2d7264b6a35d1dcacf"
      },
      {
        "model_format": "gptq",
        "model_size_in_billions": "6_7",
        "quantizations": [
          "Int4"
        ],
        "model_id": "TheBloke/deepseek-coder-6.7B-instruct-GPTQ",
        "model_revision": "13ccea6e3a43dcfdcb655d92097610018b431a17"
      },
      {
        "model_format": "gptq",
        "model_size_in_billions": 33,
        "quantizations": [
          "Int4"
        ],
        "model_id": "TheBloke/deepseek-coder-33B-instruct-GPTQ",
        "model_revision": "08372729d98dfc248f9531a412fe69e14e607027"
      },
      {
        "model_format": "awq",
        "model_size_in_billions": "1_3",
        "quantizations": [
          "Int4"
        ],
        "model_id": "TheBloke/deepseek-coder-1.3b-instruct-AWQ",
        "model_revision": "a2a484da6e4146d055316a9a63cf5b13955715a4"
      },
      {
        "model_format": "awq",
        "model_size_in_billions": "6_7",
        "quantizations": [
          "Int4"
        ],
        "model_id": "TheBloke/deepseek-coder-6.7B-instruct-AWQ",
        "model_revision": "502ae3e19e57ae78dc30a791ba33c565da72dc62"
      },
      {
        "model_format": "awq",
        "model_size_in_billions": 33,
        "quantizations": [
          "Int4"
        ],
        "model_id": "TheBloke/deepseek-coder-33B-instruct-AWQ",
        "model_revision": "c40b499bac2712cd3c445cf1b05d2c6558ab0d29"
      }
    ],
    "chat_template": "{% if not add_generation_prompt is defined %}\n{% set add_generation_prompt = false %}\n{% endif %}\n{%- set ns = namespace(found=false) -%}\n{%- for message in messages -%}\n    {%- if message['role'] == 'system' -%}\n        {%- set ns.found = true -%}\n    {%- endif -%}\n{%- endfor -%}\n{{'<｜begin▁of▁sentence｜>'}}{%- if not ns.found -%}\n{{'You are an AI programming assistant, utilizing the Deepseek Coder model, developed by Deepseek Company, and you only answer questions related to computer science. For politically sensitive questions, security and privacy issues, and other non-computer science questions, you will refuse to answer\n'}}\n{%- endif %}\n{%- for message in messages %}\n    {%- if message['role'] == 'system' %}\n{{ message['content'] }}\n    {%- else %}\n        {%- if message['role'] == 'user' %}\n{{'### Instruction:\n' + message['content'] + '\n'}}\n        {%- else %}\n{{'### Response:\n' + message['content'] + '\n<|EOT|>\n'}}\n        {%- endif %}\n    {%- endif %}\n{%- endfor %}\n{% if add_generation_prompt %}\n{{'### Response:'}}\n{% endif %}",
    "stop_token_ids": [
      32021
    ],
    "stop": [
      "<|EOT|>"
    ]
  },
  {
    "version": 1,
    "context_length": 4096,
    "model_name": "Skywork",
    "model_lang": [
      "en",
      "zh"
    ],
    "model_ability": [
      "generate"
    ],
    "model_description": "Skywork is a series of large models developed by the Kunlun Group · Skywork team.",
    "model_specs": [
      {
        "model_format": "pytorch",
        "model_size_in_billions": 13,
        "quantizations": [
          "8-bit",
          "none"
        ],
        "model_id": "skywork/Skywork-13B-base",
        "model_revision": "bc35915066fbbf15b77a1a4a74e9b574ab167816"
      }
    ]
  },
  {
    "version": 1,
    "context_length": 4096,
    "model_name": "Skywork-Math",
    "model_lang": [
      "en",
      "zh"
    ],
    "model_ability": [
      "generate"
    ],
    "model_description": "Skywork is a series of large models developed by the Kunlun Group · Skywork team.",
    "model_specs": [
      {
        "model_format": "pytorch",
        "model_size_in_billions": 13,
        "quantizations": [
          "8-bit",
          "none"
        ],
        "model_id": "skywork/Skywork-13B-Math",
        "model_revision": "70d1740208c8ba39f9ba250b22117ec25311ab33"
      }
    ]
  },
  {
    "version": 1,
    "context_length": 32768,
    "model_name": "internlm2-chat",
    "model_lang": [
      "en",
      "zh"
    ],
    "model_ability": [
      "chat"
    ],
    "model_description": "The second generation of the InternLM model, InternLM2.",
    "model_specs": [
      {
        "model_format": "pytorch",
        "model_size_in_billions": 7,
        "quantizations": [
          "none"
        ],
        "model_id": "internlm/internlm2-chat-7b",
        "model_revision": "2292b86b21cb856642782cebed0a453997453b1f"
      },
      {
        "model_format": "pytorch",
        "model_size_in_billions": 20,
        "quantizations": [
          "none"
        ],
        "model_id": "internlm/internlm2-chat-20b",
        "model_revision": "b666125047cd98c5a7c85ca28720b44a06aed124"
      }
    ],
    "chat_template": "{{ '<s>' }}{% for message in messages %}{{'<|im_start|>' + message['role'] + '\n' + message['content'] + '<|im_end|>' + '\n'}}{% endfor %}{% if add_generation_prompt %}{{ '<|im_start|>assistant\n' }}{% endif %}",
    "stop_token_ids": [
      2,
      92542
    ],
    "stop": [
      "</s>",
      "<|im_end|>"
    ]
  },
  {
    "version": 1,
    "context_length": 32768,
    "model_name": "internlm2.5-chat",
    "model_lang": [
      "en",
      "zh"
    ],
    "model_ability": [
      "chat"
    ],
    "model_description": "InternLM2.5 series of the InternLM model.",
    "model_specs": [
      {
        "model_format": "pytorch",
        "model_size_in_billions": "1_8",
        "quantizations": [
          "none"
        ],
        "model_id": "internlm/internlm2_5-1_8b-chat",
        "model_revision": "4426f00b854561fa60d555d2b628064b56bcb758"
      },
      {
        "model_format": "pytorch",
        "model_size_in_billions": 7,
        "quantizations": [
          "none"
        ],
        "model_id": "internlm/internlm2_5-7b-chat",
        "model_revision": "9dc8536a922ab4954726aad1b37fa199004a291a"
      },
      {
        "model_format": "pytorch",
        "model_size_in_billions": 20,
        "quantizations": [
          "none"
        ],
        "model_id": "internlm/internlm2_5-20b-chat",
        "model_revision": "ef17bde929761255fee76d95e2c25969ccd93b0d"
      },
      {
        "model_format": "gptq",
        "model_size_in_billions": 7,
        "quantizations": [
          "Int4"
        ],
        "model_id": "ModelCloud/internlm-2.5-7b-chat-gptq-4bit",
        "model_revision": "2e2dda735c326544921a4035bbeb6c6e316a8254"
      },
      {
        "model_format": "ggufv2",
        "model_size_in_billions": "1_8",
        "quantizations": [
          "q2_k",
          "q3_k_m",
          "q4_0",
          "q4_k_m",
          "q5_0",
          "q5_k_m",
          "q6_k",
          "q8_0",
          "fp16"
        ],
        "model_id": "internlm/internlm2_5-1_8b-chat-gguf",
        "model_file_name_template": "internlm2_5-1_8b-chat-{quantization}.gguf"
      },
      {
        "model_format": "ggufv2",
        "model_size_in_billions": 7,
        "quantizations": [
          "q2_k",
          "q3_k_m",
          "q4_0",
          "q4_k_m",
          "q5_0",
          "q5_k_m",
          "q6_k",
          "q8_0",
          "fp16"
        ],
        "model_id": "internlm/internlm2_5-7b-chat-gguf",
        "model_file_name_template": "internlm2_5-7b-chat-{quantization}.gguf"
      },
      {
        "model_format": "ggufv2",
        "model_size_in_billions": 20,
        "quantizations": [
          "q2_k",
          "q3_k_m",
          "q4_0",
          "q4_k_m",
          "q5_0",
          "q5_k_m",
          "q6_k",
          "q8_0",
          "fp16"
        ],
        "model_id": "internlm/internlm2_5-20b-chat-gguf",
        "model_file_name_template": "internlm2_5-20b-chat-{quantization}.gguf"
      },
      {
        "model_format": "mlx",
        "model_size_in_billions": 7,
        "quantizations": [
          "4bit"
        ],
        "model_id": "mlx-community/internlm2_5-7b-chat-4bit",
        "model_revision": "d12097a867721978142a6048399f470a3d18beee"
      },
      {
        "model_format": "mlx",
        "model_size_in_billions": 7,
        "quantizations": [
          "8bit"
        ],
        "model_id": "mlx-community/internlm2_5-7b-chat-8bit",
        "model_revision": "0ec94d61d30ab161b49c69f9bf92ec2b9986d234"
      }
    ],
    "chat_template": "{{ '<s>' }}{% for message in messages %}{{'<|im_start|>' + message['role'] + '\n' + message['content'] + '<|im_end|>' + '\n'}}{% endfor %}{% if add_generation_prompt %}{{ '<|im_start|>assistant\n' }}{% endif %}",
    "stop_token_ids": [
      2,
      92542
    ],
    "stop": [
      "</s>",
      "<|im_end|>"
    ]
  },
  {
    "version": 1,
    "context_length": 262144,
    "model_name": "internlm2.5-chat-1m",
    "model_lang": [
      "en",
      "zh"
    ],
    "model_ability": [
      "chat"
    ],
    "model_description": "InternLM2.5 series of the InternLM model supports 1M long-context",
    "model_specs": [
      {
        "model_format": "pytorch",
        "model_size_in_billions": 7,
        "quantizations": [
          "none"
        ],
        "model_id": "internlm/internlm2_5-7b-chat-1m",
        "model_revision": "8d1a709a04d71440ef3df6ebbe204672f411c8b6"
      },
      {
        "model_format": "gptq",
        "model_size_in_billions": 7,
        "quantizations": [
          "Int4"
        ],
        "model_id": "ModelCloud/internlm-2.5-7b-chat-1m-gptq-4bit",
        "model_revision": "022e59cb30f03b271d56178478acb038b2b9b58c"
      },
      {
        "model_format": "ggufv2",
        "model_size_in_billions": 7,
        "quantizations": [
          "q2_k",
          "q3_k_m",
          "q4_0",
          "q4_k_m",
          "q5_0",
          "q5_k_m",
          "q6_k",
          "q8_0",
          "fp16"
        ],
        "model_id": "internlm/internlm2_5-7b-chat-1m-gguf",
        "model_file_name_template": "internlm2_5-7b-chat-1m-{quantization}.gguf"
      }
    ],
    "chat_template": "{{ '<s>' }}{% for message in messages %}{{'<|im_start|>' + message['role'] + '\n' + message['content'] + '<|im_end|>' + '\n'}}{% endfor %}{% if add_generation_prompt %}{{ '<|im_start|>assistant\n' }}{% endif %}",
    "stop_token_ids": [
      2,
      92542
    ],
    "stop": [
      "</s>",
      "<|im_end|>"
    ]
  },
  {
    "version":1,
    "context_length":2048,
    "model_name":"OmniLMM",
    "model_lang":[
      "en",
      "zh"
    ],
    "model_ability":[
      "chat",
      "vision"
    ],
    "model_description":"OmniLMM is a family of open-source large multimodal models (LMMs) adept at vision & language modeling.",
    "model_specs":[
      {
        "model_format":"pytorch",
        "model_size_in_billions":3,
        "quantizations":[
          "none"
        ],
        "model_id":"openbmb/MiniCPM-V",
        "model_revision":"bec7d1cd1c9e804c064ec291163e40624825eaaa"
      },
      {
        "model_format":"pytorch",
        "model_size_in_billions":12,
        "quantizations":[
          "none"
        ],
        "model_id":"openbmb/OmniLMM-12B",
        "model_revision":"ef62bae5af34be653b9801037cd613e05ab24fdc"
      }
    ],
    "chat_template": "",
    "stop_token_ids": [
      2
    ],
    "stop": [
      "</s>"
    ]
  },
  {
    "version":1,
    "context_length":8192,
    "model_name":"MiniCPM-Llama3-V-2_5",
    "model_lang":[
      "en",
      "zh"
    ],
    "model_ability":[
      "chat",
      "vision"
    ],
    "model_description":"MiniCPM-Llama3-V 2.5 is the latest model in the MiniCPM-V series. The model is built on SigLip-400M and Llama3-8B-Instruct with a total of 8B parameters.",
    "model_specs":[
      {
        "model_format":"pytorch",
        "model_size_in_billions":8,
        "quantizations":[
          "none"
        ],
        "model_id":"openbmb/MiniCPM-Llama3-V-2_5",
        "model_revision":"285a637ba8a30a0660dfcccad16f9a864f75abfd"
      },
      {
        "model_format":"pytorch",
        "model_size_in_billions":8,
        "quantizations":[
          "int4"
        ],
        "model_id":"openbmb/MiniCPM-Llama3-V-2_5-{quantization}",
        "model_revision":"f92aff28552de35de3be204e8fe292dd4824e544"
      }
    ],
    "chat_template": "{% set loop_messages = messages %}{% for message in loop_messages %}{% set content = '<|start_header_id|>' + message['role'] + '<|end_header_id|>\n\n'+ message['content'] | trim + '<|eot_id|>' %}{% if loop.index0 == 0 %}{% set content = '<|begin_of_text|>' + content %}{% endif %}{{ content }}{% endfor %}{{ '<|start_header_id|>assistant<|end_header_id|>\n\n' }}",
    "stop_token_ids": [
      128001
    ],
    "stop": [
      "<|end_of_text|>"
    ]
  },
  {
    "version":1,
    "context_length":32768,
    "model_name":"MiniCPM-V-2.6",
    "model_lang":[
      "en",
      "zh"
    ],
    "model_ability":[
      "chat",
      "vision"
    ],
    "model_description":"MiniCPM-V 2.6 is the latest model in the MiniCPM-V series. The model is built on SigLip-400M and Qwen2-7B with a total of 8B parameters.",
    "model_specs":[
      {
        "model_format":"pytorch",
        "model_size_in_billions":8,
        "quantizations":[
          "none"
        ],
        "model_id":"openbmb/MiniCPM-V-2_6",
        "model_revision":"3f7a8da1b7a8b928b5ee229fae33cf43fd64cf31"
      },
      {
        "model_format":"pytorch",
        "model_size_in_billions":8,
        "quantizations":[
          "4-bit"
        ],
        "model_id":"openbmb/MiniCPM-V-2_6-int4",
        "model_revision":"051e2df6505f1fc4305f2c9bd42ed90db8bf4874"
      }
    ],
    "chat_template": "{% for message in messages %}{% if loop.first and messages[0]['role'] != 'system' %}{{ '<|im_start|>system\nYou are a helpful assistant.<|im_end|>\n' }}{% endif %}{{'<|im_start|>' + message['role'] + '\n' + message['content'] + '<|im_end|>' + '\n'}}{% endfor %}{% if add_generation_prompt %}{{ '<|im_start|>assistant\n' }}{% endif %}",
    "stop_token_ids": [
      151645,
      151643
    ],
    "stop": [
      "<|im_end|>",
      "<|endoftext|>"
    ]
  },
  {
    "version": 1,
    "context_length": 4096,
    "model_name": "qwen-vl-chat",
    "model_lang": [
      "en",
      "zh"
    ],
    "model_ability": [
      "chat",
      "vision"
    ],
    "model_description": "Qwen-VL-Chat supports more flexible interaction, such as multiple image inputs, multi-round question answering, and creative capabilities.",
    "model_specs": [
      {
        "model_format": "pytorch",
        "model_size_in_billions": 7,
        "quantizations": [
          "none"
        ],
        "model_id": "Qwen/Qwen-VL-Chat",
        "model_revision": "6665c780ade5ff3f08853b4262dcb9c8f9598d42"
      },
      {
        "model_format": "gptq",
        "model_size_in_billions": 7,
        "quantizations": [
          "Int4"
        ],
        "model_id": "Qwen/Qwen-VL-Chat-{quantization}",
        "model_revision": "5d3a5aa033ed2c502300d426c81cc5b13bcd1409"
      }
    ],
    "chat_template": "",
    "stop_token_ids": [
      151643,
      151644,
      151645
    ],
    "stop": [
      "<|endoftext|>",
      "<|im_start|>",
      "<|im_end|>"
    ]
  },
  {
    "version": 1,
    "context_length": 4096,
    "model_name": "orion-chat",
    "model_lang": [
      "en",
      "zh"
    ],
    "model_ability": [
      "chat"
    ],
    "model_description": "Orion-14B series models are open-source multilingual large language models trained from scratch by OrionStarAI.",
    "model_specs": [
      {
        "model_format": "pytorch",
        "model_size_in_billions": 14,
        "quantizations": [
          "none",
          "4-bit",
          "8-bit"
        ],
        "model_id": "OrionStarAI/Orion-14B-Chat",
        "model_revision": "ea6fb9b7e1917f3693935accbeb0bfecfd6552a7"
      },
      {
        "model_format": "awq",
        "model_size_in_billions": 14,
        "quantizations": [
          "Int4"
        ],
        "model_id": "OrionStarAI/Orion-14B-Chat-{quantization}"
      }
    ],
    "chat_template": "{% for message in messages %}{% if loop.first %}{{ '<s>' }}{% endif %}{% if message['role'] == 'user' %}{{ 'Human: ' + message['content'] + '\n\nAssistant: ' + '</s>' }}{% elif message['role'] == 'assistant' %}{{ message['content'] + '</s>' }}{% endif %}{% endfor %}",
    "stop_token_ids": [
      1,
      2,
      0
    ],
    "stop": [
      "<s>",
      "</s>",
      "<unk>"
    ]
  },
  {
    "version": 1,
    "context_length": 4096,
    "model_name": "orion-chat-rag",
    "model_lang": [
      "en",
      "zh"
    ],
    "model_ability": [
      "chat"
    ],
    "model_description": "Orion-14B series models are open-source multilingual large language models trained from scratch by OrionStarAI.",
    "model_specs": [
      {
        "model_format": "pytorch",
        "model_size_in_billions": 14,
        "quantizations": [
          "none",
          "4-bit",
          "8-bit"
        ],
        "model_id": "OrionStarAI/Orion-14B-Chat-RAG",
        "model_revision": "eba2e20808407fb431a76b90d5d506e04a0325f2"
      }
    ],
    "chat_template": "{% for message in messages %}{% if loop.first %}{{ '<s>' }}{% endif %}{% if message['role'] == 'user' %}{{ 'Human: ' + message['content'] + '\n\nAssistant: ' + '</s>' }}{% elif message['role'] == 'assistant' %}{{ message['content'] + '</s>' }}{% endif %}{% endfor %}",
    "stop_token_ids": [
      1,
      2,
      0
    ],
    "stop": [
      "<s>",
      "</s>",
      "<unk>"
    ]
  },
  {
    "version": 1,
    "context_length": 4096,
    "model_name": "yi-vl-chat",
    "model_lang": [
      "en",
      "zh"
    ],
    "model_ability": [
      "chat",
      "vision"
    ],
    "model_description": "Yi Vision Language (Yi-VL) model is the open-source, multimodal version of the Yi Large Language Model (LLM) series, enabling content comprehension, recognition, and multi-round conversations about images.",
    "model_specs": [
      {
        "model_format": "pytorch",
        "model_size_in_billions": 6,
        "quantizations": [
          "none"
        ],
        "model_id": "01-ai/Yi-VL-6B",
        "model_revision": "897c938da1ec860330e2ba2d425ab3004495ba38"
      },
      {
        "model_format": "pytorch",
        "model_size_in_billions": 34,
        "quantizations": [
          "none"
        ],
        "model_id": "01-ai/Yi-VL-34B",
        "model_revision": "ea29a9a430f27893e780366dae81d4ca5ebab561"
      }
    ],
    "chat_template": "{% if not add_generation_prompt is defined %}{% set add_generation_prompt = false %}{% endif %}{% for message in messages %}{{'<|im_start|>' + message['role'] + '\n' + message['content'] + '<|im_end|>' + '\n'}}{% endfor %}{% if add_generation_prompt %}{{ '<|im_start|>assistant\n' }}{% endif %}",
    "stop_token_ids": [
      2,
      6,
      7,
      8
    ],
    "stop": [
      "<|endoftext|>",
      "<|im_start|>",
      "<|im_end|>",
      "<|im_sep|>"
    ]
  },
  {
    "version": 1,
    "context_length": 8192,
    "model_name": "gemma-it",
    "model_lang": [
      "en"
    ],
    "model_ability": [
      "chat"
    ],
    "model_description": "Gemma is a family of lightweight, state-of-the-art open models from Google, built from the same research and technology used to create the Gemini models.",
    "model_specs": [
      {
        "model_format": "pytorch",
        "model_size_in_billions": 2,
        "quantizations": [
          "none",
          "4-bit",
          "8-bit"
        ],
        "model_id": "google/gemma-2b-it"
      },
      {
        "model_format": "pytorch",
        "model_size_in_billions": 7,
        "quantizations": [
          "none",
          "4-bit",
          "8-bit"
        ],
        "model_id": "google/gemma-7b-it"
      }
    ],
    "chat_template": "{{ '<bos>' }}{% if messages[0]['role'] == 'system' %}{{ raise_exception('System role not supported') }}{% endif %}{% for message in messages %}{% if (message['role'] == 'user') != (loop.index0 % 2 == 0) %}{{ raise_exception('Conversation roles must alternate user/assistant/user/assistant/...') }}{% endif %}{% if (message['role'] == 'assistant') %}{% set role = 'model' %}{% else %}{% set role = message['role'] %}{% endif %}{{ '<start_of_turn>' + role + '\n' + message['content'] | trim + '<end_of_turn>\n' }}{% endfor %}{% if add_generation_prompt %}{{'<start_of_turn>model\n'}}{% endif %}",
    "stop_token_ids": [
      1,
      106,
      107
    ],
    "stop": [
      "<eos>",
      "<end_of_turn>",
      "<start_of_turn>"
    ]
  },
  {
    "version": 1,
    "context_length": 8192,
    "model_name": "gemma-2-it",
    "model_lang": [
      "en"
    ],
    "model_ability": [
      "chat"
    ],
    "model_description": "Gemma is a family of lightweight, state-of-the-art open models from Google, built from the same research and technology used to create the Gemini models.",
    "model_specs": [
      {
        "model_format": "pytorch",
        "model_size_in_billions": 2,
        "quantizations": [
          "none",
          "4-bit",
          "8-bit"
        ],
        "model_id": "google/gemma-2-2b-it"
      },
      {
        "model_format": "pytorch",
        "model_size_in_billions": 9,
        "quantizations": [
          "none",
          "4-bit",
          "8-bit"
        ],
        "model_id": "google/gemma-2-9b-it"
      },
      {
        "model_format": "pytorch",
        "model_size_in_billions": 27,
        "quantizations": [
          "none",
          "4-bit",
          "8-bit"
        ],
        "model_id": "google/gemma-2-27b-it"
      },
      {
        "model_format": "ggufv2",
        "model_size_in_billions": 2,
        "quantizations": [
          "Q3_K_L",
          "Q4_K_M",
          "Q4_K_S",
          "Q5_K_M",
          "Q5_K_S",
          "Q6_K",
          "Q6_K_L",
          "Q8_0",
          "f32"
        ],
        "model_id": "bartowski/gemma-2-2b-it-GGUF",
        "model_file_name_template": "gemma-2-2b-it-{quantization}.gguf"
      },
      {
        "model_format": "ggufv2",
        "model_size_in_billions": 9,
        "quantizations": [
          "Q2_K",
          "Q2_K_L",
          "Q3_K_L",
          "Q3_K_M",
          "Q3_K_S",
          "Q4_K_L",
          "Q4_K_M",
          "Q4_K_S",
          "Q5_K_L",
          "Q5_K_M",
          "Q5_K_S",
          "Q6_K",
          "Q6_K_L",
          "Q8_0",
          "f32"
        ],
        "model_id": "bartowski/gemma-2-9b-it-GGUF",
        "model_file_name_template": "gemma-2-9b-it-{quantization}.gguf"
      },
      {
        "model_format": "ggufv2",
        "model_size_in_billions": 27,
        "quantizations": [
          "Q2_K",
          "Q2_K_L",
          "Q3_K_L",
          "Q3_K_M",
          "Q3_K_S",
          "Q4_K_L",
          "Q4_K_M",
          "Q4_K_S",
          "Q5_K_L",
          "Q5_K_M",
          "Q5_K_S",
          "Q6_K",
          "Q6_K_L",
          "Q8_0",
          "f32"
        ],
        "model_id": "bartowski/gemma-2-27b-it-GGUF",
        "model_file_name_template": "gemma-2-27b-it-{quantization}.gguf"
      },
      {
        "model_format": "mlx",
        "model_size_in_billions": 2,
        "quantizations": [
          "4bit"
        ],
        "model_id": "mlx-community/gemma-2-2b-it-4bit"
      },
      {
        "model_format": "mlx",
        "model_size_in_billions": 2,
        "quantizations": [
          "8bit"
        ],
        "model_id": "mlx-community/gemma-2-2b-it-8bit"
      },
      {
        "model_format": "mlx",
        "model_size_in_billions": 2,
        "quantizations": [
          "None"
        ],
        "model_id": "mlx-community/gemma-2-2b-it"
      },
      {
        "model_format": "mlx",
        "model_size_in_billions": 9,
        "quantizations": [
          "4bit"
        ],
        "model_id": "mlx-community/gemma-2-9b-it-4bit"
      },
      {
        "model_format": "mlx",
        "model_size_in_billions": 9,
        "quantizations": [
          "8bit"
        ],
        "model_id": "mlx-community/gemma-2-9b-it-8bit"
      },
      {
        "model_format": "mlx",
        "model_size_in_billions": 9,
        "quantizations": [
          "None"
        ],
        "model_id": "mlx-community/gemma-2-9b-it-fp16"
      },
      {
        "model_format": "mlx",
        "model_size_in_billions": 27,
        "quantizations": [
          "4bit"
        ],
        "model_id": "mlx-community/gemma-2-27b-it-4bit"
      },
      {
        "model_format": "mlx",
        "model_size_in_billions": 27,
        "quantizations": [
          "8bit"
        ],
        "model_id": "mlx-community/gemma-2-27b-it-8bit"
      },
      {
        "model_format": "mlx",
        "model_size_in_billions": 27,
        "quantizations": [
          "None"
        ],
        "model_id": "mlx-community/gemma-2-27b-it-fp16"
      }
    ],
    "chat_template": "{{ '<bos>' }}{% if messages[0]['role'] == 'system' %}{{ raise_exception('System role not supported') }}{% endif %}{% for message in messages %}{% if (message['role'] == 'user') != (loop.index0 % 2 == 0) %}{{ raise_exception('Conversation roles must alternate user/assistant/user/assistant/...') }}{% endif %}{% if (message['role'] == 'assistant') %}{% set role = 'model' %}{% else %}{% set role = message['role'] %}{% endif %}{{ '<start_of_turn>' + role + '\n' + message['content'] | trim + '<end_of_turn>\n' }}{% endfor %}{% if add_generation_prompt %}{{'<start_of_turn>model\n'}}{% endif %}",
    "stop_token_ids": [
      1,
      106,
      107
    ],
    "stop": [
      "<eos>",
      "<end_of_turn>",
      "<start_of_turn>"
    ]
  },
  {
    "version": 1,
    "context_length": 4096,
    "model_name": "platypus2-70b-instruct",
    "model_lang": [
      "en"
    ],
    "model_ability": [
      "generate"
    ],
    "model_description": "Platypus-70B-instruct is a merge of garage-bAInd/Platypus2-70B and upstage/Llama-2-70b-instruct-v2.",
    "model_specs": [
      {
        "model_format": "pytorch",
        "model_size_in_billions": 70,
        "quantizations": [
          "none"
        ],
        "model_id": "garage-bAInd/Platypus2-70B-instruct",
        "model_revision": "31389b50953688e4e542be53e6d2ab04d5c34e87"
      }
    ]
  },
  {
    "version": 1,
    "context_length": 2048,
    "model_name": "aquila2",
    "model_lang": [
      "zh"
    ],
    "model_ability": [
      "generate"
    ],
    "model_description": "Aquila2 series models are the base language models",
    "model_specs": [
      {
        "model_format": "pytorch",
        "model_size_in_billions": 7,
        "quantizations": [
          "none"
        ],
        "model_id": "BAAI/Aquila2-7B",
        "model_revision": "9c76e143c6e9621689ca76e078c465b0dee75eb8"
      },
      {
        "model_format": "pytorch",
        "model_size_in_billions": 34,
        "quantizations": [
          "none"
        ],
        "model_id": "BAAI/Aquila2-34B",
        "model_revision": "356733caf6221e9dd898cde8ff189a98175526ec"
      },
      {
        "model_format": "pytorch",
        "model_size_in_billions": 70,
        "quantizations": [
          "none"
        ],
        "model_id": "BAAI/Aquila2-70B-Expr",
        "model_revision": "32a2897235541b9f5238bbe88f8d76a19993c0ba"
      }
    ]
  },
  {
    "version": 1,
    "context_length": 2048,
    "model_name": "aquila2-chat",
    "model_lang": [
      "zh"
    ],
    "model_ability": [
      "chat"
    ],
    "model_description": "Aquila2-chat series models are the chat models",
    "model_specs": [
      {
        "model_format": "pytorch",
        "model_size_in_billions": 7,
        "quantizations": [
          "none"
        ],
        "model_id": "BAAI/AquilaChat2-7B",
        "model_revision": "0d060c4edeb4e0febd81130c17f6868653184fb3"
      },
      {
        "model_format": "ggufv2",
        "model_size_in_billions": 34,
        "quantizations": [
          "Q2_K",
          "Q3_K_L",
          "Q3_K_M",
          "Q3_K_S",
          "Q4_0",
          "Q4_K_M",
          "Q4_K_S",
          "Q5_0",
          "Q5_K_M",
          "Q5_K_S",
          "Q6_K",
          "Q8_0"
        ],
        "model_id": "TheBloke/AquilaChat2-34B-GGUF",
        "model_file_name_template": "aquilachat2-34b.{quantization}.gguf"
      },
      {
        "model_format": "gptq",
        "model_size_in_billions": 34,
        "quantizations": [
          "Int4"
        ],
        "model_id": "TheBloke/AquilaChat2-34B-GPTQ",
        "model_revision": "9a9d21424f7db608be51df769885514ab6e052db"
      },
      {
        "model_format": "awq",
        "model_size_in_billions": "34",
        "quantizations": [
          "Int4"
        ],
        "model_id": "TheBloke/AquilaChat2-34B-AWQ",
        "model_revision": "ad1dec1c8adb7fa6cb07b7e261aaa04fccf1c4c0"
      },
      {
        "model_format": "pytorch",
        "model_size_in_billions": 34,
        "quantizations": [
          "none"
        ],
        "model_id": "BAAI/AquilaChat2-34B",
        "model_revision": "b9cd9c7436435ab9cfa5e4f009be2b0354979ca8"
      },
      {
        "model_format": "pytorch",
        "model_size_in_billions": 70,
        "quantizations": [
          "none"
        ],
        "model_id": "BAAI/AquilaChat2-70B-Expr",
        "model_revision": "0df19b6e10f1a19ca663f7cc1141aae10f1825f4"
      }
    ],
    "chat_template": "{% for item in messages %}{% if loop.first and item['role'] == 'system' %}{{ item['content'] + '\n' }}{% endif %}{% if item['role'] == 'user' %}{{ 'USER: ' + item['content'] + '\n' }}{% elif item['role'] == 'assistant' %}{{ 'ASSISTANT: ' + item['content'] + '\n' }}{% endif %}{% endfor %}{% if add_generation_prompt %}{{ 'ASSISTANT: ' }}{% endif %}",
    "stop_token_ids": [
      100006,
      100007
    ],
    "stop": [
      "[CLS]",
      "</s>"
    ]
  },
  {
    "version": 1,
    "context_length": 16384,
    "model_name": "aquila2-chat-16k",
    "model_lang": [
      "zh"
    ],
    "model_ability": [
      "chat"
    ],
    "model_description": "AquilaChat2-16k series models are the long-text chat models",
    "model_specs": [
      {
        "model_format": "pytorch",
        "model_size_in_billions": 7,
        "quantizations": [
          "none"
        ],
        "model_id": "BAAI/AquilaChat2-7B-16K",
        "model_revision": "fb46d48479d05086ccf6952f19018322fcbb54cd"
      },
      {
        "model_format": "ggufv2",
        "model_size_in_billions": 34,
        "quantizations": [
          "Q2_K",
          "Q3_K_L",
          "Q3_K_M",
          "Q3_K_S",
          "Q4_0",
          "Q4_K_M",
          "Q4_K_S",
          "Q5_0",
          "Q5_K_M",
          "Q5_K_S",
          "Q6_K",
          "Q8_0"
        ],
        "model_id": "TheBloke/AquilaChat2-34B-16K-GGUF",
        "model_file_name_template": "aquilachat2-34b-16k.{quantization}.gguf"
      },
      {
        "model_format": "gptq",
        "model_size_in_billions": 34,
        "quantizations": [
          "Int4"
        ],
        "model_id": "TheBloke/AquilaChat2-34B-16K-GPTQ",
        "model_revision": "0afa1c2a55a4ee1a6f0dba81d9ec296dc7936b91"
      },
      {
        "model_format": "awq",
        "model_size_in_billions": 34,
        "quantizations": [
          "Int4"
        ],
        "model_id": "TheBloke/AquilaChat2-34B-16K-AWQ",
        "model_revision": "db7403ca492416903c84a7a38b11cb5506de48b1"
      },
      {
        "model_format": "pytorch",
        "model_size_in_billions": 34,
        "quantizations": [
          "none"
        ],
        "model_id": "BAAI/AquilaChat2-34B-16K",
        "model_revision": "a06fd164c7170714924d2881c61c8348425ebc94"
      }
    ],
    "chat_template": "{% for item in messages %}{% if loop.first and item['role'] == 'system' %}{{ item['content'] + '\n' }}{% endif %}{% if item['role'] == 'user' %}{{ 'USER: ' + item['content'] + '\n' }}{% elif item['role'] == 'assistant' %}{{ 'ASSISTANT: ' + item['content'] + '\n' }}{% endif %}{% endfor %}{% if add_generation_prompt %}{{ 'ASSISTANT: ' }}{% endif %}",
    "stop_token_ids": [
      100006,
      100007
    ],
    "stop": [
      "[CLS]",
      "</s>"
    ]
  },
  {
    "version": 1,
    "context_length": 4096,
    "model_name": "minicpm-2b-sft-bf16",
    "model_lang": [
      "zh"
    ],
    "model_ability": [
      "chat"
    ],
    "model_description": "MiniCPM is an End-Size LLM developed by ModelBest Inc. and TsinghuaNLP, with only 2.4B parameters excluding embeddings.",
    "model_specs": [
      {
        "model_format": "pytorch",
        "model_size_in_billions": 2,
        "quantizations": [
          "none"
        ],
        "model_id": "openbmb/MiniCPM-2B-sft-bf16",
        "model_revision": "fe1d74027ebdd81cef5f815fa3a2d432a6b5de2a"
      }
    ],
    "chat_template": "{% for message in messages %}{% if message['role'] == 'user' %}{{'<用户>' + message['content'].strip() + '<AI>'}}{% else %}{{message['content'].strip()}}{% endif %}{% endfor %}",
    "stop_token_ids": [
      1,
      2
    ],
    "stop": [
      "<s>",
      "</s>"
    ]
  },
  {
    "version": 1,
    "context_length": 4096,
    "model_name": "minicpm-2b-sft-fp32",
    "model_lang": [
      "zh"
    ],
    "model_ability": [
      "chat"
    ],
    "model_description": "MiniCPM is an End-Size LLM developed by ModelBest Inc. and TsinghuaNLP, with only 2.4B parameters excluding embeddings.",
    "model_specs": [
      {
        "model_format": "pytorch",
        "model_size_in_billions": 2,
        "quantizations": [
          "none"
        ],
        "model_id": "openbmb/MiniCPM-2B-sft-fp32",
        "model_revision": "35b90dd57d977b6e5bc4907986fa5b77aa15a82e"
      }
    ],
    "chat_template": "{% for message in messages %}{% if message['role'] == 'user' %}{{'<用户>' + message['content'].strip() + '<AI>'}}{% else %}{{message['content'].strip()}}{% endif %}{% endfor %}",
    "stop_token_ids": [
      1,
      2
    ],
    "stop": [
      "<s>",
      "</s>"
    ]
  },
  {
    "version": 1,
    "context_length": 4096,
    "model_name": "minicpm-2b-dpo-bf16",
    "model_lang": [
      "zh"
    ],
    "model_ability": [
      "chat"
    ],
    "model_description": "MiniCPM is an End-Size LLM developed by ModelBest Inc. and TsinghuaNLP, with only 2.4B parameters excluding embeddings.",
    "model_specs": [
      {
        "model_format": "pytorch",
        "model_size_in_billions": 2,
        "quantizations": [
          "none"
        ],
        "model_id": "openbmb/MiniCPM-2B-dpo-bf16",
        "model_revision": "f4a3ba49f3f18695945c2a7c12400d4da99da498"
      }
    ],
    "chat_template": "{% for message in messages %}{% if message['role'] == 'user' %}{{'<用户>' + message['content'].strip() + '<AI>'}}{% else %}{{message['content'].strip()}}{% endif %}{% endfor %}",
    "stop_token_ids": [
      1,
      2
    ],
    "stop": [
      "<s>",
      "</s>"
    ]
  },
  {
    "version": 1,
    "context_length": 4096,
    "model_name": "minicpm-2b-dpo-fp16",
    "model_lang": [
      "zh"
    ],
    "model_ability": [
      "chat"
    ],
    "model_description": "MiniCPM is an End-Size LLM developed by ModelBest Inc. and TsinghuaNLP, with only 2.4B parameters excluding embeddings.",
    "model_specs": [
      {
        "model_format": "pytorch",
        "model_size_in_billions": 2,
        "quantizations": [
          "none"
        ],
        "model_id": "openbmb/MiniCPM-2B-dpo-fp16",
        "model_revision": "e7a50289e4f839674cf8d4a5a2ce032ccacf64ac"
      }
    ],
    "chat_template": "{% for message in messages %}{% if message['role'] == 'user' %}{{'<用户>' + message['content'].strip() + '<AI>'}}{% else %}{{message['content'].strip()}}{% endif %}{% endfor %}",
    "stop_token_ids": [
      1,
      2
    ],
    "stop": [
      "<s>",
      "</s>"
    ]
  },
  {
    "version": 1,
    "context_length": 4096,
    "model_name": "minicpm-2b-dpo-fp32",
    "model_lang": [
      "zh"
    ],
    "model_ability": [
      "chat"
    ],
    "model_description": "MiniCPM is an End-Size LLM developed by ModelBest Inc. and TsinghuaNLP, with only 2.4B parameters excluding embeddings.",
    "model_specs": [
      {
        "model_format": "pytorch",
        "model_size_in_billions": 2,
        "quantizations": [
          "none"
        ],
        "model_id": "openbmb/MiniCPM-2B-dpo-fp32",
        "model_revision": "b560a1593779b735a84a6daf72fba96ae38da288"
      }
    ],
    "chat_template": "{% for message in messages %}{% if message['role'] == 'user' %}{{'<用户>' + message['content'].strip() + '<AI>'}}{% else %}{{message['content'].strip()}}{% endif %}{% endfor %}",
    "stop_token_ids": [
      1,
      2
    ],
    "stop": [
      "<s>",
      "</s>"
    ]
  },
  {
    "version": 1,
    "context_length": 8192,
    "model_name": "seallm_v2",
    "model_lang": [
      "en",
      "zh",
      "vi",
      "id",
      "th",
      "ms",
      "km",
      "lo",
      "my",
      "tl"
    ],
    "model_ability": [
      "generate"
    ],
    "model_description": "We introduce SeaLLM-7B-v2, the state-of-the-art multilingual LLM for Southeast Asian (SEA) languages",
    "model_specs": [
      {
        "model_format": "pytorch",
        "model_size_in_billions": 7,
        "quantizations": [
          "none"
        ],
        "model_id": "SeaLLMs/SeaLLM-7B-v2",
        "model_revision": "f1bd48e0d75365c24a3c5ad006b2d0a0c9dca30f"
      },
      {
        "model_format": "ggufv2",
        "model_size_in_billions": 7,
        "quantizations": [
          "Q4_0",
          "Q8_0"
        ],
        "model_id": "SeaLLMs/SeaLLM-7B-v2-gguf",
        "model_file_name_template": "SeaLLM-7B-v2.{quantization}.gguf"
      }
    ]
  },
  {
    "version": 1,
    "context_length": 8192,
    "model_name": "seallm_v2.5",
    "model_lang": [
      "en",
      "zh",
      "vi",
      "id",
      "th",
      "ms",
      "km",
      "lo",
      "my",
      "tl"
    ],
    "model_ability": [
      "generate"
    ],
    "model_description": "We introduce SeaLLM-7B-v2.5, the state-of-the-art multilingual LLM for Southeast Asian (SEA) languages",
    "model_specs": [
      {
        "model_format": "pytorch",
        "model_size_in_billions": 7,
        "quantizations": [
          "none"
        ],
        "model_id": "SeaLLMs/SeaLLM-7B-v2.5",
        "model_revision": "c54a8eb8e2d58c5a680bfbbe3a7ae71753bb644b"
      },
      {
        "model_format": "ggufv2",
        "model_size_in_billions": 7,
        "quantizations": [
          "Q4_K_M",
          "Q8_0"
        ],
        "model_id": "SeaLLMs/SeaLLM-7B-v2.5-GGUF",
        "model_file_name_template": "SeaLLM-7B-v2.5.{quantization}.gguf"
      }
    ]
  },
  {
    "version": 1,
    "context_length": 131072,
    "model_name": "c4ai-command-r-v01",
    "model_lang": [
      "en",
      "fr",
      "de",
      "es",
      "it",
      "pt",
      "ja",
      "ko",
      "zh",
      "ar"
    ],
    "model_ability": [
      "chat"
    ],
    "model_description": "C4AI Command-R(+) is a research release of a 35 and 104 billion parameter highly performant generative model.",
    "model_specs": [
      {
        "model_format": "pytorch",
        "model_size_in_billions": 35,
        "quantizations": [
          "none"
        ],
        "model_id": "CohereForAI/c4ai-command-r-v01",
        "model_revision": "16881ccde1c68bbc7041280e6a66637bc46bfe88"
      },
      {
        "model_format": "pytorch",
        "model_size_in_billions": 35,
        "quantizations": [
          "4-bit"
        ],
        "model_id": "CohereForAI/c4ai-command-r-v01-4bit",
        "model_revision": "f2e87936a146643c9dd143422dcafb9cb1552611"
      },
      {
        "model_format": "ggufv2",
        "model_size_in_billions": 35,
        "quantizations": [
          "Q2_K",
          "Q3_K_L",
          "Q3_K_M",
          "Q3_K_S",
          "Q4_0",
          "Q4_K_M",
          "Q4_K_S",
          "Q5_0",
          "Q5_K_M",
          "Q5_K_S",
          "Q6_K",
          "Q8_0"
        ],
        "model_id": "andrewcanis/c4ai-command-r-v01-GGUF",
        "model_file_name_template": "c4ai-command-r-v01-{quantization}.gguf"
      },
      {
        "model_format": "pytorch",
        "model_size_in_billions": 104,
        "quantizations": [
          "none"
        ],
        "model_id": "CohereForAI/c4ai-command-r-plus",
        "model_revision": "ba7f1d954c9d1609013677d87e4142ab95c34e62"
      },
      {
        "model_format": "pytorch",
        "model_size_in_billions": 104,
        "quantizations": [
          "4-bit"
        ],
        "model_id": "CohereForAI/c4ai-command-r-plus-4bit",
        "model_revision": "bb63b5b7005ecedb30b0cfd0d5953b02a5817f7b"
      },
      {
        "model_format": "gptq",
        "model_size_in_billions": 104,
        "quantizations": [
          "Int4"
        ],
        "model_id": "alpindale/c4ai-command-r-plus-GPTQ",
        "model_revision": "35febfc08f723ac0df32480eb4af349a7d08656e"
      }
    ],
    "chat_template": "{{ '<BOS_TOKEN>' }}{% if messages[0]['role'] == 'system' %}{% set loop_messages = messages[1:] %}{% set system_message = messages[0]['content'] %}{% elif false == true %}{% set loop_messages = messages %}{% set system_message = 'You are Command-R, a brilliant, sophisticated, AI-assistant trained to assist human users by providing thorough responses. You are trained by Cohere.' %}{% else %}{% set loop_messages = messages %}{% set system_message = false %}{% endif %}{% if system_message != false %}{{ '<|START_OF_TURN_TOKEN|><|SYSTEM_TOKEN|>' + system_message + '<|END_OF_TURN_TOKEN|>' }}{% endif %}{% for message in loop_messages %}{% if (message['role'] == 'user') != (loop.index0 % 2 == 0) %}{{ raise_exception('Conversation roles must alternate user/assistant/user/assistant/...') }}{% endif %}{% set content = message['content'] %}{% if message['role'] == 'user' %}{{ '<|START_OF_TURN_TOKEN|><|USER_TOKEN|>' + content.strip() + '<|END_OF_TURN_TOKEN|>' }}{% elif message['role'] == 'assistant' %}{{ '<|START_OF_TURN_TOKEN|><|CHATBOT_TOKEN|>'  + content.strip() + '<|END_OF_TURN_TOKEN|>' }}{% endif %}{% endfor %}{% if add_generation_prompt %}{{ '<|START_OF_TURN_TOKEN|><|CHATBOT_TOKEN|>' }}{% endif %}",
    "stop_token_ids": [
      6,
      255001
    ],
    "stop": [
      "<EOS_TOKEN>",
      "<|END_OF_TURN_TOKEN|>"
    ]
  },
  {
    "version": 1,
    "context_length": 4096,
    "model_name": "Starling-LM",
    "model_lang": [
      "en",
      "zh"
    ],
    "model_ability": [
      "chat"
    ],
    "model_description": "We introduce Starling-7B, an open large language model (LLM) trained by Reinforcement Learning from AI Feedback (RLAIF). The model harnesses the power of our new GPT-4 labeled ranking dataset",
    "model_specs": [
      {
        "model_format": "pytorch",
        "model_size_in_billions": 7,
        "quantizations": [
          "4-bit",
          "8-bit",
          "none"
        ],
        "model_id": "berkeley-nest/Starling-LM-7B-alpha",
        "model_revision": "1dddf3b95bc1391f6307299eb1c162c194bde9bd"
      }
    ],
    "chat_template": "ssage in messages %}{{ 'GPT4 Correct ' + message['role'].title() + ': ' + message['content'] + '<|end_of_turn|>'}}{% endfor %}{% if add_generation_prompt %}{{ 'GPT4 Correct Assistant:' }}{% endif %}",
    "stop_token_ids": [
      2,
      32000
    ],
    "stop": [
      "</s>",
      "<|end_of_turn|>"
    ]
  },
  {
    "version": 1,
    "context_length": 32768,
    "model_name": "internvl-chat",
    "model_lang": [
        "en",
        "zh"
    ],
    "model_ability": [
        "chat",
        "vision"
    ],
    "model_description": "InternVL 1.5 is an open-source multimodal large language model (MLLM) to bridge the capability gap between open-source and proprietary commercial models in multimodal understanding. ",
    "model_specs": [
      {
          "model_format": "pytorch",
          "model_size_in_billions": 2,
          "quantizations": [
            "4-bit",
            "8-bit",
            "none"
          ],
          "model_id": "OpenGVLab/Mini-InternVL-Chat-2B-V1-5",
          "model_revision": "ecbbd21dcf38caa74d925967b997167b0c7b3f47"
        },
        {
          "model_format": "pytorch",
          "model_size_in_billions": 4,
          "quantizations": [
            "4-bit",
            "8-bit",
            "none"
          ],
          "model_id": "OpenGVLab/Mini-InternVL-Chat-4B-V1-5",
          "model_revision": "ce1559ddf9d87f5130aa5233b0e93b95e4e4161a"
        },
        {
          "model_format": "pytorch",
          "model_size_in_billions": 26,
          "quantizations": [
            "4-bit",
            "8-bit",
            "none"
          ],
          "model_id": "OpenGVLab/InternVL-Chat-V1-5",
          "model_revision": "9db32d9127cac0c85961e169d75da57a18a847b1"
        }
    ],
    "chat_template": "{{ '<s>' }}{% for message in messages %}{{'<|im_start|>' + message['role'] + '\n' + message['content'] + '<|im_end|>' + '\n'}}{% endfor %}{% if add_generation_prompt %}{{ '<|im_start|>assistant\n' }}{% endif %}",
    "stop_token_ids": [
      2,
      92542,
      92543
    ],
    "stop": [
      "</s>",
      "<|im_end|>",
      "<|im_start|>"
    ]
  },
  {
    "version": 1,
    "context_length": 32768,
    "model_name": "internvl2",
    "model_lang": [
        "en",
        "zh"
    ],
    "model_ability": [
        "chat",
        "vision"
    ],
    "model_description": "InternVL 2 is an open-source multimodal large language model (MLLM) to bridge the capability gap between open-source and proprietary commercial models in multimodal understanding. ",
    "model_specs": [
      {
          "model_format": "pytorch",
          "model_size_in_billions": 1,
          "quantizations": [
            "4-bit",
            "8-bit",
            "none"
          ],
          "model_id": "OpenGVLab/InternVL2-1B"
        },
        {
          "model_format": "pytorch",
          "model_size_in_billions": 2,
          "quantizations": [
            "4-bit",
            "8-bit",
            "none"
          ],
          "model_id": "OpenGVLab/InternVL2-2B"
        },
        {
          "model_format": "awq",
          "model_size_in_billions": 2,
          "quantizations": [
            "Int4"
          ],
          "model_id": "OpenGVLab/InternVL2-2B-AWQ"
        },
        {
          "model_format": "pytorch",
          "model_size_in_billions": 4,
          "quantizations": [
            "4-bit",
            "8-bit",
            "none"
          ],
          "model_id": "OpenGVLab/InternVL2-4B"
        },
        {
          "model_format": "pytorch",
          "model_size_in_billions": 8,
          "quantizations": [
            "4-bit",
            "8-bit",
            "none"
          ],
          "model_id": "OpenGVLab/InternVL2-8B"
        },
        {
          "model_format": "awq",
          "model_size_in_billions": 8,
          "quantizations": [
            "Int4"
          ],
          "model_id": "OpenGVLab/InternVL2-8B-AWQ"
        },
        {
          "model_format": "pytorch",
          "model_size_in_billions": 26,
          "quantizations": [
            "4-bit",
            "8-bit",
            "none"
          ],
          "model_id": "OpenGVLab/InternVL2-26B"
        },
        {
          "model_format": "awq",
          "model_size_in_billions": 26,
          "quantizations": [
            "Int4"
          ],
          "model_id": "OpenGVLab/InternVL2-26B-AWQ"
        },
        {
          "model_format": "pytorch",
          "model_size_in_billions": 40,
          "quantizations": [
            "4-bit",
            "8-bit",
            "none"
          ],
          "model_id": "OpenGVLab/InternVL2-40B"
        },
        {
          "model_format": "awq",
          "model_size_in_billions": 40,
          "quantizations": [
            "Int4"
          ],
          "model_id": "OpenGVLab/InternVL2-40B-AWQ"
        },
        {
          "model_format": "pytorch",
          "model_size_in_billions": 76,
          "quantizations": [
            "4-bit",
            "8-bit",
            "none"
          ],
          "model_id": "OpenGVLab/InternVL2-Llama3-76B"
        },
        {
          "model_format": "awq",
          "model_size_in_billions": 76,
          "quantizations": [
            "Int4"
          ],
          "model_id": "OpenGVLab/InternVL2-Llama3-76B-AWQ"
        }
    ],
    "chat_template": "{% for message in messages %}{% if loop.first and messages[0]['role'] != 'system' %}{{ '<|im_start|>system\nYou are a helpful assistant.<|im_end|>\n' }}{% endif %}{{'<|im_start|>' + message['role'] + '\n' + message['content'] + '<|im_end|>' + '\n'}}{% endfor %}{% if add_generation_prompt %}{{ '<|im_start|>assistant\n' }}{% endif %}",
    "stop_token_ids": [],
    "stop": []
  },
  {
    "version": 1,
    "context_length": 16384,
    "model_name": "InternVL2.5",
    "model_lang": [
        "en",
        "zh"
    ],
    "model_ability": [
        "chat",
        "vision"
    ],
    "model_description": "InternVL 2.5 is an open-source multimodal large language model (MLLM) to bridge the capability gap between open-source and proprietary commercial models in multimodal understanding. ",
    "model_specs": [
      {
          "model_format": "pytorch",
          "model_size_in_billions": 1,
          "quantizations": [
            "4-bit",
            "8-bit",
            "none"
          ],
          "model_id": "OpenGVLab/InternVL2_5-1B"
        },
        {
          "model_format": "pytorch",
          "model_size_in_billions": 2,
          "quantizations": [
            "4-bit",
            "8-bit",
            "none"
          ],
          "model_id": "OpenGVLab/InternVL2_5-2B"
        },
        {
          "model_format": "pytorch",
          "model_size_in_billions": 4,
          "quantizations": [
            "4-bit",
            "8-bit",
            "none"
          ],
          "model_id": "OpenGVLab/InternVL2_5-4B"
        },
        {
          "model_format": "awq",
          "model_size_in_billions": 4,
          "quantizations": [
            "Int4"
          ],
          "model_id": "OpenGVLab/InternVL2_5-4B-AWQ"
        },
        {
          "model_format": "pytorch",
          "model_size_in_billions": 8,
          "quantizations": [
            "4-bit",
            "8-bit",
            "none"
          ],
          "model_id": "OpenGVLab/InternVL2_5-8B"
        },
        {
          "model_format": "awq",
          "model_size_in_billions": 8,
          "quantizations": [
            "Int4"
          ],
          "model_id": "OpenGVLab/InternVL2_5-8B-AWQ"
        },
        {
          "model_format": "pytorch",
          "model_size_in_billions": 26,
          "quantizations": [
            "4-bit",
            "8-bit",
            "none"
          ],
          "model_id": "OpenGVLab/InternVL2_5-26B"
        },
        {
          "model_format": "awq",
          "model_size_in_billions": 26,
          "quantizations": [
            "Int4"
          ],
          "model_id": "OpenGVLab/InternVL2_5-26B-AWQ"
        },
        {
          "model_format": "pytorch",
          "model_size_in_billions": 38,
          "quantizations": [
            "4-bit",
            "8-bit",
            "none"
          ],
          "model_id": "OpenGVLab/InternVL2_5-38B"
        },
        {
          "model_format": "awq",
          "model_size_in_billions": 38,
          "quantizations": [
            "Int4"
          ],
          "model_id": "OpenGVLab/InternVL2_5-38B-AWQ"
        },
        {
          "model_format": "pytorch",
          "model_size_in_billions": 78,
          "quantizations": [
            "4-bit",
            "8-bit",
            "none"
          ],
          "model_id": "OpenGVLab/InternVL2_5-78B"
        },
        {
          "model_format": "awq",
          "model_size_in_billions": 78,
          "quantizations": [
            "Int4"
          ],
          "model_id": "OpenGVLab/InternVL2_5-78B-AWQ"
        }
    ],
    "chat_template": "{% for message in messages %}{% if loop.first and messages[0]['role'] != 'system' %}{{ '<|im_start|>system\nYou are a helpful assistant.<|im_end|>\n' }}{% endif %}{{'<|im_start|>' + message['role'] + '\n' + message['content'] + '<|im_end|>' + '\n'}}{% endfor %}{% if add_generation_prompt %}{{ '<|im_start|>assistant\n' }}{% endif %}",
    "stop_token_ids": [],
    "stop": []
  },
  {
    "version": 1,
    "context_length": 16384,
    "model_name": "InternVL2.5-MPO",
    "model_lang": [
        "en",
        "zh"
    ],
    "model_ability": [
        "chat",
        "vision"
    ],
    "model_description": "InternVL 2.5 is an open-source multimodal large language model (MLLM) to bridge the capability gap between open-source and proprietary commercial models in multimodal understanding. ",
    "model_specs": [
      {
          "model_format": "pytorch",
          "model_size_in_billions": 1,
          "quantizations": [
            "4-bit",
            "8-bit",
            "none"
          ],
          "model_id": "OpenGVLab/InternVL2_5-MPO-1B"
        },
        {
          "model_format": "pytorch",
          "model_size_in_billions": 2,
          "quantizations": [
            "4-bit",
            "8-bit",
            "none"
          ],
          "model_id": "OpenGVLab/InternVL2_5-MPO-2B"
        },
        {
          "model_format": "pytorch",
          "model_size_in_billions": 4,
          "quantizations": [
            "4-bit",
            "8-bit",
            "none"
          ],
          "model_id": "OpenGVLab/InternVL2_5-MPO-4B"
        },
        {
          "model_format": "awq",
          "model_size_in_billions": 4,
          "quantizations": [
            "Int4"
          ],
          "model_id": "OpenGVLab/InternVL2_5-4B-MPO-AWQ"
        },
        {
          "model_format": "pytorch",
          "model_size_in_billions": 8,
          "quantizations": [
            "4-bit",
            "8-bit",
            "none"
          ],
          "model_id": "OpenGVLab/InternVL2_5-MPO-8B"
        },
        {
          "model_format": "awq",
          "model_size_in_billions": 8,
          "quantizations": [
            "Int4"
          ],
          "model_id": "OpenGVLab/InternVL2_5-MPO-8B-AWQ"
        },
        {
          "model_format": "pytorch",
          "model_size_in_billions": 26,
          "quantizations": [
            "4-bit",
            "8-bit",
            "none"
          ],
          "model_id": "OpenGVLab/InternVL2_5-MPO-26B"
        },
        {
          "model_format": "awq",
          "model_size_in_billions": 26,
          "quantizations": [
            "Int4"
          ],
          "model_id": "OpenGVLab/InternVL2_5-MPO-26B-AWQ"
        },
        {
          "model_format": "pytorch",
          "model_size_in_billions": 38,
          "quantizations": [
            "4-bit",
            "8-bit",
            "none"
          ],
          "model_id": "OpenGVLab/InternVL2_5-MPO-38B"
        },
        {
          "model_format": "awq",
          "model_size_in_billions": 38,
          "quantizations": [
            "Int4"
          ],
          "model_id": "OpenGVLab/InternVL2_5-MPO-38B-AWQ"
        },
        {
          "model_format": "pytorch",
          "model_size_in_billions": 78,
          "quantizations": [
            "4-bit",
            "8-bit",
            "none"
          ],
          "model_id": "OpenGVLab/InternVL2_5-MPO-78B"
        },
        {
          "model_format": "awq",
          "model_size_in_billions": 78,
          "quantizations": [
            "Int4"
          ],
          "model_id": "OpenGVLab/InternVL2_5-MPO-78B-AWQ"
        }
    ],
    "chat_template": "{% for message in messages %}{% if loop.first and messages[0]['role'] != 'system' %}{{ '<|im_start|>system\nYou are a helpful assistant.<|im_end|>\n' }}{% endif %}{{'<|im_start|>' + message['role'] + '\n' + message['content'] + '<|im_end|>' + '\n'}}{% endfor %}{% if add_generation_prompt %}{{ '<|im_start|>assistant\n' }}{% endif %}",
    "stop_token_ids": [],
    "stop": []
  },
  {
    "version": 1,
    "context_length": 8192,
    "model_name": "cogvlm2",
    "model_lang": [
        "en",
        "zh"
    ],
    "model_ability": [
        "chat",
        "vision"
    ],
    "model_description": "CogVLM2 have achieved good results in many lists compared to the previous generation of CogVLM open source models. Its excellent performance can compete with some non-open source models.",
    "model_specs": [
      {
        "model_format": "pytorch",
        "model_size_in_billions": 20,
        "quantizations": [
          "none"
        ],
        "model_id": "THUDM/cogvlm2-llama3-chinese-chat-19B",
        "model_revision": "d88b352bce5ee58a289b1ac8328553eb31efa2ef"
      },
      {
        "model_format": "pytorch",
        "model_size_in_billions": 20,
        "quantizations": [
          "int4"
        ],
        "model_id": "THUDM/cogvlm2-llama3-chinese-chat-19B-{quantization}",
        "model_revision": "7863e362174f4718c2fe9cba4befd0b580a3194f"
      }
    ],
    "chat_template": "{% if not add_generation_prompt is defined %}{% set add_generation_prompt = false %}{% endif %}{% set loop_messages = messages %}{% for message in loop_messages %}{% set content = '<|start_header_id|>' + message['role'] + '<|end_header_id|>\n\n'+ message['content'] | trim + '<|eot_id|>' %}{% if loop.index0 == 0 %}{% set content = '<|begin_of_text|>' + content %}{% endif %}{{ content }}{% endfor %}{% if add_generation_prompt %}{{ '<|start_header_id|>assistant<|end_header_id|>\n\n' }}{% else %}{{ '<|end_of_text|>' }}{% endif %}",
    "stop_token_ids": [
      128001,
      128009
    ],
    "stop": [
      "<|end_of_text|>",
      "<|eot_id|>"
    ]
  },
  {
    "version": 1,
    "context_length": 8192,
    "model_name": "cogvlm2-video-llama3-chat",
    "model_lang": [
        "en",
        "zh"
    ],
    "model_ability": [
        "chat",
        "vision"
    ],
    "model_description": "CogVLM2-Video achieves state-of-the-art performance on multiple video question answering tasks.",
    "model_specs": [
      {
        "model_format": "pytorch",
        "model_size_in_billions": 12,
        "quantizations": [
          "4-bit",
          "8-bit",
          "none"
        ],
        "model_id": "THUDM/cogvlm2-video-llama3-chat",
        "model_revision": "f375ead7d8202ebe2c3d09f1068abdddeb2929fa"
      }
    ],
    "chat_template": "{% if not add_generation_prompt is defined %}{% set add_generation_prompt = false %}{% endif %}{% set loop_messages = messages %}{% for message in loop_messages %}{% set content = '<|start_header_id|>' + message['role'] + '<|end_header_id|>\n\n'+ message['content'] | trim + '<|eot_id|>' %}{% if loop.index0 == 0 %}{% set content = '<|begin_of_text|>' + content %}{% endif %}{{ content }}{% endfor %}{% if add_generation_prompt %}{{ '<|start_header_id|>assistant<|end_header_id|>\n\n' }}{% else %}{{ '<|end_of_text|>' }}{% endif %}",
    "stop_token_ids": [
      128001,
      128009
    ],
    "stop": [
      "<|end_of_text|>",
      "<|eot_id|>"
    ]
  },
  {
    "version": 1,
    "context_length": 8192,
    "model_name": "telechat",
    "model_lang": [
      "en",
      "zh"
    ],
    "model_ability": [
      "chat"
    ],
    "model_description": "The TeleChat is a large language model developed and trained by China Telecom Artificial Intelligence Technology Co., LTD. The 7B model base is trained with 1.5 trillion Tokens and 3 trillion Tokens and Chinese high-quality corpus.",
    "model_specs": [
      {
        "model_format": "pytorch",
        "model_size_in_billions": 7,
        "quantizations": [
          "4-bit",
          "8-bit",
          "none"
        ],
        "model_id": "Tele-AI/telechat-7B"
      },
      {
        "model_format": "gptq",
        "model_size_in_billions": 7,
        "quantizations": [
          "int4",
          "int8"
        ],
        "model_id": "Tele-AI/telechat-7B-{quantization}"
      },
      {
        "model_format": "pytorch",
        "model_size_in_billions": 12,
        "quantizations": [
          "4-bit",
          "8-bit",
          "none"
        ],
        "model_id": "Tele-AI/TeleChat-12B"
      },
      {
        "model_format": "gptq",
        "model_size_in_billions": 12,
        "quantizations": [
          "int4",
          "int8"
        ],
        "model_id": "Tele-AI/TeleChat-12B-{quantization}"
      },
      {
        "model_format": "pytorch",
        "model_size_in_billions": 52,
        "quantizations": [
          "4-bit",
          "8-bit",
          "none"
        ],
        "model_id": "Tele-AI/TeleChat-52B"
      }
    ],
    "chat_template": "{{ (messages|selectattr('role', 'equalto', 'system')|list|last).content|trim if (messages|selectattr('role', 'equalto', 'system')|list) else '' }}{%- for message in messages -%}{%- if message['role'] == 'user' -%}{{- '<_user>' + message['content'] +'<_bot>' -}}{%- elif message['role'] == 'assistant' -%}{{- message['content'] + '<_end>' -}}{%- endif -%}{%- endfor -%}",
    "stop": [
      "<_end>",
      "<_start>"
    ],
    "stop_token_ids": [
      160133,
      160132
    ]
  },
  {
    "version": 1,
    "context_length": 32768,
    "model_name": "csg-wukong-chat-v0.1",
    "model_lang": [
      "en"
    ],
    "model_ability": [
      "chat"
    ],
    "model_description": "csg-wukong-1B is a 1 billion-parameter small language model(SLM) pretrained on 1T tokens.",
    "model_specs": [
      {
        "model_format": "pytorch",
        "model_size_in_billions": 1,
        "quantizations": [
          "none"
        ],
        "model_id": "opencsg/csg-wukong-1B-chat-v0.1",
        "model_revision": "2443c903d46074af0856e2ba11398dcd01d35536"
      },
      {
        "model_format": "ggufv2",
        "model_size_in_billions": 1,
        "quantizations": [
          "Q2_K",
          "Q3_K",
          "Q3_K_S",
          "Q3_K_M",
          "Q3_K_L",
          "Q4_0",
          "Q4_1",
          "Q4_K_S",
          "Q4_K_M",
          "Q5_0",
          "Q5_1",
          "Q5_K_S",
          "Q5_K_M",
          "Q6_K",
          "Q8_0"
        ],
        "model_id": "RichardErkhov/opencsg_-_csg-wukong-1B-chat-v0.1-gguf",
        "model_file_name_template": "csg-wukong-1B-chat-v0.1.{quantization}.gguf"
      }
    ],
    "chat_template": "{% for item in messages %}{% if loop.first and item['role'] == 'system' %}{{ item['content'] + '\n' }}{% elif loop.first %}{{ '<|system|>\nYou are a creative super artificial intelligence assistant, possessing all the knowledge of humankind. Your name is csg-wukong, developed by OpenCSG. You need to understand and infer the true intentions of users based on the topics discussed in the chat history, and respond to user questions correctly as required. You enjoy responding to users with accurate and insightful answers. Please pay attention to the appropriate style and format when replying, try to avoid repetitive words and sentences, and keep your responses as concise and profound as possible. You carefully consider the context of the discussion when replying to users. When the user says \"continue,\" please proceed with the continuation of the previous assistant\\'s response.</s>\n' }}{% endif %}{% if item['role'] == 'user' %}{{ '<|user|>\n' + item['content'] + '</s>\n' }}{% elif item['role'] == 'assistant' %}{{ '<|assistant|>\n' + item['content'] + '</s>\n' }}{% endif %}{% endfor %}{% if add_generation_prompt %}{{ '<|assistant|>\n' }}{% endif %}",
    "stop_token_ids": [
      2
    ],
    "stop": [
      "</s>"
    ]
  },
  {
    "version":1,
    "context_length":32768,
    "model_name":"qwen2-vl-instruct",
    "model_lang":[
      "en",
      "zh"
    ],
    "model_ability":[
      "chat",
      "vision"
    ],
    "model_description":"Qwen2-VL: To See the World More Clearly.Qwen2-VL is the latest version of the vision language models in the Qwen model familities.",
    "model_specs":[
      {
        "model_format":"pytorch",
        "model_size_in_billions":2,
        "quantizations":[
          "none"
        ],
        "model_id":"Qwen/Qwen2-VL-2B-Instruct",
        "model_revision":"096da3b96240e3d66d35be0e5ccbe282eea8d6b1"
      },
         {
        "model_format":"gptq",
        "model_size_in_billions":2,
        "quantizations":[
          "Int8"
        ],
        "model_id":"Qwen/Qwen2-VL-2B-Instruct-GPTQ-Int8",
        "model_revision":"d15fb11857ccc566903e2e71341f9db7babb567b"
      },
        {
        "model_format":"gptq",
        "model_size_in_billions":2,
        "quantizations":[
          "Int4"
        ],
        "model_id":"Qwen/Qwen2-VL-2B-Instruct-GPTQ-Int4",
        "model_revision":"800d396518c82960ce6d231adecd07bbc474f0a9"
      },
      {
        "model_format":"awq",
        "model_size_in_billions":2,
        "quantizations":[
          "Int4"
        ],
        "model_id":"Qwen/Qwen2-VL-2B-Instruct-AWQ",
        "model_revision":"ea8c5854c0044e28626719292de0d9b1a671f6fc"
      },
      {
        "model_format":"mlx",
        "model_size_in_billions":2,
        "quantizations":[
          "4bit",
          "8bit"
        ],
        "model_id":"mlx-community/Qwen2-VL-2B-Instruct-{quantization}"
      },
      {
        "model_format":"pytorch",
        "model_size_in_billions":7,
        "quantizations":[
          "none"
        ],
        "model_id":"Qwen/Qwen2-VL-7B-Instruct",
        "model_revision":"6010982c1010c3b222fa98afc81575f124aa9bd6"
      },
        {
        "model_format":"gptq",
        "model_size_in_billions":7,
        "quantizations":[
          "Int8"
        ],
        "model_id":"Qwen/Qwen2-VL-7B-Instruct-GPTQ-Int8",
        "model_revision":"3d152a77eaccfd72d59baedb0b183a1b8fd56e48"
      },
      {
        "model_format":"gptq",
        "model_size_in_billions":7,
        "quantizations":[
          "Int4"
        ],
        "model_id":"Qwen/Qwen2-VL-7B-Instruct-GPTQ-Int4",
        "model_revision":"5ab897112fa83b9699826be8753ef9184585c77d"
      },
      {
        "model_format":"awq",
        "model_size_in_billions":7,
        "quantizations":[
          "Int4"
        ],
        "model_id":"Qwen/Qwen2-VL-7B-Instruct-AWQ",
        "model_revision":"f94216e8b513933bccd567bcd9b7350199f32538"
      },
      {
        "model_format":"mlx",
        "model_size_in_billions":7,
        "quantizations":[
          "4bit",
          "8bit"
        ],
        "model_id":"mlx-community/Qwen2-VL-7B-Instruct-{quantization}"
      },
      {
        "model_format":"pytorch",
        "model_size_in_billions":72,
        "quantizations":[
          "none"
        ],
        "model_id":"Qwen/Qwen2-VL-72B-Instruct"
      },
      {
        "model_format":"awq",
        "model_size_in_billions":72,
        "quantizations":[
          "Int4"
        ],
        "model_id":"Qwen/Qwen2-VL-72B-Instruct-AWQ"
      },
      {
        "model_format":"gptq",
        "model_size_in_billions":72,
        "quantizations":[
          "Int4",
          "Int8"
        ],
        "model_id":"Qwen/Qwen2-VL-72B-Instruct-GPTQ-{quantization}"
      },
      {
        "model_format":"mlx",
        "model_size_in_billions":72,
        "quantizations":[
          "4bit",
          "8bit"
        ],
        "model_id":"mlx-community/Qwen2-VL-72B-Instruct-{quantization}"
      }
    ],
    "chat_template": "{% set image_count = namespace(value=0) %}{% set video_count = namespace(value=0) %}{% for message in messages %}{% if loop.first and message['role'] != 'system' %}<|im_start|>system\nYou are a helpful assistant.<|im_end|>\n{% endif %}<|im_start|>{{ message['role'] }}\n{% if message['content'] is string %}{{ message['content'] }}<|im_end|>\n{% else %}{% for content in message['content'] %}{% if content['type'] == 'image' or 'image' in content or 'image_url' in content %}{% set image_count.value = image_count.value + 1 %}{% if add_vision_id %}Picture {{ image_count.value }}: {% endif %}<|vision_start|><|image_pad|><|vision_end|>{% elif content['type'] == 'video' or 'video' in content %}{% set video_count.value = video_count.value + 1 %}{% if add_vision_id %}Video {{ video_count.value }}: {% endif %}<|vision_start|><|video_pad|><|vision_end|>{% elif 'text' in content %}{{ content['text'] }}{% endif %}{% endfor %}<|im_end|>\n{% endif %}{% endfor %}{% if add_generation_prompt %}<|im_start|>assistant\n{% endif %}",
    "stop_token_ids": [
      151645,
      151643
    ],
    "stop": [
      "<|im_end|>",
      "<|endoftext|>"
    ]
  },
  {
    "version":1,
    "context_length":128000,
    "model_name":"qwen2.5-vl-instruct",
    "model_lang":[
      "en",
      "zh"
    ],
    "model_ability":[
      "chat",
      "vision"
    ],
    "model_description":"Qwen2.5-VL: Qwen2.5-VL is the latest version of the vision language models in the Qwen model familities.",
    "model_specs":[
      {
        "model_format":"pytorch",
        "model_size_in_billions":3,
        "quantizations":[
          "none"
        ],
        "model_id":"Qwen/Qwen2.5-VL-3B-Instruct"
      },
      {
        "model_format":"pytorch",
        "model_size_in_billions":7,
        "quantizations":[
          "none"
        ],
        "model_id":"Qwen/Qwen2.5-VL-7B-Instruct"
      },
      {
        "model_format":"pytorch",
        "model_size_in_billions":72,
        "quantizations":[
          "none"
        ],
        "model_id":"Qwen/Qwen2.5-VL-72B-Instruct"
      },
      {
        "model_format":"awq",
        "model_size_in_billions":3,
        "quantizations":[
          "Int4"
        ],
        "model_id":"Qwen/Qwen2.5-VL-3B-Instruct-AWQ"
      },
      {
        "model_format":"awq",
        "model_size_in_billions":7,
        "quantizations":[
          "Int4"
        ],
        "model_id":"Qwen/Qwen2.5-VL-7B-Instruct-AWQ"
      },
      {
        "model_format":"awq",
        "model_size_in_billions":72,
        "quantizations":[
          "Int4"
        ],
        "model_id":"Qwen/Qwen2.5-VL-72B-Instruct-AWQ"
      },
      {
        "model_format":"mlx",
        "model_size_in_billions":3,
        "quantizations":[
          "3bit",
          "4bit",
          "6bit",
          "8bit",
          "bf16"
        ],
        "model_id":"mlx-community/Qwen2.5-VL-3B-Instruct-{quantization}"
      },
      {
        "model_format":"mlx",
        "model_size_in_billions":7,
        "quantizations":[
          "3bit",
          "4bit",
          "6bit",
          "8bit",
          "bf16"
        ],
        "model_id":"mlx-community/Qwen2.5-VL-7B-Instruct-{quantization}"
      },
      {
        "model_format":"mlx",
        "model_size_in_billions":72,
        "quantizations":[
          "3bit",
          "4bit",
          "6bit",
          "8bit",
          "bf16"
        ],
        "model_id":"mlx-community/Qwen2.5-VL-72B-Instruct-{quantization}"
      }
    ],
    "chat_template": "{% set image_count = namespace(value=0) %}{% set video_count = namespace(value=0) %}{% for message in messages %}{% if loop.first and message['role'] != 'system' %}<|im_start|>system\nYou are a helpful assistant.<|im_end|>\n{% endif %}<|im_start|>{{ message['role'] }}\n{% if message['content'] is string %}{{ message['content'] }}<|im_end|>\n{% else %}{% for content in message['content'] %}{% if content['type'] == 'image' or 'image' in content or 'image_url' in content %}{% set image_count.value = image_count.value + 1 %}{% if add_vision_id %}Picture {{ image_count.value }}: {% endif %}<|vision_start|><|image_pad|><|vision_end|>{% elif content['type'] == 'video' or 'video' in content %}{% set video_count.value = video_count.value + 1 %}{% if add_vision_id %}Video {{ video_count.value }}: {% endif %}<|vision_start|><|video_pad|><|vision_end|>{% elif 'text' in content %}{{ content['text'] }}{% endif %}{% endfor %}<|im_end|>\n{% endif %}{% endfor %}{% if add_generation_prompt %}<|im_start|>assistant\n{% endif %}",
    "stop_token_ids": [
      151645,
      151643
    ],
    "stop": [
      "<|im_end|>",
      "<|endoftext|>"
    ]
  },
  {
    "version": 1,
    "context_length": 32768,
    "model_name": "minicpm3-4b",
    "model_lang": [
      "zh"
    ],
    "model_ability": [
      "chat"
    ],
    "model_description": "MiniCPM3-4B is the 3rd generation of MiniCPM series. The overall performance of MiniCPM3-4B surpasses Phi-3.5-mini-Instruct and GPT-3.5-Turbo-0125, being comparable with many recent 7B~9B models.",
    "model_specs": [
      {
        "model_format": "pytorch",
        "model_size_in_billions": 4,
        "quantizations": [
          "none"
        ],
        "model_id": "openbmb/MiniCPM3-4B",
        "model_revision": "75f9f1097d9d66d11f37fff49210bf940455f8ac"
      },
      {
        "model_format": "gptq",
        "model_size_in_billions": 4,
        "quantizations": [
          "Int4"
        ],
        "model_id": "openbmb/MiniCPM3-4B-GPTQ-Int4",
        "model_revision": "97a66a62f7d09c1ee35b087b42694716a8113dce"
      }
    ],
    "chat_template": "{% for message in messages %}{{'<|im_start|>' + message['role'] + '\n' + message['content'] + '<|im_end|>' + '\n'}}{% endfor %}{% if add_generation_prompt %}{{ '<|im_start|>assistant\n' }}{% endif %}",
    "stop_token_ids": [
      1,
      2
    ],
    "stop": [
      "<s>",
      "</s>"
    ]
  },
  {
    "version":1,
    "context_length":32768,
    "model_name":"qwen2-audio-instruct",
    "model_lang":[
      "en",
      "zh"
    ],
    "model_ability":[
      "chat",
      "audio"
    ],
    "model_description":"Qwen2-Audio: A large-scale audio-language model which is capable of accepting various audio signal inputs and performing audio analysis or direct textual responses with regard to speech instructions.",
    "model_specs":[
      {
        "model_format":"pytorch",
        "model_size_in_billions":7,
        "quantizations":[
          "none"
        ],
        "model_id":"Qwen/Qwen2-Audio-7B-Instruct",
        "model_revision":"bac62d2c6808845904c709c17a0402d817558c64"
      }
    ],
    "prompt_style":{
      "style_name":"QWEN",
      "system_prompt":"You are a helpful assistant",
      "roles":[
        "user",
        "assistant"
      ],
      "stop": [
        "<|im_end|>",
        "<|endoftext|>"
      ]
    }
  },
  {
    "version":1,
    "context_length":32768,
    "model_name":"qwen2-audio",
    "model_lang":[
      "en",
      "zh"
    ],
    "model_ability":[
      "generate",
      "audio"
    ],
    "model_description":"Qwen2-Audio: A large-scale audio-language model which is capable of accepting various audio signal inputs and performing audio analysis or direct textual responses with regard to speech instructions.",
    "model_specs":[
      {
        "model_format":"pytorch",
        "model_size_in_billions":7,
        "quantizations":[
          "none"
        ],
        "model_id":"Qwen/Qwen2-Audio-7B",
        "model_revision":"8577bc71d330c8fa32ffe9f8a1374100759f2466"
      }
    ],
    "prompt_style":{
      "style_name":"QWEN",
      "system_prompt":"You are a helpful assistant",
      "roles":[
        "user",
        "assistant"
      ],
      "stop": [
        "<|im_end|>",
        "<|endoftext|>"
      ]
    }
  },
  {
    "version": 1,
    "context_length": 128000,
    "model_name": "deepseek-v2",
    "model_lang": [
      "en",
      "zh"
    ],
    "model_ability": [
      "generate"
    ],
    "model_description": "DeepSeek-V2, a strong Mixture-of-Experts (MoE) language model characterized by economical training and efficient inference. ",
    "model_specs": [
      {
        "model_format": "pytorch",
        "model_size_in_billions": 16,
        "quantizations": [
          "4-bit",
          "8-bit",
          "none"
        ],
        "model_id": "deepseek-ai/DeepSeek-V2-Lite",
        "model_revision": "604d5664dddd88a0433dbae533b7fe9472482de0"
      },
      {
        "model_format": "pytorch",
        "model_size_in_billions": 236,
        "quantizations": [
          "4-bit",
          "8-bit",
          "none"
        ],
        "model_id": "deepseek-ai/DeepSeek-V2",
        "model_revision": "4461458f186c35188585855f28f77af5661ad489"
      }
    ]
  },
  {
    "version": 1,
    "context_length": 128000,
    "model_name": "deepseek-v2-chat",
    "model_lang": [
      "en",
      "zh"
    ],
    "model_ability": [
      "chat"
    ],
    "model_description": "DeepSeek-V2, a strong Mixture-of-Experts (MoE) language model characterized by economical training and efficient inference. ",
    "model_specs": [
      {
        "model_format": "pytorch",
        "model_size_in_billions": 16,
        "quantizations": [
          "4-bit",
          "8-bit",
          "none"
        ],
        "model_id": "deepseek-ai/DeepSeek-V2-Lite-Chat",
        "model_revision": "85864749cd611b4353ce1decdb286193298f64c7"
      },
      {
        "model_format": "pytorch",
        "model_size_in_billions": 236,
        "quantizations": [
          "4-bit",
          "8-bit",
          "none"
        ],
        "model_id": "deepseek-ai/DeepSeek-V2-Chat",
        "model_revision": "8e3f5f6c2226787e41ba3e9283a06389d178c926"
      }
    ],
    "chat_template": "{% if not add_generation_prompt is defined %}{% set add_generation_prompt = false %}{% endif %}{{ '<｜begin▁of▁sentence｜>' }}{% for message in messages %}{% if message['role'] == 'user' %}{{ 'User: ' + message['content'] + '\n\n' }}{% elif message['role'] == 'assistant' %}{{ 'Assistant: ' + message['content'] + '<｜end▁of▁sentence｜>' }}{% elif message['role'] == 'system' %}{{ message['content'] + '\n\n' }}{% endif %}{% endfor %}{% if add_generation_prompt %}{{ 'Assistant:' }}{% endif %}",
    "stop_token_ids": [
      100001
    ],
    "stop": [
      "<｜end▁of▁sentence｜>"
    ]
  },
  {
    "version": 1,
    "context_length": 128000,
    "model_name": "deepseek-v2-chat-0628",
    "model_lang": [
      "en",
      "zh"
    ],
    "model_ability": [
      "chat"
    ],
    "model_description": "DeepSeek-V2-Chat-0628 is an improved version of DeepSeek-V2-Chat. ",
    "model_specs": [
      {
        "model_format": "pytorch",
        "model_size_in_billions": 236,
        "quantizations": [
          "4-bit",
          "8-bit",
          "none"
        ],
        "model_id": "deepseek-ai/DeepSeek-V2-Chat-0628",
        "model_revision": "5d09e272c2b223830f4e84359cd9dd047a5d7c78"
      }
    ],
    "chat_template": "{% if not add_generation_prompt is defined %}{% set add_generation_prompt = false %}{% endif %}{{ '<｜begin▁of▁sentence｜>' }}{% for message in messages %}{% if message['role'] == 'user' %}{{ '<｜User｜>' + message['content'] }}{% elif message['role'] == 'assistant' %}{{ '<｜Assistant｜>' + message['content'] + '<｜end▁of▁sentence｜>' }}{% elif message['role'] == 'system' %}{{ message['content'] + '\n\n' }}{% endif %}{% endfor %}{% if add_generation_prompt %}{{ '<｜Assistant｜>' }}{% endif %}",
    "stop_token_ids": [
      100001
    ],
    "stop": [
      "<｜end▁of▁sentence｜>"
    ]
  },
  {
    "version": 1,
    "context_length": 128000,
    "model_name": "deepseek-v2.5",
    "model_lang": [
      "en",
      "zh"
    ],
    "model_ability": [
      "chat"
    ],
    "model_description": "DeepSeek-V2.5 is an upgraded version that combines DeepSeek-V2-Chat and DeepSeek-Coder-V2-Instruct. The new model integrates the general and coding abilities of the two previous versions.",
    "model_specs": [
      {
        "model_format": "pytorch",
        "model_size_in_billions": 236,
        "quantizations": [
          "4-bit",
          "8-bit",
          "none"
        ],
        "model_id": "deepseek-ai/DeepSeek-V2.5",
        "model_revision": "24b08cb750e0c2757de112d2e16327cb21ed4833"
      }
    ],
    "chat_template": "{% if not add_generation_prompt is defined %}{% set add_generation_prompt = false %}{% endif %}{% set ns = namespace(is_first=false, is_tool=false, is_output_first=true, system_prompt='') %}{%- for message in messages %}    {%- if message['role'] == 'system' %}        {% set ns.system_prompt = message['content'] %}    {%- endif %}{%- endfor %}{{'<｜begin▁of▁sentence｜>'}}{{ns.system_prompt}}{%- for message in messages %}    {%- if message['role'] == 'user' %}    {%- set ns.is_tool = false -%}{{'<｜User｜>' + message['content']}}    {%- endif %}    {%- if message['role'] == 'assistant' and message['content'] is none %}        {%- set ns.is_tool = false -%}        {%- for tool in message['tool_calls']%}            {%- if not ns.is_first %}{{'<｜Assistant｜><｜tool▁calls▁begin｜><｜tool▁call▁begin｜>' + tool['type'] + '<｜tool▁sep｜>' + tool['function']['name'] + '\\n' + '```json' + '\\n' + tool['function']['arguments'] + '\\n' + '```' + '<｜tool▁call▁end｜>'}}            {%- set ns.is_first = true -%}            {%- else %}{{'\\n' + '<｜tool▁call▁begin｜>' + tool['type'] + '<｜tool▁sep｜>' + tool['function']['name'] + '\\n' + '```json' + '\\n' + tool['function']['arguments'] + '\\n' + '```' + '<｜tool▁call▁end｜>'}}{{'<｜tool▁calls▁end｜><｜end▁of▁sentence｜>'}}                   {%- endif %}        {%- endfor %}    {%- endif %}    {%- if message['role'] == 'assistant' and message['content'] is not none %}        {%- if ns.is_tool %}{{'<｜tool▁outputs▁end｜>' + message['content'] + '<｜end▁of▁sentence｜>'}}        {%- set ns.is_tool = false -%}        {%- else %}{{'<｜Assistant｜>' + message['content'] + '<｜end▁of▁sentence｜>'}}        {%- endif %}    {%- endif %}    {%- if message['role'] == 'tool' %}        {%- set ns.is_tool = true -%}        {%- if ns.is_output_first %}{{'<｜tool▁outputs▁begin｜><｜tool▁output▁begin｜>' + message['content'] + '<｜tool▁output▁end｜>'}}        {%- set ns.is_output_first = false %}        {%- else %}{{'\\n<｜tool▁output▁begin｜>' + message['content'] + '<｜tool▁output▁end｜>'}}        {%- endif %}    {%- endif %}{%- endfor -%}{% if ns.is_tool %}{{'<｜tool▁outputs▁end｜>'}}{% endif %}{% if add_generation_prompt and not ns.is_tool %}{{'<｜Assistant｜>'}}{% endif %}",
    "stop_token_ids": [
      100001
    ],
    "stop": [
      "<｜end▁of▁sentence｜>"
    ]
  },
  {
    "version": 1,
    "context_length": 163840,
    "model_name": "deepseek-v3",
    "model_lang": [
      "en",
      "zh"
    ],
    "model_ability": [
      "chat"
    ],
    "model_description": "DeepSeek-V3, a strong Mixture-of-Experts (MoE) language model with 671B total parameters with 37B activated for each token. ",
    "model_specs": [
      {
        "model_format": "pytorch",
        "model_size_in_billions": 671,
        "quantizations": [
          "4-bit",
          "8-bit",
          "none"
        ],
        "model_id": "deepseek-ai/DeepSeek-V3",
        "model_revision": "1d044fd82b15f1cedb197a288e50cc96a2c27205"
      },
      {
        "model_format": "awq",
        "model_size_in_billions": 671,
        "quantizations": [
          "Int4"
        ],
        "model_id": "cognitivecomputations/DeepSeek-V3-AWQ"
      },
      {
        "model_format": "ggufv2",
        "model_size_in_billions": 671,
        "quantizations": [
          "Q2_K_L",
          "Q2_K_XS",
          "Q3_K_M",
          "Q4_K_M",
          "Q5_K_M",
          "Q6_K",
          "Q8_0"
        ],
        "model_id": "unsloth/DeepSeek-V3-GGUF",
        "model_file_name_template": "DeepSeek-V3-{quantization}/DeepSeek-V3-{quantization}.gguf",
        "model_file_name_split_template": "DeepSeek-V3-{quantization}/DeepSeek-V3-{quantization}-{part}.gguf",
        "quantization_parts": {
          "Q2_K_L": [
            "00001-of-00005",
            "00002-of-00005",
            "00003-of-00005",
            "00004-of-00005",
            "00005-of-00005"
          ],
          "Q2_K_XS": [
            "00001-of-00005",
            "00002-of-00005",
            "00003-of-00005",
            "00004-of-00005",
            "00005-of-00005"
          ],
          "Q3_K_M": [
            "00001-of-00007",
            "00002-of-00007",
            "00003-of-00007",
            "00004-of-00007",
            "00005-of-00007",
            "00006-of-00007",
            "00007-of-00007"
          ],
          "Q4_K_M": [
            "00001-of-00009",
            "00002-of-00009",
            "00003-of-00009",
            "00004-of-00009",
            "00005-of-00009",
            "00006-of-00009",
            "00007-of-00009",
            "00008-of-00009",
            "00009-of-00009"
          ],
          "Q5_K_M": [
            "00001-of-00010",
            "00002-of-00010",
            "00003-of-00010",
            "00004-of-00010",
            "00005-of-00010",
            "00006-of-00010",
            "00007-of-00010",
            "00008-of-00010",
            "00009-of-00010",
            "00010-of-00010"
          ],
          "Q6_K": [
            "00001-of-00012",
            "00002-of-00012",
            "00003-of-00012",
            "00004-of-00012",
            "00005-of-00012",
            "00006-of-00012",
            "00007-of-00012",
            "00008-of-00012",
            "00009-of-00012",
            "00010-of-00012",
            "00011-of-00012",
            "00012-of-00012"
          ],
          "Q8_0": [
            "00001-of-00016",
            "00002-of-00016",
            "00003-of-00016",
            "00004-of-00016",
            "00005-of-00016",
            "00006-of-00016",
            "00007-of-00016",
            "00008-of-00016",
            "00009-of-00016",
            "00010-of-00016",
            "00011-of-00016",
            "00012-of-00016",
            "00013-of-00016",
            "00014-of-00016",
            "00015-of-00016",
            "00016-of-00016"
          ]
        }
      },
      {
        "model_format": "mlx",
        "model_size_in_billions": 671,
        "quantizations": [
          "3bit",
          "4bit"
        ],
        "model_id": "mlx-community/DeepSeek-V3-{quantization}"
      }
    ],
    "chat_template": "{% if not add_generation_prompt is defined %}{% set add_generation_prompt = false %}{% endif %}{% set ns = namespace(is_first=false, is_tool=false, is_output_first=true, system_prompt='', is_first_sp=true) %}{%- for message in messages %}{%- if message['role'] == 'system' %}{%- if ns.is_first_sp %}{% set ns.system_prompt = ns.system_prompt + message['content'] %}{% set ns.is_first_sp = false %}{%- else %}{% set ns.system_prompt = ns.system_prompt + '\\n\\n' + message['content'] %}{%- endif %}{%- endif %}{%- endfor %}{{bos_token}}{{ns.system_prompt}}{%- for message in messages %}{%- if message['role'] == 'user' %}{%- set ns.is_tool = false -%}{{'<｜User｜>' + message['content']}}{%- endif %}{%- if message['role'] == 'assistant' and message['content'] is none %}{%- set ns.is_tool = false -%}{%- for tool in message['tool_calls']%}{%- if not ns.is_first %}{{'<｜Assistant｜><｜tool▁calls▁begin｜><｜tool▁call▁begin｜>' + tool['type'] + '<｜tool▁sep｜>' + tool['function']['name'] + '\\n' + '```json' + '\\n' + tool['function']['arguments'] + '\\n' + '```' + '<｜tool▁call▁end｜>'}}{%- set ns.is_first = true -%}{%- else %}{{'\\n' + '<｜tool▁call▁begin｜>' + tool['type'] + '<｜tool▁sep｜>' + tool['function']['name'] + '\\n' + '```json' + '\\n' + tool['function']['arguments'] + '\\n' + '```' + '<｜tool▁call▁end｜>'}}{{'<｜tool▁calls▁end｜><｜end▁of▁sentence｜>'}}{%- endif %}{%- endfor %}{%- endif %}{%- if message['role'] == 'assistant' and message['content'] is not none %}{%- if ns.is_tool %}{{'<｜tool▁outputs▁end｜>' + message['content'] + '<｜end▁of▁sentence｜>'}}{%- set ns.is_tool = false -%}{%- else %}{{'<｜Assistant｜>' + message['content'] + '<｜end▁of▁sentence｜>'}}{%- endif %}{%- endif %}{%- if message['role'] == 'tool' %}{%- set ns.is_tool = true -%}{%- if ns.is_output_first %}{{'<｜tool▁outputs▁begin｜><｜tool▁output▁begin｜>' + message['content'] + '<｜tool▁output▁end｜>'}}{%- set ns.is_output_first = false %}{%- else %}{{'\\n<｜tool▁output▁begin｜>' + message['content'] + '<｜tool▁output▁end｜>'}}{%- endif %}{%- endif %}{%- endfor -%}{% if ns.is_tool %}{{'<｜tool▁outputs▁end｜>'}}{% endif %}{% if add_generation_prompt and not ns.is_tool %}{{'<｜Assistant｜>'}}{% endif %}",
    "stop_token_ids": [
      1
    ],
    "stop": [
      "<｜end▁of▁sentence｜>"
    ]
  },
  {
    "version": 1,
    "context_length": 163840,
    "model_name": "deepseek-r1",
    "model_lang": [
      "en",
      "zh"
    ],
    "model_ability": [
      "chat",
      "reasoning"
    ],
    "model_description": "DeepSeek-R1, which incorporates cold-start data before RL. DeepSeek-R1 achieves performance comparable to OpenAI-o1 across math, code, and reasoning tasks.",
    "model_specs": [
      {
        "model_format": "pytorch",
        "model_size_in_billions": 671,
        "quantizations": [
          "4-bit",
          "8-bit",
          "none"
        ],
        "model_id": "deepseek-ai/DeepSeek-R1",
        "model_revision": "8a58a132790c9935686eb97f042afa8013451c9f"
      },
      {
        "model_format": "awq",
        "model_size_in_billions": 671,
        "quantizations": [
          "Int4"
        ],
        "model_id": "cognitivecomputations/DeepSeek-R1-AWQ"
      },
      {
        "model_format": "ggufv2",
        "model_size_in_billions": 671,
        "quantizations": [
          "UD-IQ1_S",
          "UD-IQ1_M",
          "UD-IQ2_XXS",
          "UD-Q2_K_XL",
          "Q2_K",
          "Q2_K_L",
          "Q2_K_XS",
          "Q3_K_M",
          "Q4_K_M",
          "Q5_K_M",
          "Q6_K",
          "Q8_0",
          "BF16"
        ],
        "model_id": "unsloth/DeepSeek-R1-GGUF",
        "model_file_name_template": "DeepSeek-R1-{quantization}/DeepSeek-R1-{quantization}.gguf",
        "model_file_name_split_template": "DeepSeek-R1-{quantization}/DeepSeek-R1-{quantization}-{part}.gguf",
        "quantization_parts": {
          "UD-IQ1_S": [
            "00001-of-00003",
            "00002-of-00003",
            "00003-of-00003"
          ],
          "UD-IQ1_M": [
            "00001-of-00004",
            "00002-of-00004",
            "00003-of-00004",
            "00004-of-00004"
          ],
          "UD-IQ2_XXS": [
            "00001-of-00004",
            "00002-of-00004",
            "00003-of-00004",
            "00004-of-00004"
          ],
          "UD-Q2_K_XL": [
            "00001-of-00005",
            "00002-of-00005",
            "00003-of-00005",
            "00004-of-00005",
            "00005-of-00005"
          ],
          "Q2_K": [
            "00001-of-00005",
            "00002-of-00005",
            "00003-of-00005",
            "00004-of-00005",
            "00005-of-00005"
          ],
          "Q2_K_L": [
            "00001-of-00005",
            "00002-of-00005",
            "00003-of-00005",
            "00004-of-00005",
            "00005-of-00005"
          ],
          "Q2_K_XS": [
            "00001-of-00005",
            "00002-of-00005",
            "00003-of-00005",
            "00004-of-00005",
            "00005-of-00005"
          ],
          "Q3_K_M": [
            "00001-of-00007",
            "00002-of-00007",
            "00003-of-00007",
            "00004-of-00007",
            "00005-of-00007",
            "00006-of-00007",
            "00007-of-00007"
          ],
          "Q4_K_M": [
            "00001-of-00009",
            "00002-of-00009",
            "00003-of-00009",
            "00004-of-00009",
            "00005-of-00009",
            "00006-of-00009",
            "00007-of-00009",
            "00008-of-00009",
            "00009-of-00009"
          ],
          "Q5_K_M": [
            "00001-of-00010",
            "00002-of-00010",
            "00003-of-00010",
            "00004-of-00010",
            "00005-of-00010",
            "00006-of-00010",
            "00007-of-00010",
            "00008-of-00010",
            "00009-of-00010",
            "00010-of-00010"
          ],
          "Q6_K": [
            "00001-of-00012",
            "00002-of-00012",
            "00003-of-00012",
            "00004-of-00012",
            "00005-of-00012",
            "00006-of-00012",
            "00007-of-00012",
            "00008-of-00012",
            "00009-of-00012",
            "00010-of-00012",
            "00011-of-00012",
            "00012-of-00012"
          ],
          "Q8_0": [
            "00001-of-00015",
            "00002-of-00015",
            "00003-of-00015",
            "00004-of-00015",
            "00005-of-00015",
            "00006-of-00015",
            "00007-of-00015",
            "00008-of-00015",
            "00009-of-00015",
            "00010-of-00015",
            "00011-of-00015",
            "00012-of-00015",
            "00013-of-00015",
            "00014-of-00015",
            "00015-of-00015"
          ],
          "BF16": [
            "00001-of-00030",
            "00002-of-00030",
            "00003-of-00030",
            "00004-of-00030",
            "00005-of-00030",
            "00006-of-00030",
            "00007-of-00030",
            "00008-of-00030",
            "00009-of-00030",
            "00010-of-00030",
            "00011-of-00030",
            "00012-of-00030",
            "00013-of-00030",
            "00014-of-00030",
            "00015-of-00030",
            "00016-of-00030",
            "00017-of-00030",
            "00018-of-00030",
            "00019-of-00030",
            "00020-of-00030",
            "00021-of-00030",
            "00022-of-00030",
            "00023-of-00030",
            "00024-of-00030",
            "00025-of-00030",
            "00026-of-00030",
            "00027-of-00030",
            "00028-of-00030",
            "00029-of-00030",
            "00030-of-00030"
          ]
        }
      },
      {
        "model_format": "mlx",
        "model_size_in_billions": 671,
        "quantizations": [
          "2bit",
          "3bit",
          "4bit"
        ],
        "model_id": "mlx-community/DeepSeek-R1-{quantization}"
      }
    ],
    "chat_template": "{% if not add_generation_prompt is defined %}{% set add_generation_prompt = false %}{% endif %}{% set ns = namespace(is_first=false, is_tool=false, is_output_first=true, system_prompt='') %}{%- for message in messages %}{%- if message['role'] == 'system' %}{% set ns.system_prompt = message['content'] %}{%- endif %}{%- endfor %}{{bos_token}}{{ns.system_prompt}}{%- for message in messages %}{%- if message['role'] == 'user' %}{%- set ns.is_tool = false -%}{{'<｜User｜>' + message['content']}}{%- endif %}{%- if message['role'] == 'assistant' and message['content'] is none %}{%- set ns.is_tool = false -%}{%- for tool in message['tool_calls']%}{%- if not ns.is_first %}{{'<｜Assistant｜><｜tool▁calls▁begin｜><｜tool▁call▁begin｜>' + tool['type'] + '<｜tool▁sep｜>' + tool['function']['name'] + '\\n' + '```json' + '\\n' + tool['function']['arguments'] + '\\n' + '```' + '<｜tool▁call▁end｜>'}}{%- set ns.is_first = true -%}{%- else %}{{'\\n' + '<｜tool▁call▁begin｜>' + tool['type'] + '<｜tool▁sep｜>' + tool['function']['name'] + '\\n' + '```json' + '\\n' + tool['function']['arguments'] + '\\n' + '```' + '<｜tool▁call▁end｜>'}}{{'<｜tool▁calls▁end｜><｜end▁of▁sentence｜>'}}{%- endif %}{%- endfor %}{%- endif %}{%- if message['role'] == 'assistant' and message['content'] is not none %}{%- if ns.is_tool %}{{'<｜tool▁outputs▁end｜>' + message['content'] + '<｜end▁of▁sentence｜>'}}{%- set ns.is_tool = false -%}{%- else %}{% set content = message['content'] %}{% if '</think>' in content %}{% set content = content.split('</think>')[-1] %}{% endif %}{{'<｜Assistant｜>' + content + '<｜end▁of▁sentence｜>'}}{%- endif %}{%- endif %}{%- if message['role'] == 'tool' %}{%- set ns.is_tool = true -%}{%- if ns.is_output_first %}{{'<｜tool▁outputs▁begin｜><｜tool▁output▁begin｜>' + message['content'] + '<｜tool▁output▁end｜>'}}{%- set ns.is_output_first = false %}{%- else %}{{'\\n<｜tool▁output▁begin｜>' + message['content'] + '<｜tool▁output▁end｜>'}}{%- endif %}{%- endif %}{%- endfor -%}{% if ns.is_tool %}{{'<｜tool▁outputs▁end｜>'}}{% endif %}{% if add_generation_prompt and not ns.is_tool %}{{'<｜Assistant｜><think>\\n'}}{% endif %}",
    "stop_token_ids": [
      1
    ],
    "stop": [
      "<｜end▁of▁sentence｜>"
    ],
    "reasoning_start_tag": "<think>",
    "reasoning_end_tag": "</think>"
  },
  {
    "version": 1,
    "context_length": 131072,
    "model_name": "yi-coder-chat",
    "model_lang": [
      "en"
    ],
    "model_ability": [
      "chat"
    ],
    "model_description": "Yi-Coder is a series of open-source code language models that delivers state-of-the-art coding performance with fewer than 10 billion parameters.Excelling in long-context understanding with a maximum context length of 128K tokens.Supporting 52 major programming languages, including popular ones such as Java, Python, JavaScript, and C++.",
    "model_specs": [
      {
        "model_format": "pytorch",
        "model_size_in_billions": 9,
        "quantizations": [
          "none"
        ],
        "model_id": "01ai/Yi-Coder-9B-Chat",
        "model_revision": "356a1f8d4e4a606d0b879e54191ca809918576b8"
      },
      {
        "model_format": "pytorch",
        "model_size_in_billions": "1_5",
        "quantizations": [
          "none"
        ],
        "model_id": "01ai/Yi-Coder-1.5B-Chat",
        "model_revision": "92fdd1b2f1539ac990e7f4a921db5601da2f0299"
      }
    ],
    "chat_template": "{% if messages[0]['role'] == 'system' %}{% set system_message = messages[0]['content'] %}{% endif %}{% if system_message is defined %}{{ '<|im_start|>system\n' + system_message + '<|im_end|>\n' }}{% endif %}{% for message in messages %}{% set content = message['content'] %}{% if message['role'] == 'user' %}{{ '<|im_start|>user\n' + content + '<|im_end|>\n<|im_start|>assistant\n' }}{% elif message['role'] == 'assistant' %}{{ content + '<|im_end|>' + '\n' }}{% endif %}{% endfor %}",
    "stop_token_ids": [
      1,
      2,
      6,
      7
    ],
    "stop": [
      "<|startoftext|>",
      "<|endoftext|>",
      "<|im_start|>",
      "<|im_end|>"
    ]
  },
  {
    "version": 1,
    "context_length": 131072,
    "model_name": "yi-coder",
    "model_lang": [
      "en"
    ],
    "model_ability": [
      "generate"
    ],
    "model_description": "Yi-Coder is a series of open-source code language models that delivers state-of-the-art coding performance with fewer than 10 billion parameters.Excelling in long-context understanding with a maximum context length of 128K tokens.Supporting 52 major programming languages, including popular ones such as Java, Python, JavaScript, and C++.",
    "model_specs": [
      {
        "model_format": "pytorch",
        "model_size_in_billions": 9,
        "quantizations": [
          "none"
        ],
        "model_id": "01-ai/Yi-Coder-9B",
        "model_revision": "e20f8087a9507ac8bce409dc5db5d0c608124238"
      },
      {
        "model_format": "pytorch",
        "model_size_in_billions": "1_5",
        "quantizations": [
          "none"
        ],
        "model_id": "01-ai/Yi-Coder-1.5B",
        "model_revision": "00e59e64f47d3c78e4cfbdd345888479797e8109"
      }
    ]
  },
  {
    "version": 1,
    "context_length": 32768,
    "model_name": "qwen2.5",
    "model_lang": [
      "en",
      "zh"
    ],
    "model_ability": [
      "generate"
    ],
    "model_description": "Qwen2.5 is the latest series of Qwen large language models. For Qwen2.5, we release a number of base language models and instruction-tuned language models ranging from 0.5 to 72 billion parameters.",
    "model_specs": [
      {
        "model_format": "pytorch",
        "model_size_in_billions": "0_5",
        "quantizations": [
          "4-bit",
          "8-bit",
          "none"
        ],
        "model_id": "Qwen/Qwen2.5-0.5B",
        "model_revision": "2630d3d2321bc1f1878f702166d1b2af019a7310"
      },
      {
        "model_format": "pytorch",
        "model_size_in_billions": "1_5",
        "quantizations": [
          "4-bit",
          "8-bit",
          "none"
        ],
        "model_id": "Qwen/Qwen2.5-1.5B",
        "model_revision": "e5dfabbcffd9b0c7b31d89b82c5a6b72e663f32c"
      },
      {
        "model_format": "pytorch",
        "model_size_in_billions": 3,
        "quantizations": [
          "4-bit",
          "8-bit",
          "none"
        ],
        "model_id": "Qwen/Qwen2.5-3B",
        "model_revision": "e4aa5ac50aa507415cda96cc99eb77ad0a3d2d34"
      },
      {
        "model_format": "pytorch",
        "model_size_in_billions": 7,
        "quantizations": [
          "4-bit",
          "8-bit",
          "none"
        ],
        "model_id": "Qwen/Qwen2.5-7B",
        "model_revision": "09a0bac5707b43ec44508eab308b0846320c1ed4"
      },
      {
        "model_format": "pytorch",
        "model_size_in_billions": 14,
        "quantizations": [
          "4-bit",
          "8-bit",
          "none"
        ],
        "model_id": "Qwen/Qwen2.5-14B",
        "model_revision": "d02b64ba1ce86bf9948668a13f82709600431ccc"
      },
      {
        "model_format": "pytorch",
        "model_size_in_billions": 32,
        "quantizations": [
          "4-bit",
          "8-bit",
          "none"
        ],
        "model_id": "Qwen/Qwen2.5-32B",
        "model_revision": "ff23665d01c3665be5fdb271d18a62090b65c06d"
      },
      {
        "model_format": "pytorch",
        "model_size_in_billions": 72,
        "quantizations": [
          "4-bit",
          "8-bit",
          "none"
        ],
        "model_id": "Qwen/Qwen2.5-72B",
        "model_revision": "587cc4061cf6a7cc0d429d05c109447e5cf063af"
      }
    ]
  },
  {
    "version": 1,
    "context_length": 32768,
    "model_name": "qwen2.5-instruct",
    "model_lang": [
      "en",
      "zh"
    ],
    "model_ability": [
      "chat",
      "tools"
    ],
    "model_description": "Qwen2.5 is the latest series of Qwen large language models. For Qwen2.5, we release a number of base language models and instruction-tuned language models ranging from 0.5 to 72 billion parameters.",
    "model_specs": [
      {
        "model_format": "pytorch",
        "model_size_in_billions": "0_5",
        "quantizations": [
          "4-bit",
          "8-bit",
          "none"
        ],
        "model_id": "Qwen/Qwen2.5-0.5B-Instruct"
      },
      {
        "model_format": "pytorch",
        "model_size_in_billions": "1_5",
        "quantizations": [
          "4-bit",
          "8-bit",
          "none"
        ],
        "model_id": "Qwen/Qwen2.5-1.5B-Instruct"
      },
      {
        "model_format": "pytorch",
        "model_size_in_billions": 3,
        "quantizations": [
          "4-bit",
          "8-bit",
          "none"
        ],
        "model_id": "Qwen/Qwen2.5-3B-Instruct"
      },
      {
        "model_format": "pytorch",
        "model_size_in_billions": 7,
        "quantizations": [
          "4-bit",
          "8-bit",
          "none"
        ],
        "model_id": "Qwen/Qwen2.5-7B-Instruct"
      },
      {
        "model_format": "pytorch",
        "model_size_in_billions": 14,
        "quantizations": [
          "4-bit",
          "8-bit",
          "none"
        ],
        "model_id": "Qwen/Qwen2.5-14B-Instruct"
      },
      {
        "model_format": "pytorch",
        "model_size_in_billions": 32,
        "quantizations": [
          "4-bit",
          "8-bit",
          "none"
        ],
        "model_id": "Qwen/Qwen2.5-32B-Instruct"
      },
      {
        "model_format": "pytorch",
        "model_size_in_billions": 72,
        "quantizations": [
          "4-bit",
          "8-bit",
          "none"
        ],
        "model_id": "Qwen/Qwen2.5-72B-Instruct"
      },
      {
        "model_format": "gptq",
        "model_size_in_billions": "0_5",
        "quantizations": [
          "Int4",
          "Int8"
        ],
        "model_id": "Qwen/Qwen2.5-0.5B-Instruct-GPTQ-{quantization}"
      },
      {
        "model_format": "gptq",
        "model_size_in_billions": "1_5",
        "quantizations": [
          "Int4",
          "Int8"
        ],
        "model_id": "Qwen/Qwen2.5-1.5B-Instruct-GPTQ-{quantization}"
      },
      {
        "model_format": "gptq",
        "model_size_in_billions": 3,
        "quantizations": [
          "Int4",
          "Int8"
        ],
        "model_id": "Qwen/Qwen2.5-3B-Instruct-GPTQ-{quantization}"
      },
      {
        "model_format": "gptq",
        "model_size_in_billions": 7,
        "quantizations": [
          "Int4",
          "Int8"
        ],
        "model_id": "Qwen/Qwen2.5-7B-Instruct-GPTQ-{quantization}"
      },
      {
        "model_format": "gptq",
        "model_size_in_billions": 14,
        "quantizations": [
          "Int4",
          "Int8"
        ],
        "model_id": "Qwen/Qwen2.5-14B-Instruct-GPTQ-{quantization}"
      },
      {
        "model_format": "gptq",
        "model_size_in_billions": 32,
        "quantizations": [
          "Int4",
          "Int8"
        ],
        "model_id": "Qwen/Qwen2.5-32B-Instruct-GPTQ-{quantization}"
      },
      {
        "model_format": "gptq",
        "model_size_in_billions": 72,
        "quantizations": [
          "Int4",
          "Int8"
        ],
        "model_id": "Qwen/Qwen2.5-72B-Instruct-GPTQ-{quantization}"
      },
      {
        "model_format": "awq",
        "model_size_in_billions": "0_5",
        "quantizations": [
          "Int4"
        ],
        "model_id": "Qwen/Qwen2.5-0.5B-Instruct-AWQ"
      },
      {
        "model_format": "awq",
        "model_size_in_billions": "1_5",
        "quantizations": [
          "Int4"
        ],
        "model_id": "Qwen/Qwen2.5-1.5B-Instruct-AWQ"
      },
      {
        "model_format": "awq",
        "model_size_in_billions": 3,
        "quantizations": [
          "Int4"
        ],
        "model_id": "Qwen/Qwen2.5-3B-Instruct-AWQ"
      },
      {
        "model_format": "awq",
        "model_size_in_billions": 7,
        "quantizations": [
          "Int4"
        ],
        "model_id": "Qwen/Qwen2.5-7B-Instruct-AWQ"
      },
      {
        "model_format": "awq",
        "model_size_in_billions": 14,
        "quantizations": [
          "Int4"
        ],
        "model_id": "Qwen/Qwen2.5-14B-Instruct-AWQ"
      },
      {
        "model_format": "awq",
        "model_size_in_billions": 32,
        "quantizations": [
          "Int4"
        ],
        "model_id": "Qwen/Qwen2.5-32B-Instruct-AWQ"
      },
      {
        "model_format": "awq",
        "model_size_in_billions": 72,
        "quantizations": [
          "Int4"
        ],
        "model_id": "Qwen/Qwen2.5-72B-Instruct-AWQ"
      },
      {
        "model_format": "ggufv2",
        "model_size_in_billions": "0_5",
        "quantizations": [
          "q2_k",
          "q3_k_m",
          "q4_0",
          "q4_k_m",
          "q5_0",
          "q5_k_m",
          "q6_k",
          "q8_0"
        ],
        "model_id": "Qwen/Qwen2.5-0.5B-Instruct-GGUF",
        "model_file_name_template": "qwen2.5-0.5b-instruct-{quantization}.gguf"
      },
      {
        "model_format": "ggufv2",
        "model_size_in_billions": "1_5",
        "quantizations": [
          "q2_k",
          "q3_k_m",
          "q4_0",
          "q4_k_m",
          "q5_0",
          "q5_k_m",
          "q6_k",
          "q8_0"
        ],
        "model_id": "Qwen/Qwen2.5-1.5B-Instruct-GGUF",
        "model_file_name_template": "qwen2.5-1.5b-instruct-{quantization}.gguf"
      },
      {
        "model_format": "ggufv2",
        "model_size_in_billions": 3,
        "quantizations": [
          "q2_k",
          "q3_k_m",
          "q4_0",
          "q4_k_m",
          "q5_0",
          "q5_k_m",
          "q6_k",
          "q8_0"
        ],
        "model_id": "Qwen/Qwen2.5-3B-Instruct-GGUF",
        "model_file_name_template": "qwen2.5-3b-instruct-{quantization}.gguf"
      },
      {
        "model_format": "ggufv2",
        "model_size_in_billions": 7,
        "quantizations": [
          "q2_k",
          "q3_k_m",
          "q4_0",
          "q4_k_m",
          "q5_0",
          "q5_k_m",
          "q6_k",
          "q8_0"
        ],
        "model_id": "Qwen/Qwen2.5-7B-Instruct-GGUF",
        "model_file_name_template": "qwen2.5-7b-instruct-{quantization}.gguf",
        "model_file_name_split_template": "qwen2.5-7b-instruct-{quantization}-{part}.gguf",
        "quantization_parts": {
          "q4_0": [
            "00001-of-00002",
            "00002-of-00002"
          ],
          "q4_k_m": [
            "00001-of-00002",
            "00002-of-00002"
          ],
          "q5_0": [
            "00001-of-00002",
            "00002-of-00002"
          ],
          "q5_k_m": [
            "00001-of-00002",
            "00002-of-00002"
          ],
          "q6_k": [
            "00001-of-00002",
            "00002-of-00002"
          ],
          "q8_0": [
            "00001-of-00002",
            "00002-of-00002"
          ]
        }
      },
      {
        "model_format": "ggufv2",
        "model_size_in_billions": 14,
        "quantizations": [
          "q2_k",
          "q3_k_m",
          "q4_0",
          "q4_k_m",
          "q5_0",
          "q5_k_m",
          "q6_k",
          "q8_0"
        ],
        "model_id": "Qwen/Qwen2.5-14B-Instruct-GGUF",
        "model_file_name_template": "qwen2.5-14b-instruct-{quantization}.gguf",
        "model_file_name_split_template": "qwen2.5-14b-instruct-{quantization}-{part}.gguf",
        "quantization_parts": {
          "q2_k": [
            "00001-of-00002",
            "00002-of-00002"
          ],
          "q3_k_m": [
            "00001-of-00002",
            "00002-of-00002"
          ],
          "q4_0": [
            "00001-of-00003",
            "00002-of-00003",
            "00003-of-00003"
          ],
          "q4_k_m": [
            "00001-of-00003",
            "00002-of-00003",
            "00003-of-00003"
          ],
          "q5_0": [
            "00001-of-00003",
            "00002-of-00003",
            "00003-of-00003"
          ],
          "q5_k_m": [
            "00001-of-00003",
            "00002-of-00003",
            "00003-of-00003"
          ],
          "q6_k": [
            "00001-of-00004",
            "00002-of-00004",
            "00003-of-00004",
            "00004-of-00004"
          ],
          "q8_0": [
            "00001-of-00004",
            "00002-of-00004",
            "00003-of-00004",
            "00004-of-00004"
          ]
        }
      },
      {
        "model_format": "ggufv2",
        "model_size_in_billions": 32,
        "quantizations": [
          "q2_k",
          "q3_k_m",
          "q4_0",
          "q4_k_m",
          "q5_0",
          "q5_k_m",
          "q6_k",
          "q8_0"
        ],
        "model_id": "Qwen/Qwen2.5-32B-Instruct-GGUF",
        "model_file_name_template": "qwen2_5-32b-instruct-{quantization}.gguf",
        "model_file_name_split_template": "qwen2.5-32b-instruct-{quantization}-{part}.gguf",
        "quantization_parts": {
          "q2_k": [
            "00001-of-00004",
            "00002-of-00004",
            "00003-of-00004",
            "00004-of-00004"
          ],
          "q3_k_m": [
            "00001-of-00005",
            "00002-of-00005",
            "00003-of-00005",
            "00004-of-00005",
            "00005-of-00005"
          ],
          "q4_0": [
            "00001-of-00005",
            "00002-of-00005",
            "00003-of-00005",
            "00004-of-00005",
            "00005-of-00005"
          ],
          "q4_k_m": [
            "00001-of-00005",
            "00002-of-00005",
            "00003-of-00005",
            "00004-of-00005",
            "00005-of-00005"
          ],
          "q5_0": [
            "00001-of-00006",
            "00002-of-00006",
            "00003-of-00006",
            "00004-of-00006",
            "00005-of-00006",
            "00006-of-00006"
          ],
          "q5_k_m": [
            "00001-of-00006",
            "00002-of-00006",
            "00003-of-00006",
            "00004-of-00006",
            "00005-of-00006",
            "00006-of-00006"
          ],
          "q6_k": [
            "00001-of-00007",
            "00002-of-00007",
            "00003-of-00007",
            "00004-of-00007",
            "00005-of-00007",
            "00006-of-00007",
            "00007-of-00007"
          ],
          "q8_0": [
            "00001-of-00009",
            "00002-of-00009",
            "00003-of-00009",
            "00004-of-00009",
            "00005-of-00009",
            "00006-of-00009",
            "00007-of-00009",
            "00008-of-00009",
            "00009-of-00009"
          ]
        }
      },
      {
        "model_format": "ggufv2",
        "model_size_in_billions": 72,
        "quantizations": [
          "q2_k",
          "q3_k_m",
          "q4_0",
          "q4_k_m",
          "q5_0",
          "q5_k_m",
          "q6_k",
          "q8_0",
          "fp16"
        ],
        "model_id": "Qwen/Qwen2.5-72B-Instruct-GGUF",
        "model_file_name_template": "qwen2_5-72b-instruct-{quantization}.gguf",
        "model_file_name_split_template": "qwen2.5-72b-instruct-{quantization}-{part}.gguf",
        "quantization_parts": {
           "q2_k": [
            "00001-of-00007",
            "00002-of-00007",
            "00003-of-00007",
            "00004-of-00007",
            "00005-of-00007",
            "00006-of-00007",
            "00007-of-00007"
          ],
          "q3_k_m": [
            "00001-of-00009",
            "00002-of-00009",
            "00003-of-00009",
            "00004-of-00009",
            "00005-of-00009",
            "00006-of-00009",
            "00007-of-00009",
            "00008-of-00009",
            "00009-of-00009"
          ],
          "q4_0": [
            "00001-of-00011",
            "00002-of-00011",
            "00003-of-00011",
            "00004-of-00011",
            "00005-of-00011",
            "00006-of-00011",
            "00007-of-00011",
            "00008-of-00011",
            "00009-of-00011",
            "00010-of-00011",
            "00011-of-00011"
          ],
          "q4_k_m": [
            "00001-of-00012",
            "00002-of-00012",
            "00003-of-00012",
            "00004-of-00012",
            "00005-of-00012",
            "00006-of-00012",
            "00007-of-00012",
            "00008-of-00012",
            "00009-of-00012",
            "00010-of-00012",
            "00011-of-00012",
            "00012-of-00012"
          ],
          "q5_0": [
            "00001-of-00013",
            "00002-of-00013",
            "00003-of-00013",
            "00004-of-00013",
            "00005-of-00013",
            "00006-of-00013",
            "00007-of-00013",
            "00008-of-00013",
            "00009-of-00013",
            "00010-of-00013",
            "00011-of-00013",
            "00012-of-00013",
            "00013-of-00013"
          ],
          "q5_k_m": [
            "00001-of-00014",
            "00002-of-00014",
            "00003-of-00014",
            "00004-of-00014",
            "00005-of-00014",
            "00006-of-00014",
            "00007-of-00014",
            "00008-of-00014",
            "00009-of-00014",
            "00010-of-00014",
            "00011-of-00014",
            "00012-of-00014",
            "00013-of-00014",
            "00014-of-00014"
          ],
          "q6_k": [
            "00001-of-00016",
            "00002-of-00016",
            "00003-of-00016",
            "00004-of-00016",
            "00005-of-00016",
            "00006-of-00016",
            "00007-of-00016",
            "00008-of-00016",
            "00009-of-00016",
            "00010-of-00016",
            "00011-of-00016",
            "00012-of-00016",
            "00013-of-00016",
            "00014-of-00016",
            "00015-of-00016",
            "00016-of-00016"
          ],
          "q8_0": [
            "00001-of-00021",
            "00002-of-00021",
            "00003-of-00021",
            "00004-of-00021",
            "00005-of-00021",
            "00006-of-00021",
            "00007-of-00021",
            "00008-of-00021",
            "00009-of-00021",
            "00010-of-00021",
            "00011-of-00021",
            "00012-of-00021",
            "00013-of-00021",
            "00014-of-00021",
            "00015-of-00021",
            "00016-of-00021",
            "00017-of-00021",
            "00018-of-00021",
            "00019-of-00021",
            "00020-of-00021",
            "00021-of-00021"
          ]
        }
      },
      {
        "model_format": "mlx",
        "model_size_in_billions": "0_5",
        "quantizations": [
          "4bit"
        ],
        "model_id": "mlx-community/Qwen2.5-0.5B-Instruct-4bit"
      },
      {
        "model_format": "mlx",
        "model_size_in_billions": "0_5",
        "quantizations": [
          "8bit"
        ],
        "model_id": "mlx-community/Qwen2.5-0.5B-Instruct-8bit"
      },
      {
        "model_format": "mlx",
        "model_size_in_billions": "0_5",
        "quantizations": [
          "none"
        ],
        "model_id": "mlx-community/Qwen2.5-0.5B-Instruct-bf16"
      },
      {
        "model_format": "mlx",
        "model_size_in_billions": "1_5",
        "quantizations": [
          "4bit"
        ],
        "model_id": "mlx-community/Qwen2.5-1.5B-Instruct-4bit"
      },
      {
        "model_format": "mlx",
        "model_size_in_billions": "1_5",
        "quantizations": [
          "8bit"
        ],
        "model_id": "mlx-community/Qwen2.5-1.5B-Instruct-8bit"
      },
      {
        "model_format": "mlx",
        "model_size_in_billions": "1_5",
        "quantizations": [
          "none"
        ],
        "model_id": "mlx-community/Qwen2.5-1.5B-Instruct-bf16"
      },
      {
        "model_format": "mlx",
        "model_size_in_billions": 3,
        "quantizations": [
          "4bit"
        ],
        "model_id": "mlx-community/Qwen2.5-3B-Instruct-4bit"
      },
      {
        "model_format": "mlx",
        "model_size_in_billions": 3,
        "quantizations": [
          "8bit"
        ],
        "model_id": "mlx-community/Qwen2.5-3B-Instruct-8bit"
      },
      {
        "model_format": "mlx",
        "model_size_in_billions": 3,
        "quantizations": [
          "none"
        ],
        "model_id": "mlx-community/Qwen2.5-3B-Instruct-bf16"
      },
      {
        "model_format": "mlx",
        "model_size_in_billions": 7,
        "quantizations": [
          "4bit"
        ],
        "model_id": "mlx-community/Qwen2.5-7B-Instruct-4bit"
      },
      {
        "model_format": "mlx",
        "model_size_in_billions": 7,
        "quantizations": [
          "8bit"
        ],
        "model_id": "mlx-community/Qwen2.5-7B-Instruct-8bit"
      },
      {
        "model_format": "mlx",
        "model_size_in_billions": 7,
        "quantizations": [
          "none"
        ],
        "model_id": "mlx-community/Qwen2.5-7B-Instruct-bf16"
      },
      {
        "model_format": "mlx",
        "model_size_in_billions": 14,
        "quantizations": [
          "4bit"
        ],
        "model_id": "mlx-community/Qwen2.5-14B-Instruct-4bit"
      },
      {
        "model_format": "mlx",
        "model_size_in_billions": 14,
        "quantizations": [
          "8bit"
        ],
        "model_id": "mlx-community/Qwen2.5-14B-Instruct-8bit"
      },
      {
        "model_format": "mlx",
        "model_size_in_billions": 14,
        "quantizations": [
          "none"
        ],
        "model_id": "mlx-community/Qwen2.5-14B-Instruct-bf16"
      },
      {
        "model_format": "mlx",
        "model_size_in_billions": 32,
        "quantizations": [
          "4bit"
        ],
        "model_id": "mlx-community/Qwen2.5-32B-Instruct-4bit"
      },
      {
        "model_format": "mlx",
        "model_size_in_billions": 32,
        "quantizations": [
          "8bit"
        ],
        "model_id": "mlx-community/Qwen2.5-32B-Instruct-8bit"
      },
      {
        "model_format": "mlx",
        "model_size_in_billions": 32,
        "quantizations": [
          "none"
        ],
        "model_id": "mlx-community/Qwen2.5-32B-Instruct-bf16"
      },
      {
        "model_format": "mlx",
        "model_size_in_billions": 72,
        "quantizations": [
          "4bit"
        ],
        "model_id": "mlx-community/Qwen2.5-72B-Instruct-4bit"
      },
      {
        "model_format": "mlx",
        "model_size_in_billions": 72,
        "quantizations": [
          "8bit"
        ],
        "model_id": "mlx-community/Qwen2.5-72B-Instruct-8bit"
      },
      {
        "model_format": "mlx",
        "model_size_in_billions": 72,
        "quantizations": [
          "none"
        ],
        "model_id": "mlx-community/Qwen2.5-72B-Instruct-bf16"
      }
    ],
    "chat_template": "{%- if tools %}\n    {{- '<|im_start|>system\\n' }}\n    {%- if messages[0]['role'] == 'system' %}\n        {{- messages[0]['content'] }}\n    {%- else %}\n        {{- 'You are Qwen, created by Alibaba Cloud. You are a helpful assistant.' }}\n    {%- endif %}\n    {{- \"\\n\\n# Tools\\n\\nYou may call one or more functions to assist with the user query.\\n\\nYou are provided with function signatures within <tools></tools> XML tags:\\n<tools>\" }}\n    {%- for tool in tools %}\n        {{- \"\\n\" }}\n        {{- tool | tojson }}\n    {%- endfor %}\n    {{- \"\\n</tools>\\n\\nFor each function call, return a json object with function name and arguments within <tool_call></tool_call> XML tags:\\n<tool_call>\\n{\\\"name\\\": <function-name>, \\\"arguments\\\": <args-json-object>}\\n</tool_call><|im_end|>\\n\" }}\n{%- else %}\n    {%- if messages[0]['role'] == 'system' %}\n        {{- '<|im_start|>system\\n' + messages[0]['content'] + '<|im_end|>\\n' }}\n    {%- else %}\n        {{- '<|im_start|>system\\nYou are Qwen, created by Alibaba Cloud. You are a helpful assistant.<|im_end|>\\n' }}\n    {%- endif %}\n{%- endif %}\n{%- for message in messages %}\n    {%- if (message.role == \"user\") or (message.role == \"system\" and not loop.first) or (message.role == \"assistant\" and not message.tool_calls) %}\n        {{- '<|im_start|>' + message.role + '\\n' + message.content + '<|im_end|>' + '\\n' }}\n    {%- elif message.role == \"assistant\" %}\n        {{- '<|im_start|>' + message.role }}\n        {%- if message.content %}\n            {{- '\\n' + message.content }}\n        {%- endif %}\n        {%- for tool_call in message.tool_calls %}\n            {%- if tool_call.function is defined %}\n                {%- set tool_call = tool_call.function %}\n            {%- endif %}\n            {{- '\\n<tool_call>\\n{\"name\": \"' }}\n            {{- tool_call.name }}\n            {{- '\", \"arguments\": ' }}\n            {{- tool_call.arguments | tojson }}\n            {{- '}\\n</tool_call>' }}\n        {%- endfor %}\n        {{- '<|im_end|>\\n' }}\n    {%- elif message.role == \"tool\" %}\n        {%- if (loop.index0 == 0) or (messages[loop.index0 - 1].role != \"tool\") %}\n            {{- '<|im_start|>user' }}\n        {%- endif %}\n        {{- '\\n<tool_response>\\n' }}\n        {{- message.content }}\n        {{- '\\n</tool_response>' }}\n        {%- if loop.last or (messages[loop.index0 + 1].role != \"tool\") %}\n            {{- '<|im_end|>\\n' }}\n        {%- endif %}\n    {%- endif %}\n{%- endfor %}\n{%- if add_generation_prompt %}\n    {{- '<|im_start|>assistant\\n' }}\n{%- endif %}\n",
    "stop_token_ids": [
      151643,
      151644,
      151645
    ],
    "stop": [
      "<|endoftext|>",
      "<|im_start|>",
      "<|im_end|>"
    ]
  },
  {
    "version": 1,
    "context_length": 32768,
    "model_name": "qwen2.5-coder",
    "model_lang": [
      "en",
      "zh"
    ],
    "model_ability": [
      "generate"
    ],
    "model_description": "Qwen2.5-Coder is the latest series of Code-Specific Qwen large language models (formerly known as CodeQwen).",
    "model_specs": [
      {
        "model_format": "pytorch",
        "model_size_in_billions": "0_5",
        "quantizations": [
          "4-bit",
          "8-bit",
          "none"
        ],
        "model_id": "Qwen/Qwen2.5-Coder-0.5B"
      },
      {
        "model_format": "pytorch",
        "model_size_in_billions": "1_5",
        "quantizations": [
          "4-bit",
          "8-bit",
          "none"
        ],
        "model_id": "Qwen/Qwen2.5-Coder-1.5B"
      },
      {
        "model_format": "pytorch",
        "model_size_in_billions": "3",
        "quantizations": [
          "4-bit",
          "8-bit",
          "none"
        ],
        "model_id": "Qwen/Qwen2.5-Coder-3B"
      },
      {
        "model_format": "pytorch",
        "model_size_in_billions": 7,
        "quantizations": [
          "4-bit",
          "8-bit",
          "none"
        ],
        "model_id": "Qwen/Qwen2.5-Coder-7B"
      },
      {
        "model_format": "pytorch",
        "model_size_in_billions": 14,
        "quantizations": [
          "4-bit",
          "8-bit",
          "none"
        ],
        "model_id": "Qwen/Qwen2.5-Coder-14B"
      },
      {
        "model_format": "pytorch",
        "model_size_in_billions": 32,
        "quantizations": [
          "4-bit",
          "8-bit",
          "none"
        ],
        "model_id": "Qwen/Qwen2.5-Coder-32B"
      }
    ]
  },
  {
    "version": 1,
    "context_length": 32768,
    "model_name": "qwen2.5-coder-instruct",
    "model_lang": [
      "en",
      "zh"
    ],
    "model_ability": [
      "chat",
      "tools"
    ],
    "model_description": "Qwen2.5-Coder is the latest series of Code-Specific Qwen large language models (formerly known as CodeQwen).",
    "model_specs": [
      {
        "model_format": "pytorch",
        "model_size_in_billions": "0_5",
        "quantizations": [
          "4-bit",
          "8-bit",
          "none"
        ],
        "model_id": "Qwen/Qwen2.5-Coder-0.5B-Instruct"
      },
      {
        "model_format": "pytorch",
        "model_size_in_billions": "1_5",
        "quantizations": [
          "4-bit",
          "8-bit",
          "none"
        ],
        "model_id": "Qwen/Qwen2.5-Coder-1.5B-Instruct"
      },
      {
        "model_format": "pytorch",
        "model_size_in_billions": "3",
        "quantizations": [
          "4-bit",
          "8-bit",
          "none"
        ],
        "model_id": "Qwen/Qwen2.5-Coder-3B-Instruct"
      },
      {
        "model_format": "pytorch",
        "model_size_in_billions": 7,
        "quantizations": [
          "4-bit",
          "8-bit",
          "none"
        ],
        "model_id": "Qwen/Qwen2.5-Coder-7B-Instruct"
      },
      {
        "model_format": "pytorch",
        "model_size_in_billions": 14,
        "quantizations": [
          "4-bit",
          "8-bit",
          "none"
        ],
        "model_id": "Qwen/Qwen2.5-Coder-14B-Instruct"
      },
      {
        "model_format": "pytorch",
        "model_size_in_billions": 32,
        "quantizations": [
          "4-bit",
          "8-bit",
          "none"
        ],
        "model_id": "Qwen/Qwen2.5-Coder-32B-Instruct"
      },
      {
        "model_format": "gptq",
        "model_size_in_billions": "0_5",
        "quantizations": [
            "Int4",
            "Int8"
        ],
        "model_id": "Qwen/Qwen2.5-Coder-0.5B-Instruct-GPTQ-{quantization}"
      },
      {
        "model_format": "gptq",
        "model_size_in_billions": "1_5",
        "quantizations": [
            "Int4",
            "Int8"
        ],
        "model_id": "Qwen/Qwen2.5-Coder-1.5B-Instruct-GPTQ-{quantization}"
      },
      {
        "model_format": "gptq",
        "model_size_in_billions": "3",
        "quantizations": [
            "Int4",
            "Int8"
        ],
        "model_id": "Qwen/Qwen2.5-Coder-3B-Instruct-GPTQ-{quantization}"
      },
      {
        "model_format": "gptq",
        "model_size_in_billions": "7",
        "quantizations": [
            "Int4",
            "Int8"
        ],
        "model_id": "Qwen/Qwen2.5-Coder-7B-Instruct-GPTQ-{quantization}"
      },
      {
        "model_format": "gptq",
        "model_size_in_billions": "14",
        "quantizations": [
            "Int4",
            "Int8"
        ],
        "model_id": "Qwen/Qwen2.5-Coder-14B-Instruct-GPTQ-{quantization}"
      },
      {
        "model_format": "gptq",
        "model_size_in_billions": "32",
        "quantizations": [
            "Int4",
            "Int8"
        ],
        "model_id": "Qwen/Qwen2.5-Coder-32B-Instruct-GPTQ-{quantization}"
      },
      {
        "model_format": "awq",
        "model_size_in_billions": "0_5",
        "quantizations": [
            "Int4"
        ],
        "model_id": "Qwen/Qwen2.5-Coder-0.5B-Instruct-AWQ"
      },
      {
        "model_format": "awq",
        "model_size_in_billions": "1_5",
        "quantizations": [
            "Int4"
        ],
        "model_id": "Qwen/Qwen2.5-Coder-1.5B-Instruct-AWQ"
      },
      {
        "model_format": "awq",
        "model_size_in_billions": "3",
        "quantizations": [
            "Int4"
        ],
        "model_id": "Qwen/Qwen2.5-Coder-3B-Instruct-AWQ"
      },
      {
        "model_format": "awq",
        "model_size_in_billions": "7",
        "quantizations": [
            "Int4"
        ],
        "model_id": "Qwen/Qwen2.5-Coder-7B-Instruct-AWQ"
      },
      {
        "model_format": "awq",
        "model_size_in_billions": "14",
        "quantizations": [
            "Int4"
        ],
        "model_id": "Qwen/Qwen2.5-Coder-14B-Instruct-AWQ"
      },
      {
        "model_format": "awq",
        "model_size_in_billions": "32",
        "quantizations": [
            "Int4"
        ],
        "model_id": "Qwen/Qwen2.5-Coder-32B-Instruct-AWQ"
      },

      {
        "model_format": "ggufv2",
        "model_size_in_billions": "1_5",
        "quantizations": [
          "q2_k",
          "q3_k_m",
          "q4_0",
          "q4_k_m",
          "q5_0",
          "q5_k_m",
          "q6_k",
          "q8_0"
        ],
        "model_id": "Qwen/Qwen2.5-Coder-1.5B-Instruct-GGUF",
        "model_file_name_template": "qwen2.5-coder-1.5b-instruct-{quantization}.gguf"
      },
      {
        "model_format": "ggufv2",
        "model_size_in_billions": 7,
        "quantizations": [
          "q2_k",
          "q3_k_m",
          "q4_0",
          "q4_k_m",
          "q5_0",
          "q5_k_m",
          "q6_k",
          "q8_0"
        ],
        "model_id": "Qwen/Qwen2.5-Coder-7B-Instruct-GGUF",
        "model_file_name_template": "qwen2.5-coder-7b-instruct-{quantization}.gguf",
        "model_file_name_split_template": "qwen2.5-coder-7b-instruct-{quantization}-{part}.gguf",
        "quantization_parts": {
          "q4_0": [
            "00001-of-00002",
            "00002-of-00002"
          ],
          "q4_k_m": [
            "00001-of-00002",
            "00002-of-00002"
          ],
          "q5_0": [
            "00001-of-00002",
            "00002-of-00002"
          ],
          "q5_k_m": [
            "00001-of-00002",
            "00002-of-00002"
          ],
          "q6_k": [
            "00001-of-00002",
            "00002-of-00002"
          ],
          "q8_0": [
            "00001-of-00003",
            "00002-of-00003",
            "00003-of-00003"
          ]
        }
      }
    ],
    "chat_template": "{%- if tools %}\n    {{- '<|im_start|>system\\n' }}\n    {%- if messages[0]['role'] == 'system' %}\n        {{- messages[0]['content'] }}\n    {%- else %}\n        {{- 'You are a helpful assistant.' }}\n    {%- endif %}\n    {{- \"\\n\\n# Tools\\n\\nYou may call one or more functions to assist with the user query.\\n\\nYou are provided with function signatures within <tools></tools> XML tags:\\n<tools>\" }}\n    {%- for tool in tools %}\n        {{- \"\\n\" }}\n        {{- tool | tojson }}\n    {%- endfor %}\n    {{- \"\\n</tools>\\n\\nFor each function call, return a json object with function name and arguments within <tool_call></tool_call> XML tags:\\n<tool_call>\\n{{\\\"name\\\": <function-name>, \\\"arguments\\\": <args-json-object>}}\\n</tool_call><|im_end|>\\n\" }}\n{%- else %}\n    {%- if messages[0]['role'] == 'system' %}\n        {{- '<|im_start|>system\\n' + messages[0]['content'] + '<|im_end|>\\n' }}\n    {%- else %}\n        {{- '<|im_start|>system\\nYou are a helpful assistant.<|im_end|>\\n' }}\n    {%- endif %}\n{%- endif %}\n{%- for message in messages %}\n    {%- if (message.role == \"user\") or (message.role == \"system\" and not loop.first) or (message.role == \"assistant\" and not message.tool_calls) %}\n        {{- '<|im_start|>' + message.role + '\\n' + message.content + '<|im_end|>' + '\\n' }}\n    {%- elif message.role == \"assistant\" %}\n        {{- '<|im_start|>' + message.role }}\n        {%- if message.content %}\n            {{- '\\n' + message.content }}\n        {%- endif %}\n        {%- for tool_call in message.tool_calls %}\n            {%- if tool_call.function is defined %}\n                {%- set tool_call = tool_call.function %}\n            {%- endif %}\n            {{- '\\n<tool_call>\\n{\"name\": \"' }}\n            {{- tool_call.name }}\n            {{- '\", \"arguments\": ' }}\n            {{- tool_call.arguments | tojson }}\n            {{- '}\\n</tool_call>' }}\n        {%- endfor %}\n        {{- '<|im_end|>\\n' }}\n    {%- elif message.role == \"tool\" %}\n        {%- if (loop.index0 == 0) or (messages[loop.index0 - 1].role != \"tool\") %}\n            {{- '<|im_start|>user' }}\n        {%- endif %}\n        {{- '\\n<tool_response>\\n' }}\n        {{- message.content }}\n        {{- '\\n</tool_response>' }}\n        {%- if loop.last or (messages[loop.index0 + 1].role != \"tool\") %}\n            {{- '<|im_end|>\\n' }}\n        {%- endif %}\n    {%- endif %}\n{%- endfor %}\n{%- if add_generation_prompt %}\n    {{- '<|im_start|>assistant\\n' }}\n{%- endif %}\n",
    "stop_token_ids": [
      151643,
      151644,
      151645
    ],
    "stop": [
      "<|endoftext|>",
      "<|im_start|>",
      "<|im_end|>"
    ]
  },
  {
    "version": 1,
    "context_length": 32768,
    "model_name": "QwQ-32B-Preview",
    "model_lang": [
      "en",
      "zh"
    ],
    "model_ability": [
      "chat"
    ],
    "model_description": "QwQ-32B-Preview is an experimental research model developed by the Qwen Team, focused on advancing AI reasoning capabilities.",
    "model_specs": [
      {
        "model_format": "pytorch",
        "model_size_in_billions": 32,
        "quantizations": [
          "4-bit",
          "8-bit",
          "none"
        ],
        "model_id": "Qwen/QwQ-32B-Preview"
      },
      {
        "model_format": "awq",
        "model_size_in_billions": 32,
        "quantizations": [
          "Int4"
        ],
        "model_id": "KirillR/QwQ-32B-Preview-AWQ"
      },
      {
        "model_format": "ggufv2",
        "model_size_in_billions": 32,
        "quantizations": [
          "Q3_K_L",
          "Q4_K_M",
          "Q6_K",
          "Q8_0"
        ],
        "model_id": "lmstudio-community/QwQ-32B-Preview-GGUF",
        "model_file_name_template": "QwQ-32B-Preview-{quantization}.gguf"
      },
      {
        "model_format": "mlx",
        "model_size_in_billions": 32,
        "quantizations": [
          "4bit"
        ],
        "model_id": "mlx-community/Qwen_QwQ-32B-Preview_MLX-4bit"
      },
      {
        "model_format": "mlx",
        "model_size_in_billions": 32,
        "quantizations": [
          "8bit"
        ],
        "model_id": "mlx-community/Qwen_QwQ-32B-Preview_MLX-8bit"
      },
      {
        "model_format": "mlx",
        "model_size_in_billions": 32,
        "quantizations": [
          "none"
        ],
        "model_id": "mlx-community/QwQ-32B-Preview-bf16"
      }
    ],
    "chat_template": "{%- if tools %}\n    {{- '<|im_start|>system\\n' }}\n    {%- if messages[0]['role'] == 'system' %}\n        {{- messages[0]['content'] }}\n    {%- else %}\n        {{- 'You are Qwen, created by Alibaba Cloud. You are a helpful assistant.' }}\n    {%- endif %}\n    {{- \"\\n\\n# Tools\\n\\nYou may call one or more functions to assist with the user query.\\n\\nYou are provided with function signatures within <tools></tools> XML tags:\\n<tools>\" }}\n    {%- for tool in tools %}\n        {{- \"\\n\" }}\n        {{- tool | tojson }}\n    {%- endfor %}\n    {{- \"\\n</tools>\\n\\nFor each function call, return a json object with function name and arguments within <tool_call></tool_call> XML tags:\\n<tool_call>\\n{\\\"name\\\": <function-name>, \\\"arguments\\\": <args-json-object>}\\n</tool_call><|im_end|>\\n\" }}\n{%- else %}\n    {%- if messages[0]['role'] == 'system' %}\n        {{- '<|im_start|>system\\n' + messages[0]['content'] + '<|im_end|>\\n' }}\n    {%- else %}\n        {{- '<|im_start|>system\\nYou are Qwen, created by Alibaba Cloud. You are a helpful assistant.<|im_end|>\\n' }}\n    {%- endif %}\n{%- endif %}\n{%- for message in messages %}\n    {%- if (message.role == \"user\") or (message.role == \"system\" and not loop.first) or (message.role == \"assistant\" and not message.tool_calls) %}\n        {{- '<|im_start|>' + message.role + '\\n' + message.content + '<|im_end|>' + '\\n' }}\n    {%- elif message.role == \"assistant\" %}\n        {{- '<|im_start|>' + message.role }}\n        {%- if message.content %}\n            {{- '\\n' + message.content }}\n        {%- endif %}\n        {%- for tool_call in message.tool_calls %}\n            {%- if tool_call.function is defined %}\n                {%- set tool_call = tool_call.function %}\n            {%- endif %}\n            {{- '\\n<tool_call>\\n{\"name\": \"' }}\n            {{- tool_call.name }}\n            {{- '\", \"arguments\": ' }}\n            {{- tool_call.arguments | tojson }}\n            {{- '}\\n</tool_call>' }}\n        {%- endfor %}\n        {{- '<|im_end|>\\n' }}\n    {%- elif message.role == \"tool\" %}\n        {%- if (loop.index0 == 0) or (messages[loop.index0 - 1].role != \"tool\") %}\n            {{- '<|im_start|>user' }}\n        {%- endif %}\n        {{- '\\n<tool_response>\\n' }}\n        {{- message.content }}\n        {{- '\\n</tool_response>' }}\n        {%- if loop.last or (messages[loop.index0 + 1].role != \"tool\") %}\n            {{- '<|im_end|>\\n' }}\n        {%- endif %}\n    {%- endif %}\n{%- endfor %}\n{%- if add_generation_prompt %}\n    {{- '<|im_start|>assistant\\n' }}\n{%- endif %}\n",
    "stop_token_ids": [
      151643,
      151644,
      151645
    ],
    "stop": [
      "<|endoftext|>",
      "<|im_start|>",
      "<|im_end|>"
    ]
  },
  {
    "version": 1,
    "context_length": 32768,
    "model_name": "QwQ-32B",
    "model_lang": [
      "en",
      "zh"
    ],
    "model_ability": [
      "chat",
      "reasoning"
    ],
    "model_description": "QwQ is the reasoning model of the Qwen series. Compared with conventional instruction-tuned models, QwQ, which is capable of thinking and reasoning, can achieve significantly enhanced performance in downstream tasks, especially hard problems. QwQ-32B is the medium-sized reasoning model, which is capable of achieving competitive performance against state-of-the-art reasoning models, e.g., DeepSeek-R1, o1-mini.",
    "model_specs": [
      {
        "model_format": "pytorch",
        "model_size_in_billions": 32,
        "quantizations": [
          "4-bit",
          "8-bit",
          "none"
        ],
        "model_id": "Qwen/QwQ-32B"
      },
      {
        "model_format": "awq",
        "model_size_in_billions": 32,
        "quantizations": [
          "Int4"
        ],
        "model_id": "Qwen/QwQ-32B-AWQ"
      },
      {
        "model_format": "mlx",
        "model_size_in_billions": 32,
        "quantizations": [
          "3bit",
          "4bit",
          "6bit",
          "8bit",
          "bf16"
        ],
        "model_id": "mlx-community/QwQ-32B-{quantization}"
      },
      {
        "model_format": "ggufv2",
        "model_size_in_billions": 32,
        "quantizations": [
          "fp16",
          "Q2_k",
          "Q3_K_M",
          "Q4_0",
          "Q4_K_M",
          "Q5_0",
          "Q5_K_M",
          "Q6_K",
          "Q8_0"
        ],
        "model_id": "Qwen/QwQ-32B-GGUF",
        "model_file_name_template": "qwq-32b-{quantization}.gguf"
      }
    ],
    "chat_template": "{%- if tools %}\n    {{- '<|im_start|>system\\n' }}\n    {%- if messages[0]['role'] == 'system' %}\n        {{- messages[0]['content'] }}\n    {%- else %}\n        {{- '' }}\n    {%- endif %}\n    {{- \"\\n\\n# Tools\\n\\nYou may call one or more functions to assist with the user query.\\n\\nYou are provided with function signatures within <tools></tools> XML tags:\\n<tools>\" }}\n    {%- for tool in tools %}\n        {{- \"\\n\" }}\n        {{- tool | tojson }}\n    {%- endfor %}\n    {{- \"\\n</tools>\\n\\nFor each function call, return a json object with function name and arguments within <tool_call></tool_call> XML tags:\\n<tool_call>\\n{\\\"name\\\": <function-name>, \\\"arguments\\\": <args-json-object>}\\n</tool_call><|im_end|>\\n\" }}\n{%- else %}\n    {%- if messages[0]['role'] == 'system' %}\n        {{- '<|im_start|>system\\n' + messages[0]['content'] + '<|im_end|>\\n' }}\n  {%- endif %}\n{%- endif %}\n{%- for message in messages %}\n    {%- if (message.role == \"user\") or (message.role == \"system\" and not loop.first) %}\n        {{- '<|im_start|>' + message.role + '\\n' + message.content + '<|im_end|>' + '\\n' }}\n    {%- elif message.role == \"assistant\" and not message.tool_calls %}\n        {%- set content = message.content.split('</think>')[-1].lstrip('\\n') %}\n        {{- '<|im_start|>' + message.role + '\\n' + content + '<|im_end|>' + '\\n' }}\n    {%- elif message.role == \"assistant\" %}\n        {%- set content = message.content.split('</think>')[-1].lstrip('\\n') %}\n        {{- '<|im_start|>' + message.role }}\n        {%- if message.content %}\n            {{- '\\n' + content }}\n        {%- endif %}\n        {%- for tool_call in message.tool_calls %}\n            {%- if tool_call.function is defined %}\n                {%- set tool_call = tool_call.function %}\n            {%- endif %}\n            {{- '\\n<tool_call>\\n{\"name\": \"' }}\n            {{- tool_call.name }}\n            {{- '\", \"arguments\": ' }}\n            {{- tool_call.arguments | tojson }}\n            {{- '}\\n</tool_call>' }}\n        {%- endfor %}\n        {{- '<|im_end|>\\n' }}\n    {%- elif message.role == \"tool\" %}\n        {%- if (loop.index0 == 0) or (messages[loop.index0 - 1].role != \"tool\") %}\n            {{- '<|im_start|>user' }}\n        {%- endif %}\n        {{- '\\n<tool_response>\\n' }}\n        {{- message.content }}\n        {{- '\\n</tool_response>' }}\n        {%- if loop.last or (messages[loop.index0 + 1].role != \"tool\") %}\n            {{- '<|im_end|>\\n' }}\n        {%- endif %}\n    {%- endif %}\n{%- endfor %}\n{%- if add_generation_prompt %}\n    {{- '<|im_start|>assistant\\n<think>\\n' }}\n{%- endif %}\n",
    "stop_token_ids": [
      151643,
      151644,
      151645
    ],
    "stop": [
      "<|endoftext|>",
      "<|im_start|>",
      "<|im_end|>"
    ],
    "reasoning_start_tag": "<think>",
    "reasoning_end_tag": "</think>"
  },
  {
    "version": 1,
    "context_length": 131072,
    "model_name": "deepseek-r1-distill-qwen",
    "model_lang": [
      "en",
      "zh"
    ],
    "model_ability": [
      "chat",
      "reasoning"
    ],
    "model_description": "deepseek-r1-distill-qwen is distilled from DeepSeek-R1 based on Qwen",
    "model_specs": [
      {
        "model_format": "pytorch",
        "model_size_in_billions": "1_5",
        "quantizations": [
          "4-bit",
          "8-bit",
          "none"
        ],
        "model_id": "deepseek-ai/DeepSeek-R1-Distill-Qwen-1.5B"
      },
      {
        "model_format": "awq",
        "model_size_in_billions": "1_5",
        "quantizations": [
          "Int4"
        ],
        "model_id": "casperhansen/deepseek-r1-distill-qwen-1.5b-awq"
      },
      {
        "model_format": "gptq",
        "model_size_in_billions": "1_5",
        "quantizations": [
          "Int4"
        ],
        "model_id": "jakiAJK/DeepSeek-R1-Distill-Qwen-1.5B_GPTQ-int4"
      },
      {
        "model_format": "ggufv2",
        "model_size_in_billions": "1_5",
        "quantizations": [
          "Q2_K",
          "Q2_K_L",
          "Q3_K_M",
          "Q4_K_M",
          "Q5_K_M",
          "Q6_K",
          "Q8_0"
        ],
        "model_id": "unsloth/DeepSeek-R1-Distill-Qwen-1.5B-GGUF",
        "model_file_name_template": "DeepSeek-R1-Distill-Qwen-1.5B-{quantization}.gguf"
      },
      {
        "model_format": "mlx",
        "model_size_in_billions": "1_5",
        "quantizations": [
          "3bit",
          "4bit",
          "6bit",
          "8bit",
          "bf16"
        ],
        "model_id": "mlx-community/DeepSeek-R1-Distill-Qwen-1.5B-{quantization}"
      },
      {
        "model_format": "pytorch",
        "model_size_in_billions": 7,
        "quantizations": [
          "4-bit",
          "8-bit",
          "none"
        ],
        "model_id": "deepseek-ai/DeepSeek-R1-Distill-Qwen-7B"
      },
      {
        "model_format": "awq",
        "model_size_in_billions": 7,
        "quantizations": [
          "Int4"
        ],
        "model_id": "jakiAJK/DeepSeek-R1-Distill-Qwen-7B_AWQ"
      },
      {
        "model_format": "gptq",
        "model_size_in_billions": 7,
        "quantizations": [
          "Int4"
        ],
        "model_id": "jakiAJK/DeepSeek-R1-Distill-Qwen-7B_GPTQ-int4"
      },
      {
        "model_format": "ggufv2",
        "model_size_in_billions": 7,
        "quantizations": [
          "Q2_K",
          "Q2_K_L",
          "Q3_K_M",
          "Q4_K_M",
          "Q5_K_M",
          "Q6_K",
          "Q8_0",
          "F16"
        ],
        "model_id": "unsloth/DeepSeek-R1-Distill-Qwen-7B-GGUF",
        "model_file_name_template": "DeepSeek-R1-Distill-Qwen-7B-{quantization}.gguf"
      },
      {
        "model_format": "mlx",
        "model_size_in_billions": 7,
        "quantizations": [
          "3bit",
          "4bit",
          "6bit",
          "8bit",
          "bf16"
        ],
        "model_id": "mlx-community/DeepSeek-R1-Distill-Qwen-7B-{quantization}"
      },
      {
        "model_format": "pytorch",
        "model_size_in_billions": 14,
        "quantizations": [
          "4-bit",
          "8-bit",
          "none"
        ],
        "model_id": "deepseek-ai/DeepSeek-R1-Distill-Qwen-14B"
      },
      {
        "model_format": "awq",
        "model_size_in_billions": 14,
        "quantizations": [
          "Int4"
        ],
        "model_id": "casperhansen/deepseek-r1-distill-qwen-14b-awq"
      },
      {
        "model_format": "ggufv2",
        "model_size_in_billions": 14,
        "quantizations": [
          "Q2_K",
          "Q2_K_L",
          "Q3_K_M",
          "Q4_K_M",
          "Q5_K_M",
          "Q6_K",
          "Q8_0",
          "F16"
        ],
        "model_id": "unsloth/DeepSeek-R1-Distill-Qwen-14B-GGUF",
        "model_file_name_template": "DeepSeek-R1-Distill-Qwen-14B-{quantization}.gguf"
      },
      {
        "model_format": "mlx",
        "model_size_in_billions": 14,
        "quantizations": [
          "3bit",
          "4bit",
          "6bit",
          "8bit",
          "bf16"
        ],
        "model_id": "mlx-community/DeepSeek-R1-Distill-Qwen-14B-{quantization}"
      },
      {
        "model_format": "pytorch",
        "model_size_in_billions": 32,
        "quantizations": [
          "4-bit",
          "8-bit",
          "none"
        ],
        "model_id": "deepseek-ai/DeepSeek-R1-Distill-Qwen-32B"
      },
      {
        "model_format": "awq",
        "model_size_in_billions": 32,
        "quantizations": [
          "Int4"
        ],
        "model_id": "casperhansen/deepseek-r1-distill-qwen-32b-awq"
      },
      {
        "model_format": "ggufv2",
        "model_size_in_billions": 32,
        "quantizations": [
          "Q2_K",
          "Q2_K_L",
          "Q3_K_M",
          "Q4_K_M",
          "Q5_K_M",
          "Q6_K",
          "Q8_0",
          "F16"
        ],
        "model_id": "unsloth/DeepSeek-R1-Distill-Qwen-32B-GGUF",
        "model_file_name_template": "DeepSeek-R1-Distill-Qwen-32B-{quantization}.gguf"
      },
      {
        "model_format": "mlx",
        "model_size_in_billions": 32,
        "quantizations": [
          "3bit",
          "4bit",
          "6bit",
          "8bit",
          "bf16"
        ],
        "model_id": "mlx-community/DeepSeek-R1-Distill-Qwen-32B-{quantization}"
      }
    ],
    "chat_template": "{% if not add_generation_prompt is defined %}{% set add_generation_prompt = false %}{% endif %}{% set ns = namespace(is_first=false, is_tool=false, is_output_first=true, system_prompt='', is_first_sp=true) %}{%- for message in messages %}{%- if message['role'] == 'system' %}{%- if ns.is_first_sp %}{% set ns.system_prompt = ns.system_prompt + message['content'] %}{% set ns.is_first_sp = false %}{%- else %}{% set ns.system_prompt = ns.system_prompt + '\\n\\n' + message['content'] %}{%- endif %}{%- endif %}{%- endfor %}{{ bos_token }}{{ ns.system_prompt }}{%- for message in messages %}{%- if message['role'] == 'user' %}{%- set ns.is_tool = false -%}{{'<｜User｜>' + message['content']}}{%- endif %}{%- if message['role'] == 'assistant' and 'tool_calls' in message %}{%- set ns.is_tool = false -%}{%- for tool in message['tool_calls'] %}{%- if not ns.is_first %}{%- if message['content'] is none %}{{'<｜Assistant｜><｜tool▁calls▁begin｜><｜tool▁call▁begin｜>' + tool['type'] + '<｜tool▁sep｜>' + tool['function']['name'] + '\\n' + '```json' + '\\n' + tool['function']['arguments'] + '\\n' + '```' + '<｜tool▁call▁end｜>'}}{%- else %}{{'<｜Assistant｜>' + message['content'] + '<｜tool▁calls▁begin｜><｜tool▁call▁begin｜>' + tool['type'] + '<｜tool▁sep｜>' + tool['function']['name'] + '\\n' + '```json' + '\\n' + tool['function']['arguments'] + '\\n' + '```' + '<｜tool▁call▁end｜>'}}{%- endif %}{%- set ns.is_first = true -%}{%- else %}{{'\\n' + '<｜tool▁call▁begin｜>' + tool['type'] + '<｜tool▁sep｜>' + tool['function']['name'] + '\\n' + '```json' + '\\n' + tool['function']['arguments'] + '\\n' + '```' + '<｜tool▁call▁end｜>'}}{%- endif %}{%- endfor %}{{'<｜tool▁calls▁end｜><｜end▁of▁sentence｜>'}}{%- endif %}{%- if message['role'] == 'assistant' and 'tool_calls' not in message %}{%- if ns.is_tool %}{{'<｜tool▁outputs▁end｜>' + message['content'] + '<｜end▁of▁sentence｜>'}}{%- set ns.is_tool = false -%}{%- else %}{% set content = message['content'] %}{% if '</think>' in content %}{% set content = content.split('</think>')[-1] %}{% endif %}{{'<｜Assistant｜>' + content + '<｜end▁of▁sentence｜>'}}{%- endif %}{%- endif %}{%- if message['role'] == 'tool' %}{%- set ns.is_tool = true -%}{%- if ns.is_output_first %}{{'<｜tool▁outputs▁begin｜><｜tool▁output▁begin｜>' + message['content'] + '<｜tool▁output▁end｜>'}}{%- set ns.is_output_first = false %}{%- else %}{{'<｜tool▁output▁begin｜>' + message['content'] + '<｜tool▁output▁end｜>'}}{%- endif %}{%- endif %}{%- endfor -%}{% if ns.is_tool %}{{'<｜tool▁outputs▁end｜>'}}{% endif %}{% if add_generation_prompt and not ns.is_tool %}{{'<｜Assistant｜><think>\\n'}}{% endif %}",
    "stop_token_ids": [
      151643
    ],
    "stop": [
      "<｜end▁of▁sentence｜>"
    ],
    "reasoning_start_tag": "<think>",
    "reasoning_end_tag": "</think>"
  },
  {
    "version": 1,
    "context_length": 131072,
    "model_name": "deepseek-r1-distill-llama",
    "model_lang": [
      "en",
      "zh"
    ],
    "model_ability": [
      "chat",
      "reasoning"
    ],
    "model_description": "deepseek-r1-distill-llama is distilled from DeepSeek-R1 based on Llama",
    "model_specs": [
      {
        "model_format": "pytorch",
        "model_size_in_billions": 8,
        "quantizations": [
          "4-bit",
          "8-bit",
          "none"
        ],
        "model_id": "deepseek-ai/DeepSeek-R1-Distill-Llama-8B"
      },
      {
        "model_format": "awq",
        "model_size_in_billions": 8,
        "quantizations": [
          "Int4"
        ],
        "model_id": "jakiAJK/DeepSeek-R1-Distill-Llama-8B_AWQ"
      },
      {
        "model_format": "gptq",
        "model_size_in_billions": 8,
        "quantizations": [
          "Int4"
        ],
        "model_id": "jakiAJK/DeepSeek-R1-Distill-Llama-8B_GPTQ-int4"
      },
      {
        "model_format": "ggufv2",
        "model_size_in_billions": "1_5",
        "quantizations": [
          "Q2_K",
          "Q2_K_L",
          "Q3_K_M",
          "Q4_K_M",
          "Q5_K_M",
          "Q6_K",
          "Q8_0",
          "F16"
        ],
        "model_id": "unsloth/DeepSeek-R1-Distill-Llama-8B-GGUF",
        "model_file_name_template": "DeepSeek-R1-Distill-Llama-8B-{quantization}.gguf"
      },
      {
        "model_format": "mlx",
        "model_size_in_billions": 8,
        "quantizations": [
          "3bit",
          "4bit",
          "6bit",
          "8bit",
          "bf16"
        ],
        "model_id": "mlx-community/DeepSeek-R1-Distill-Llama-8B-{quantization}"
      },
      {
        "model_format": "pytorch",
        "model_size_in_billions": 70,
        "quantizations": [
          "4-bit",
          "8-bit",
          "none"
        ],
        "model_id": "deepseek-ai/DeepSeek-R1-Distill-Llama-70B"
      },
      {
        "model_format": "awq",
        "model_size_in_billions": 70,
        "quantizations": [
          "Int4"
        ],
        "model_id": "casperhansen/deepseek-r1-distill-llama-70b-awq"
      },
      {
        "model_format": "gptq",
        "model_size_in_billions": 70,
        "quantizations": [
          "Int4"
        ],
        "model_id": "empirischtech/DeepSeek-R1-Distill-Llama-70B-gptq-4bit"
      },
      {
        "model_format": "ggufv2",
        "model_size_in_billions": 70,
        "quantizations": [
          "Q2_K",
          "Q2_K_L",
          "Q3_K_M",
          "Q4_K_M",
          "Q5_K_M",
          "Q6_K",
          "Q8_0",
          "F16"
        ],
        "quantization_parts": {
          "Q6_K": [
            "00001-of-00002",
            "00002-of-00002"
          ],
          "Q8_0": [
            "00001-of-00002",
            "00002-of-00002"
          ],
          "F16": [
            "00001-of-00003",
            "00002-of-00003",
            "00003-of-00003"
          ]
        },
        "model_id": "unsloth/DeepSeek-R1-Distill-Llama-70B-GGUF",
        "model_file_name_template": "DeepSeek-R1-Distill-Qwen-7B-{quantization}.gguf",
        "model_file_name_split_template": "DeepSeek-R1-Distill-Llama-70B-{quantization}/DeepSeek-R1-Distill-Llama-70B-{quantization}-{part}.gguf"
      },
      {
        "model_format": "mlx",
        "model_size_in_billions": 70,
        "quantizations": [
          "3bit",
          "4bit",
          "6bit",
          "8bit"
        ],
        "model_id": "mlx-community/DeepSeek-R1-Distill-Llama-70B-{quantization}"
      }
    ],
    "chat_template": "{% if not add_generation_prompt is defined %}{% set add_generation_prompt = false %}{% endif %}{% set ns = namespace(is_first=false, is_tool=false, is_output_first=true, system_prompt='') %}{%- for message in messages %}{%- if message['role'] == 'system' %}{% set ns.system_prompt = message['content'] %}{%- endif %}{%- endfor %}{{bos_token}}{{ns.system_prompt}}{%- for message in messages %}{%- if message['role'] == 'user' %}{%- set ns.is_tool = false -%}{{'<｜User｜>' + message['content']}}{%- endif %}{%- if message['role'] == 'assistant' and message['content'] is none %}{%- set ns.is_tool = false -%}{%- for tool in message['tool_calls']%}{%- if not ns.is_first %}{{'<｜Assistant｜><｜tool▁calls▁begin｜><｜tool▁call▁begin｜>' + tool['type'] + '<｜tool▁sep｜>' + tool['function']['name'] + '\\n' + '```json' + '\\n' + tool['function']['arguments'] + '\\n' + '```' + '<｜tool▁call▁end｜>'}}{%- set ns.is_first = true -%}{%- else %}{{'\\n' + '<｜tool▁call▁begin｜>' + tool['type'] + '<｜tool▁sep｜>' + tool['function']['name'] + '\\n' + '```json' + '\\n' + tool['function']['arguments'] + '\\n' + '```' + '<｜tool▁call▁end｜>'}}{{'<｜tool▁calls▁end｜><｜end▁of▁sentence｜>'}}{%- endif %}{%- endfor %}{%- endif %}{%- if message['role'] == 'assistant' and message['content'] is not none %}{%- if ns.is_tool %}{{'<｜tool▁outputs▁end｜>' + message['content'] + '<｜end▁of▁sentence｜>'}}{%- set ns.is_tool = false -%}{%- else %}{% set content = message['content'] %}{% if '</think>' in content %}{% set content = content.split('</think>')[-1] %}{% endif %}{{'<｜Assistant｜>' + content + '<｜end▁of▁sentence｜>'}}{%- endif %}{%- endif %}{%- if message['role'] == 'tool' %}{%- set ns.is_tool = true -%}{%- if ns.is_output_first %}{{'<｜tool▁outputs▁begin｜><｜tool▁output▁begin｜>' + message['content'] + '<｜tool▁output▁end｜>'}}{%- set ns.is_output_first = false %}{%- else %}{{'\\n<｜tool▁output▁begin｜>' + message['content'] + '<｜tool▁output▁end｜>'}}{%- endif %}{%- endif %}{%- endfor -%}{% if ns.is_tool %}{{'<｜tool▁outputs▁end｜>'}}{% endif %}{% if add_generation_prompt and not ns.is_tool %}{{'<｜Assistant｜><think>\\n'}}{% endif %}",
    "stop_token_ids": [
      151643
    ],
    "stop": [
      "<｜end▁of▁sentence｜>"
    ],
    "reasoning_start_tag": "<think>",
    "reasoning_end_tag": "</think>"
  },
  {
    "version": 1,
    "context_length": 8192,
    "model_name": "glm-edge-chat",
    "model_lang": [
      "en",
      "zh"
    ],
    "model_ability": [
      "chat"
    ],
    "model_description": "The GLM-Edge series is our attempt to face the end-side real-life scenarios, which consists of two sizes of large-language dialogue models and multimodal comprehension models (GLM-Edge-1.5B-Chat, GLM-Edge-4B-Chat, GLM-Edge-V-2B, GLM-Edge-V-5B). Among them, the 1.5B / 2B model is mainly for platforms such as mobile phones and cars, and the 4B / 5B model is mainly for platforms such as PCs.",
    "model_specs": [
      {
        "model_format": "pytorch",
        "model_size_in_billions": "1_5",
        "quantizations": [
          "4-bit",
          "8-bit",
          "none"
        ],
        "model_id": "THUDM/glm-edge-1.5b-chat"
      },
      {
        "model_format": "pytorch",
        "model_size_in_billions": "4",
        "quantizations": [
          "4-bit",
          "8-bit",
          "none"
        ],
        "model_id": "THUDM/glm-edge-4b-chat"
      },
      {
        "model_format": "ggufv2",
        "model_size_in_billions": "1_5",
        "quantizations": [
          "Q4_0",
          "Q4_1",
          "Q4_K",
          "Q4_K_M",
          "Q4_K_S",
          "Q5_0",
          "Q5_1",
          "Q5_K",
          "Q5_K_M",
          "Q5_K_S",
          "Q6_K",
          "Q8_0"
        ],
        "model_file_name_template": "ggml-model-{quantization}.gguf",
        "model_id": "THUDM/glm-edge-1.5b-chat-gguf"
      },
      {
        "model_format": "ggufv2",
        "model_size_in_billions": "1_5",
        "quantizations": [
          "F16"
        ],
        "model_file_name_template": "glm-edge-1.5B-chat-{quantization}.gguf",
        "model_id": "THUDM/glm-edge-1.5b-chat-gguf"
      },
      {
        "model_format": "ggufv2",
        "model_size_in_billions": "4",
        "quantizations": [
          "Q4_0",
          "Q4_1",
          "Q4_K",
          "Q4_K_M",
          "Q4_K_S",
          "Q5_0",
          "Q5_1",
          "Q5_K",
          "Q5_K_M",
          "Q5_K_S",
          "Q6_K",
          "Q8_0"
        ],
        "model_file_name_template": "ggml-model-{quantization}.gguf",
        "model_id": "THUDM/glm-edge-4b-chat-gguf"
      },
      {
        "model_format": "ggufv2",
        "model_size_in_billions": "4",
        "quantizations": [
          "F16"
        ],
        "model_file_name_template": "glm-edge-4B-chat-{quantization}.gguf",
        "model_id": "THUDM/glm-edge-4b-chat-gguf"
      }
    ],
    "chat_template": "{% for item in messages %}{% if item['role'] == 'system' %}<|system|>\n{{ item['content'] }}{% elif item['role'] == 'user' %}<|user|>\n{{ item['content'] }}{% elif item['role'] == 'assistant' %}<|assistant|>\n{{ item['content'] }}{% endif %}{% endfor %}{% if add_generation_prompt %}<|assistant|>\n{% endif %}",
    "stop_token_ids": [
      59246,
      59253,
      59255
    ],
    "stop": [
      "<|endoftext|>",
      "<|user|>",
      "<|observation|>"
    ]
  },
  {
    "version": 1,
    "context_length": 8192,
    "model_name": "glm-edge-v",
    "model_lang": [
      "en",
      "zh"
    ],
    "model_ability": [
      "chat",
      "vision"
    ],
    "model_description": "The GLM-Edge series is our attempt to face the end-side real-life scenarios, which consists of two sizes of large-language dialogue models and multimodal comprehension models (GLM-Edge-1.5B-Chat, GLM-Edge-4B-Chat, GLM-Edge-V-2B, GLM-Edge-V-5B). Among them, the 1.5B / 2B model is mainly for platforms such as mobile phones and cars, and the 4B / 5B model is mainly for platforms such as PCs.",
    "model_specs": [
      {
        "model_format": "pytorch",
        "model_size_in_billions": "2",
        "quantizations": [
          "4-bit",
          "8-bit",
          "none"
        ],
        "model_id": "THUDM/glm-edge-v-2b"
      },
      {
        "model_format": "pytorch",
        "model_size_in_billions": "5",
        "quantizations": [
          "4-bit",
          "8-bit",
          "none"
        ],
        "model_id": "THUDM/glm-edge-v-5b"
      },
      {
        "model_format": "ggufv2",
        "model_size_in_billions": "2",
        "quantizations": [
          "Q4_0",
          "Q4_1",
          "Q4_K",
          "Q4_K_M",
          "Q4_K_S",
          "Q5_0",
          "Q5_1",
          "Q5_K",
          "Q5_K_M",
          "Q5_K_S",
          "Q6_K",
          "Q8_0"
        ],
        "model_file_name_template": "ggml-model-{quantization}.gguf",
        "model_id": "THUDM/glm-edge-v-2b-gguf"
      },
      {
        "model_format": "ggufv2",
        "model_size_in_billions": "2",
        "quantizations": [
          "F16"
        ],
        "model_file_name_template": "glm-edge-v-2B-{quantization}.gguf",
        "model_id": "THUDM/glm-edge-v-2b-gguf"
      },
      {
        "model_format": "ggufv2",
        "model_size_in_billions": "2",
        "quantizations": [
          "f16"
        ],
        "model_file_name_template": "mmproj-model-{quantization}.gguf",
        "model_id": "THUDM/glm-edge-v-2b-gguf"
      },
      {
        "model_format": "ggufv2",
        "model_size_in_billions": "5",
        "quantizations": [
          "Q4_0",
          "Q4_1",
          "Q4_K",
          "Q4_K_M",
          "Q4_K_S",
          "Q5_0",
          "Q5_1",
          "Q5_K",
          "Q5_K_M",
          "Q5_K_S",
          "Q6_K",
          "Q8_0"
        ],
        "model_file_name_template": "ggml-model-{quantization}.gguf",
        "model_id": "THUDM/glm-edge-v-5b-gguf"
      },
      {
        "model_format": "ggufv2",
        "model_size_in_billions": "5",
        "quantizations": [
          "F16"
        ],
        "model_file_name_template": "glm-edge-v-5B-{quantization}.gguf",
        "model_id": "THUDM/glm-edge-v-5b-gguf"
      },
      {
        "model_format": "ggufv2",
        "model_size_in_billions": "5",
        "quantizations": [
          "f16"
        ],
        "model_file_name_template": "mmproj-model-{quantization}.gguf",
        "model_id": "THUDM/glm-edge-v-5b-gguf"
      }
    ],
    "chat_template": "{% for item in messages %}{% if item['role'] != 'system' %}<|{{ item['role'] }}|>\n{% for content in item['content'] %}{% if content['type'] == 'image' %}{% for _ in range(578) %}<|begin_of_image|>{% endfor %}{% elif content['type'] == 'text' %}{{ content['text'] }}{% endif %}{% endfor %}\n{% endif %}{% endfor %}{% if add_generation_prompt %}<|assistant|>\n{% endif %}",
    "stop_token_ids": [
      59246,
      59253,
      59255
    ],
    "stop": [
      "<|endoftext|>",
      "<|user|>",
      "<|observation|>"
    ]
  },
  {
    "version": 1,
    "context_length": 32768,
    "model_name": "QvQ-72B-Preview",
    "model_lang": [
      "en",
      "zh"
    ],
    "model_ability": [
      "chat",
      "vision"
    ],
    "model_description": "QVQ-72B-Preview is an experimental research model developed by the Qwen team, focusing on enhancing visual reasoning capabilities.",
    "model_specs": [
      {
        "model_format": "pytorch",
        "model_size_in_billions": 72,
        "quantizations": [
          "4-bit",
          "8-bit",
          "none"
        ],
        "model_id": "Qwen/QVQ-72B-Preview"
      },
      {
        "model_format": "mlx",
        "model_size_in_billions": 72,
        "quantizations": [
          "3bit",
          "4bit",
          "6bit",
          "8bit",
          "bf16"
        ],
        "model_id": "mlx-community/QVQ-72B-Preview-{quantization}"
      }
    ],
    "chat_template": "{% set image_count = namespace(value=0) %}{% set video_count = namespace(value=0) %}{% for message in messages %}{% if loop.first and message['role'] != 'system' %}<|im_start|>system\nYou are a helpful and harmless assistant. You are Qwen developed by Alibaba. You should think step-by-step.<|im_end|>\n{% endif %}<|im_start|>{{ message['role'] }}\n{% if message['content'] is string %}{{ message['content'] }}<|im_end|>\n{% else %}{% for content in message['content'] %}{% if content['type'] == 'image' or 'image' in content or 'image_url' in content %}{% set image_count.value = image_count.value + 1 %}{% if add_vision_id %}Picture {{ image_count.value }}: {% endif %}<|vision_start|><|image_pad|><|vision_end|>{% elif content['type'] == 'video' or 'video' in content %}{% set video_count.value = video_count.value + 1 %}{% if add_vision_id %}Video {{ video_count.value }}: {% endif %}<|vision_start|><|video_pad|><|vision_end|>{% elif 'text' in content %}{{ content['text'] }}{% endif %}{% endfor %}<|im_end|>\n{% endif %}{% endfor %}{% if add_generation_prompt %}<|im_start|>assistant\n{% endif %}",
    "stop_token_ids": [
      151645,
      151643
    ],
    "stop": [
      "<|im_end|>",
      "<|endoftext|>"
    ]
  },
  {
    "version": 1,
    "context_length": 32768,
    "model_name": "marco-o1",
    "model_lang": [
      "en",
      "zh"
    ],
    "model_ability": [
      "chat",
      "tools"
    ],
    "model_description": "Marco-o1: Towards Open Reasoning Models for Open-Ended Solutions",
    "model_specs": [
      {
        "model_format": "pytorch",
        "model_size_in_billions": 7,
        "quantizations": [
          "4-bit",
          "8-bit",
          "none"
        ],
        "model_id": "AIDC-AI/Marco-o1"
      },
      {
        "model_format": "ggufv2",
        "model_size_in_billions": 7,
        "quantizations": [
          "Q2_K",
          "Q3_K_L",
          "Q3_K_M",
          "Q3_K_S",
          "Q4_0",
          "Q4_1",
          "Q4_K_M",
          "Q4_K_S",
          "Q5_0",
          "Q5_1",
          "Q5_K_M",
          "Q5_K_S",
          "Q6_K",
          "Q8_0"
        ],
        "model_id": "QuantFactory/Marco-o1-GGUF",
        "model_file_name_template": "Marco-o1.{quantization}.gguf"
      }
    ],
    "chat_template": "{% for message in messages %}{% if loop.first and messages[0]['role'] != 'system' %}{{ '<|im_start|>system\n\n你是一个经过良好训练的AI助手，你的名字是Marco-o1.由阿里国际数字商业集团的AI Business创造.\n        \n## 重要！！！！！\n当你回答问题时，你的思考应该在<Thought>内完成，<Output>内输出你的结果。\n<Thought>应该尽可能是英文，但是有2个特例，一个是对原文中的引用，另一个是是数学应该使用markdown格式，<Output>内的输出需要遵循用户输入的语言。\n        <|im_end|>\n' }}{% endif %}{{'<|im_start|>' + message['role'] + '\n' + message['content'] + '<|im_end|>' + '\n'}}{% endfor %}{% if add_generation_prompt %}{{ '<|im_start|>assistant\n' }}{% endif %}",
    "stop_token_ids": [
      151643,
      151644,
      151645
    ],
    "stop": [
      "<|endoftext|>",
      "<|im_start|>",
      "<|im_end|>"
    ]
  },
  {
    "version": 1,
    "context_length": 4096,
    "model_name": "cogagent",
    "model_lang": [
      "en",
      "zh"
    ],
    "model_ability": [
      "chat",
      "vision"
    ],
    "model_description": "The CogAgent-9B-20241220 model is based on GLM-4V-9B, a bilingual open-source VLM base model. Through data collection and optimization, multi-stage training, and strategy improvements, CogAgent-9B-20241220 achieves significant advancements in GUI perception, inference prediction accuracy, action space completeness, and task generalizability. ",
    "model_specs": [
      {
        "model_format": "pytorch",
        "model_size_in_billions": "9",
        "quantizations": [
          "4-bit",
          "8-bit",
          "none"
        ],
        "model_id": "THUDM/cogagent-9b-20241220"
      }
    ],
    "chat_template": "{% for message in messages %}{{'<|im_start|>' + message['role'] + '\n' + message['content'] + '<|im_end|>' + '\n'}}{% endfor %}{% if add_generation_prompt %}{{ '<|im_start|>assistant\n' }}{% endif %}",
    "stop_token_ids": [
      151329,
      151336,
      151338
    ],
    "stop": [
      "<|endoftext|>",
      "<|user|>",
      "<|observation|>"
    ]
  },
  {
    "version": 1,
    "context_length": 32768,
    "model_name": "internlm3-instruct",
    "model_lang": [
      "en",
      "zh"
    ],
    "model_ability": [
      "chat",
      "tools"
    ],
    "model_description": "InternLM3 has open-sourced an 8-billion parameter instruction model, InternLM3-8B-Instruct, designed for general-purpose usage and advanced reasoning.",
    "model_specs": [
      {
        "model_format": "pytorch",
        "model_size_in_billions": 8,
        "quantizations": [
          "4-bit",
          "8-bit",
          "none"
        ],
        "model_id": "internlm/internlm3-8b-instruct"
      },
      {
        "model_format": "gptq",
        "model_size_in_billions": 8,
        "quantizations": [
          "Int4"
        ],
        "model_id": "internlm/internlm3-8b-instruct-gptq-int4"
      },
      {
        "model_format": "awq",
        "model_size_in_billions": 8,
        "quantizations": [
          "Int4"
        ],
        "model_id": "internlm/internlm3-8b-instruct-awq"
      },
      {
        "model_format": "ggufv2",
        "model_size_in_billions": 8,
        "quantizations": [
          "q2_k",
          "q3_k_m",
          "q4_0",
          "q4_k_m",
          "q5_0",
          "q5_k_m",
          "q6_k",
          "q8_0"
        ],
        "model_id": "internlm/internlm3-8b-instruct-gguf",
        "model_file_name_template": "internlm3-8b-instruct-{quantization}.gguf"
      },
      {
        "model_format":"mlx",
        "model_size_in_billions":8,
        "quantizations":[
          "4bit"
        ],
        "model_id":"mlx-community/internlm3-8b-instruct-{quantization}"
      }
    ],
    "chat_template": "{{ bos_token }}{% for message in messages %}{{'<|im_start|>' + message['role'] + '\n' + message['content'] + '<|im_end|>' + '\n'}}{% endfor %}{% if add_generation_prompt %}{{ '<|im_start|>assistant\n' }}{% endif %}",
    "stop_token_ids": [
      2,
      128131
    ],
    "stop": [
      "</s>",
      "<|im_end|>"
    ]
  },
  {
    "version": 1,
    "context_length": 1010000,
    "model_name": "qwen2.5-instruct-1m",
    "model_lang": [
      "en",
      "zh"
    ],
    "model_ability": [
      "chat"
    ],
    "model_description": "Qwen2.5-1M is the long-context version of the Qwen2.5 series models, supporting a context length of up to 1M tokens.",
    "model_specs": [
      {
        "model_format": "pytorch",
        "model_size_in_billions": 7,
        "quantizations": [
          "4-bit",
          "8-bit",
          "none"
        ],
        "model_id": "Qwen/Qwen2.5-7B-Instruct-1M"
      },
      {
        "model_format": "pytorch",
        "model_size_in_billions": 14,
        "quantizations": [
          "4-bit",
          "8-bit",
          "none"
        ],
        "model_id": "Qwen/Qwen2.5-14B-Instruct-1M"
      }
    ],
    "chat_template": "{%- if tools %}\n    {{- '<|im_start|>system\\n' }}\n    {%- if messages[0]['role'] == 'system' %}\n        {{- messages[0]['content'] }}\n    {%- else %}\n        {{- 'You are a helpful assistant.' }}\n    {%- endif %}\n    {{- \"\\n\\n# Tools\\n\\nYou may call one or more functions to assist with the user query.\\n\\nYou are provided with function signatures within <tools></tools> XML tags:\\n<tools>\" }}\n    {%- for tool in tools %}\n        {{- \"\\n\" }}\n        {{- tool | tojson }}\n    {%- endfor %}\n    {{- \"\\n</tools>\\n\\nFor each function call, return a json object with function name and arguments within <tool_call></tool_call> XML tags:\\n<tool_call>\\n{\\\"name\\\": <function-name>, \\\"arguments\\\": <args-json-object>}\\n</tool_call><|im_end|>\\n\" }}\n{%- else %}\n    {%- if messages[0]['role'] == 'system' %}\n        {{- '<|im_start|>system\\n' + messages[0]['content'] + '<|im_end|>\\n' }}\n    {%- else %}\n        {{- '<|im_start|>system\\nYou are a helpful assistant.<|im_end|>\\n' }}\n    {%- endif %}\n{%- endif %}\n{%- for message in messages %}\n    {%- if (message.role == \"user\") or (message.role == \"system\" and not loop.first) or (message.role == \"assistant\" and not message.tool_calls) %}\n        {{- '<|im_start|>' + message.role + '\\n' + message.content + '<|im_end|>' + '\\n' }}\n    {%- elif message.role == \"assistant\" %}\n        {{- '<|im_start|>' + message.role }}\n        {%- if message.content %}\n            {{- '\\n' + message.content }}\n        {%- endif %}\n        {%- for tool_call in message.tool_calls %}\n            {%- if tool_call.function is defined %}\n                {%- set tool_call = tool_call.function %}\n            {%- endif %}\n            {{- '\\n<tool_call>\\n{\"name\": \"' }}\n            {{- tool_call.name }}\n            {{- '\", \"arguments\": ' }}\n            {{- tool_call.arguments | tojson }}\n            {{- '}\\n</tool_call>' }}\n        {%- endfor %}\n        {{- '<|im_end|>\\n' }}\n    {%- elif message.role == \"tool\" %}\n        {%- if (loop.index0 == 0) or (messages[loop.index0 - 1].role != \"tool\") %}\n            {{- '<|im_start|>user' }}\n        {%- endif %}\n        {{- '\\n<tool_response>\\n' }}\n        {{- message.content }}\n        {{- '\\n</tool_response>' }}\n        {%- if loop.last or (messages[loop.index0 + 1].role != \"tool\") %}\n            {{- '<|im_end|>\\n' }}\n        {%- endif %}\n    {%- endif %}\n{%- endfor %}\n{%- if add_generation_prompt %}\n    {{- '<|im_start|>assistant\\n' }}\n{%- endif %}\n",
    "stop_token_ids": [
      151645,
      151643
    ],
    "stop": [
      "<|im_end|>",
      "<|endoftext|>"
    ]
  },
  {
    "version": 1,
    "context_length": 8192,
    "model_name": "moonlight-16b-a3b-instruct",
    "model_lang": [
      "en",
      "zh"
    ],
    "model_ability": [
      "chat"
    ],
    "model_description": "Kimi Muon is Scalable for LLM Training",
    "model_specs": [
      {
        "model_format": "pytorch",
        "model_size_in_billions": 3,
        "quantizations": [
          "4-bit",
          "8-bit",
          "none"
        ],
        "model_id": "moonshotai/Moonlight-16B-A3B-Instruct"
      }
    ],
    "chat_template":"{%- for message in messages -%}{%- if loop.first and messages[0]['role'] != 'system' -%}<|im_system|>system<|im_middle|>You are a helpful assistant<|im_end|>{%- endif -%}{%- if message['role'] == 'system' -%}<|im_system|>{%- endif -%}{%- if message['role'] == 'user' -%}<|im_user|>{%- endif -%}{%- if message['role'] == 'assistant' -%}<|im_assistant|>{%- endif -%}{{ message['role'] }}<|im_middle|>{{message['content']}}<|im_end|>{%- endfor -%}{%- if add_generation_prompt -%}<|im_assistant|>assistant<|im_middle|>{%- endif -%}",
    "stop_token_ids": [
      163586
    ],
    "stop": [
      "<|im_end|>"
    ]
<<<<<<< HEAD
=======
  },
  {
    "version": 1,
    "context_length": 8192,
    "model_name": "baichuan-m1-instruct",
    "model_lang": [
      "en",
      "zh"
    ],
    "model_ability": [
      "chat"
    ],
    "model_description": "Baichuan-14B-M1 is the industry's first open-source large language model developed from scratch by Baichuan Intelligence, specifically optimized for medical scenarios.",
    "model_specs": [
      {
        "model_format": "pytorch",
        "model_size_in_billions": 14,
        "quantizations": [
          "4-bit",
          "8-bit",
          "none"
        ],
        "model_id": "baichuan-inc/Baichuan-M1-14B-Instruct"
      }
    ],
    "chat_template": "{% for message in messages %}{% if message['role'] == 'system' %}{{'<B_SYS>' + message['content']}}{% elif message['role'] == 'user_system' %}{{'<B_USYS>' + message['content']}}{% elif message['role'] == 'user' %}{{'<C_Q>' + message['content']}}{% elif message['role'] == 'assistant' %}{{'<C_A>' + message['content']}}{% elif message['role'] == 'function' %}{{'<B_FUNC>' + message['content']}}{% elif message['role'] == 'code' %}{{'<B_CODE>' + message['content']}}{% else %}{{ raise_exception('Invalid message role: ' + message['role']) }}{% endif %}{% endfor %}{% if add_generation_prompt %}{{'<C_A>'}}{% endif %}",
    "stop_token_ids": [
      51
    ],
    "stop": [
      "<|im_end|>"
    ]
>>>>>>> d7f9241f
  }
]<|MERGE_RESOLUTION|>--- conflicted
+++ resolved
@@ -10415,8 +10415,6 @@
     "stop": [
       "<|im_end|>"
     ]
-<<<<<<< HEAD
-=======
   },
   {
     "version": 1,
@@ -10449,6 +10447,5 @@
     "stop": [
       "<|im_end|>"
     ]
->>>>>>> d7f9241f
   }
 ]