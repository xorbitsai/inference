--- conflicted
+++ resolved
@@ -6247,47 +6247,6 @@
             "<|im_end|>"
         ]
     }
-<<<<<<< HEAD
-},
-  {
-    "version": 1,
-    "context_length": 32768,
-    "model_name": "mini-internvl-chat",
-    "model_lang": [
-        "en",
-        "zh"
-    ],
-    "model_ability": [
-        "chat",
-        "vision"
-    ],
-    "model_description": "InternVL 1.5 is an open-source multimodal large language model (MLLM) to bridge the capability gap between open-source and proprietary commercial models in multimodal understanding. ",
-    "model_specs": [
-        {
-            "model_format": "pytorch",
-            "model_size_in_billions": 2,
-            "quantizations": [
-                "none"
-            ],
-            "model_id": "OpenGVLab/Mini-InternVL-Chat-2B-V1-5",
-            "model_revision": "ce3f67acff17281bacbf4b156f402a0580fb9605"
-        }
-    ],
-    "prompt_style": {
-        "style_name": "INTERNLM2",
-        "system_prompt": "You are InternLM (书生·浦语), a helpful, honest, and harmless AI assistant developed by Shanghai AI Laboratory (上海人工智能实验室).",
-        "roles": [
-            "<|im_start|>user",
-            "<|im_start|>assistant"
-        ],
-        "intra_message_sep": "<|im_end|>",
-        "stop_token_ids": [
-            92542
-        ],
-        "stop": [
-            "<|im_end|>"
-        ]
-    }
 },
   {
     "version": 1,
@@ -6340,7 +6299,5 @@
         "<|eot_id|>"
       ]
     }
-=======
->>>>>>> b8658bc6
 }
 ]