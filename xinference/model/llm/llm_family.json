[
  {
    "version": 1,
    "context_length": 8194,
    "model_name": "codeshell",
    "model_lang": [
      "en",
      "zh"
    ],
    "model_ability": [
      "generate"
    ],
    "model_description": "CodeShell is a multi-language code LLM developed by the Knowledge Computing Lab of Peking University. ",
    "model_specs": [
      {
        "model_format": "pytorch",
        "model_size_in_billions": 7,
        "quantizations": [
          "none"
        ],
        "model_id": "WisdomShell/CodeShell-7B",
        "model_revision": "1c79ab7fd316a62ab41d764facd3548a23fa5dee"
      }
    ]
  },
  {
    "version": 1,
    "context_length": 8194,
    "model_name": "codeshell-chat",
    "model_lang": [
      "en",
      "zh"
    ],
    "model_ability": [
      "chat"
    ],
    "model_description": "CodeShell is a multi-language code LLM developed by the Knowledge Computing Lab of Peking University.",
    "model_specs": [
      {
        "model_format": "pytorch",
        "model_size_in_billions": 7,
        "quantizations": [
          "none"
        ],
        "model_id": "WisdomShell/CodeShell-7B-Chat",
        "model_revision": "3cb06f589b7b1e2f8e728c77280b1114191d24de"
      }
    ],
    "chat_template": "{% for item in messages %}{% if item['role'] == 'user' %}{{ '## human: ' + item['content'] + '|<end>|' }}{% elif item['role'] == 'assistant' %}{{ '## assistant: ' + item['content'] + '|<end>|' }}{% endif %}{% endfor %}{{ '## assistant: ' }}",
    "stop_token_ids": [
      70000
    ],
    "stop": [
      "<|endoftext|>",
      "|||",
      "|<end>|"
    ]
  },
  {
    "version": 1,
    "context_length": 2048,
    "model_name": "phi-2",
    "model_lang": [
      "en"
    ],
    "model_ability": [
      "generate"
    ],
    "model_description": "Phi-2 is a 2.7B Transformer based LLM used for research on model safety, trained with data similar to Phi-1.5 but augmented with synthetic texts and curated websites.",
    "model_specs": [
      {
        "model_format": "ggufv2",
        "model_size_in_billions": 2,
        "quantizations": [
          "Q2_K",
          "Q3_K_S",
          "Q3_K_M",
          "Q3_K_L",
          "Q4_0",
          "Q4_K_S",
          "Q4_K_M",
          "Q5_0",
          "Q5_K_S",
          "Q5_K_M",
          "Q6_K",
          "Q8_0"
        ],
        "model_id": "TheBloke/phi-2-GGUF",
        "model_file_name_template": "phi-2.{quantization}.gguf"
      },
      {
        "model_format": "pytorch",
        "model_size_in_billions": 2,
        "quantizations": [
          "4-bit",
          "8-bit",
          "none"
        ],
        "model_id": "microsoft/phi-2",
        "model_revision": "d3186761bf5c4409f7679359284066c25ab668ee"
      }
    ]
  },
  {
    "version": 1,
    "context_length": 128000,
    "model_name": "phi-3-mini-128k-instruct",
    "model_lang": [
      "en"
    ],
    "model_ability": [
      "chat"
    ],
    "model_description": "The Phi-3-Mini-128K-Instruct is a 3.8 billion-parameter, lightweight, state-of-the-art open model trained using the Phi-3 datasets.",
    "model_specs": [
      {
        "model_format": "pytorch",
        "model_size_in_billions": 4,
        "quantizations": [
          "4-bit",
          "8-bit",
          "none"
        ],
        "model_id": "microsoft/Phi-3-mini-128k-instruct",
        "model_revision": "ebee18c488086b396dde649f2aa6548b9b8d2404"
      }
    ],
    "chat_template": "{% for message in messages %}{% if message['role'] == 'system' %}{{'<|system|>\n' + message['content'] + '<|end|>\n'}}{% elif message['role'] == 'user' %}{{'<|user|>\n' + message['content'] + '<|end|>\n'}}{% elif message['role'] == 'assistant' %}{{'<|assistant|>\n' + message['content'] + '<|end|>\n'}}{% endif %}{% endfor %}{% if add_generation_prompt %}{{ '<|assistant|>\n' }}{% else %}{{ '<|endoftext|>' }}{% endif %}",
    "stop_token_ids":[
      32000,
      32001,
      32007
    ],
    "stop": [
      "<|endoftext|>",
      "<|assistant|>",
      "<|end|>"
    ]
  },
  {
    "version": 1,
    "context_length": 4096,
    "model_name": "phi-3-mini-4k-instruct",
    "model_lang": [
      "en"
    ],
    "model_ability": [
      "chat"
    ],
    "model_description": "The Phi-3-Mini-4k-Instruct is a 3.8 billion-parameter, lightweight, state-of-the-art open model trained using the Phi-3 datasets.",
    "model_specs": [
      {
        "model_format": "ggufv2",
        "model_size_in_billions": 4,
        "quantizations": [
          "fp16",
          "q4"
        ],
        "model_id": "microsoft/Phi-3-mini-4k-instruct-gguf",
        "model_file_name_template": "Phi-3-mini-4k-instruct-{quantization}.gguf"
      },
      {
        "model_format": "pytorch",
        "model_size_in_billions": 4,
        "quantizations": [
          "4-bit",
          "8-bit",
          "none"
        ],
        "model_id": "microsoft/Phi-3-mini-4k-instruct",
        "model_revision": "b86bcaf57ea4dfdec5dbe12a377028b2fab0d480"
      }
    ],
    "chat_template": "{% for message in messages %}{% if message['role'] == 'system' %}{{'<|system|>\n' + message['content'] + '<|end|>\n'}}{% elif message['role'] == 'user' %}{{'<|user|>\n' + message['content'] + '<|end|>\n'}}{% elif message['role'] == 'assistant' %}{{'<|assistant|>\n' + message['content'] + '<|end|>\n'}}{% endif %}{% endfor %}{% if add_generation_prompt %}{{ '<|assistant|>\n' }}{% else %}{{ '<|endoftext|>' }}{% endif %}",
    "stop_token_ids":[
      32000,
      32001,
      32007
    ],
    "stop": [
      "<|endoftext|>",
      "<|assistant|>",
      "<|end|>"
    ]
  },
  {
    "version": 1,
    "context_length": 131072,
    "model_name": "glm4-chat",
    "model_lang": [
      "en",
      "zh"
    ],
    "model_ability": [
      "chat",
      "tools"
    ],
    "model_description": "GLM4 is the open source version of the latest generation of pre-trained models in the GLM-4 series launched by Zhipu AI.",
    "model_specs": [
      {
        "model_format": "pytorch",
        "model_size_in_billions": 9,
        "quantizations": [
          "4-bit",
          "8-bit",
          "none"
        ],
        "model_id": "THUDM/glm-4-9b-chat",
        "model_revision": "eb55a443d66541f30869f6caac5ad0d2e95bcbaa"
      },
      {
        "model_format": "ggufv2",
        "model_size_in_billions": 9,
        "quantizations": [
          "Q2_K",
          "IQ3_XS",
          "IQ3_S",
          "IQ3_M",
          "Q3_K_S",
          "Q3_K_L",
          "Q3_K",
          "IQ4_XS",
          "IQ4_NL",
          "Q4_K_S",
          "Q4_K",
          "Q5_K_S",
          "Q5_K",
          "Q6_K",
          "Q8_0",
          "BF16",
          "FP16"
        ],
        "model_file_name_template": "glm-4-9b-chat.{quantization}.gguf",
        "model_id": "legraphista/glm-4-9b-chat-GGUF",
        "model_revision": "0155a14edf0176863e9a003cdd78ce599e4d62c0"
      }
    ],
    "chat_template": "[gMASK]<sop>{% for item in messages %}{% if item['tools'] is defined %}<|system|>\n你是一个名为 ChatGLM 的人工智能助手。你是基于智谱AI训练的语言模型 GLM-4 模型开发的，你的任务是针对用户的问题和要求提供适当的答复和支持。\n\n# 可用工具{% set tools = item['tools'] %}{% for tool in tools %}{% if tool['type'] == 'function' %}\n\n## {{ tool['function']['name'] }}\n\n{{ tool['function'] | tojson(indent=4) }}\n在调用上述函数时，请使用 Json 格式表示调用的参数。{% elif tool['type'] == 'python' %}\n\n## python\n\n当你向 `python` 发送包含 Python 代码的消息时，该代码将会在一个有状态的 Jupyter notebook 环境中执行。\n`python` 返回代码执行的输出，或在执行 60 秒后返回超时。\n`/mnt/data` 将会持久化存储你的文件。在此会话中，`python` 无法访问互联网。不要使用 `python` 进行任何网络请求或者在线 API 调用，这些在线内容的访问将不会成功。{% elif tool['type'] == 'simple_browser' %}\n\n## simple_browser\n\n你可以使用 `simple_browser` 工具。该工具支持以下函数：\n`search(query: str, recency_days: int)`：使用搜索引擎进行查询并显示结果，可以使用 `recency_days` 参数控制搜索内容的时效性。\n`mclick(ids: list[int])`：获取一系列指定 id 的页面内容。每次调用时，须选择3-10个页面。选择多个角度的页面，同时尽可能选择可信任的信息来源。考虑到部分页面是无法加载的，你也可以多打开一些可能有用的页面而不用担心内容过多。\n`open_url(url: str)`：打开指定的 URL。\n\n使用 `【{引用 id}†{引用文本}】` 来引用内容。\n\n操作步骤：1. 使用 `search` 来获得信息列表; 2. 使用 `mclick` 来获取指定 ID 页面的内容; 3. 根据获得的内容进行回复。在回复中应当引用信息来源。\n 如果用户提供了 URL，也可以用 `open_url` 直接打开页面。\n如果初次搜索结果没有找到合适的信息，也可以再次使用 `search` 进行搜索。{% elif tool['type'] == 'cogview' %}\n\n## cogview\n\n如果用户的请求中包含了对图像的描述，你可以使用 `cogview` 来生成图像并展示给用户。你需要向 `cogview` 发送图像描述，规则：\n- 发送给 `cogview` 的消息必须使用英语。用户的中文描述必须完全翻译为英语。\n- 应当尽可能详细地描述图像生成的需求，需求描述约 100 英文单词。\n- 保持用户原始描述的意图。不要虚构内容或者没见过的人物。\n- 如无特殊说明，所在地为中国，持有中国立场并遵循中国社会主义价值观。{% endif %}{% endfor %}{% endif %}{% if item['content'] %}<|{{ item['role'] }}|>{{ item['metadata'] }}\n{{ item['content'] }}{% endif %}{% endfor %}{% if add_generation_prompt %}<|assistant|>{% endif %}",
    "stop_token_ids": [
      151329,
      151336,
      151338
    ],
    "stop": [
      "<|endoftext|>",
      "<|user|>",
      "<|observation|>"
    ]
  },
  {
    "version": 1,
    "context_length": 1048576,
    "model_name": "glm4-chat-1m",
    "model_lang": [
      "en",
      "zh"
    ],
    "model_ability": [
      "chat",
      "tools"
    ],
    "model_description": "GLM4 is the open source version of the latest generation of pre-trained models in the GLM-4 series launched by Zhipu AI.",
    "model_specs": [
      {
        "model_format": "pytorch",
        "model_size_in_billions": 9,
        "quantizations": [
          "4-bit",
          "8-bit",
          "none"
        ],
        "model_id": "THUDM/glm-4-9b-chat-1m",
        "model_revision": "0aa722c7e0745dd21453427dd44c257dd253304f"
      },
      {
        "model_format": "ggufv2",
        "model_size_in_billions": 9,
        "quantizations": [
          "Q2_K",
          "IQ3_XS",
          "IQ3_S",
          "IQ3_M",
          "Q3_K_S",
          "Q3_K_L",
          "Q3_K",
          "IQ4_XS",
          "IQ4_NL",
          "Q4_K_S",
          "Q4_K",
          "Q5_K_S",
          "Q5_K",
          "Q6_K",
          "Q8_0",
          "BF16",
          "FP16"
        ],
        "model_file_name_template": "glm-4-9b-chat-1m.{quantization}.gguf",
        "model_id": "legraphista/glm-4-9b-chat-1m-GGUF",
        "model_revision": "782e28bd5eee3c514c07108da15e0b5e06dcf776"
      }
    ],
    "chat_template": "[gMASK]<sop>{% for item in messages %}{% if item['tools'] is defined %}<|system|>\n你是一个名为 GLM-4 的人工智能助手。你是基于智谱AI训练的语言模型 GLM-4 模型开发的，你的任务是针对用户的问题和要求提供适当的答复和支持。\n\n# 可用工具{% set tools = item['tools'] %}{% for tool in tools %}{% if tool['type'] == 'function' %}\n\n## {{ tool['function']['name'] }}\n\n{{ tool['function'] | tojson(indent=4) }}\n在调用上述函数时，请使用 Json 格式表示调用的参数。{% elif tool['type'] == 'python' %}\n\n## python\n\n当你向 `python` 发送包含 Python 代码的消息时，该代码将会在一个有状态的 Jupyter notebook 环境中执行。\n`python` 返回代码执行的输出，或在执行 60 秒后返回超时。\n`/mnt/data` 将会持久化存储你的文件。在此会话中，`python` 无法访问互联网。不要使用 `python` 进行任何网络请求或者在线 API 调用，这些在线内容的访问将不会成功。{% elif tool['type'] == 'simple_browser' %}\n\n## simple_browser\n\n你可以使用 `simple_browser` 工具。该工具支持以下函数：\n`search(query: str, recency_days: int)`：使用搜索引擎进行查询并显示结果，可以使用 `recency_days` 参数控制搜索内容的时效性。\n`mclick(ids: list[int])`：获取一系列指定 id 的页面内容。每次调用时，须选择3-10个页面。选择多个角度的页面，同时尽可能选择可信任的信息来源。考虑到部分页面是无法加载的，你也可以多打开一些可能有用的页面而不用担心内容过多。\n`open_url(url: str)`：打开指定的 URL。\n\n使用 `【{引用 id}†{引用文本}】` 来引用内容。\n\n操作步骤：1. 使用 `search` 来获得信息列表; 2. 使用 `mclick` 来获取指定 ID 页面的内容; 3. 根据获得的内容进行回复。在回复中应当引用信息来源。\n 如果用户提供了 URL，也可以用 `open_url` 直接打开页面。\n如果初次搜索结果没有找到合适的信息，也可以再次使用 `search` 进行搜索。{% elif tool['type'] == 'cogview' %}\n\n## cogview\n\n如果用户的请求中包含了对图像的描述，你可以使用 `cogview` 来生成图像并展示给用户。你需要向 `cogview` 发送图像描述，规则：\n- 发送给 `cogview` 的消息必须使用英语。用户的中文描述必须完全翻译为英语。\n- 应当尽可能详细地描述图像生成的需求，需求描述约 100 英文单词。\n- 保持用户原始描述的意图。不要虚构内容或者没见过的人物。\n- 如无特殊说明，所在地为中国，持有中国立场并遵循中国社会主义价值观。{% endif %}{% endfor %}{% endif %}{% if item['content'] %}<|{{ item['role'] }}|>{{ item['metadata'] }}\n{{ item['content'] }}{% endif %}{% endfor %}{% if add_generation_prompt %}<|assistant|>{% endif %}",
    "stop_token_ids": [
      151329,
      151336,
      151338
    ],
    "stop": [
      "<|endoftext|>",
      "<|user|>",
      "<|observation|>"
    ]
  },
  {
    "version": 1,
    "context_length": 8192,
    "model_name": "glm-4v",
    "model_lang": [
      "en",
      "zh"
    ],
    "model_ability": [
      "chat",
      "vision"
    ],
    "model_description": "GLM4 is the open source version of the latest generation of pre-trained models in the GLM-4 series launched by Zhipu AI.",
    "model_specs": [
      {
        "model_format": "pytorch",
        "model_size_in_billions": 9,
        "quantizations": [
          "4-bit",
          "8-bit",
          "none"
        ],
        "model_id": "THUDM/glm-4v-9b",
        "model_revision": "01328faefe122fe605c1c127b62e6031d3ffebf7"
      }
    ],
    "chat_template": "",
    "stop_token_ids": [
      151329,
      151336,
      151338
    ],
    "stop": [
      "<|endoftext|>",
      "<|user|>",
      "<|observation|>"
    ]
  },
  {
    "version": 1,
    "context_length": 131072,
    "model_name": "codegeex4",
    "model_lang": [
      "en",
      "zh"
    ],
    "model_ability": [
      "chat"
    ],
    "model_description": "the open-source version of the latest CodeGeeX4 model series",
    "model_specs": [
      {
        "model_format": "pytorch",
        "model_size_in_billions": 9,
        "quantizations": [
          "4-bit",
          "8-bit",
          "none"
        ],
        "model_id": "THUDM/codegeex4-all-9b",
        "model_revision": "8c4ec1d2f2888412640825a7aa23355939a8f4c6"
      },
      {
        "model_format": "ggufv2",
        "model_size_in_billions": 9,
        "quantizations": [
          "IQ2_M",
          "IQ3_M",
          "Q4_K_M",
          "Q5_K_M",
          "Q6_K_L",
          "Q8_0"
        ],
        "model_file_name_template": "codegeex4-all-9b-{quantization}.gguf",
        "model_id": "THUDM/codegeex4-all-9b-GGUF",
        "model_revision": "6a04071c54c943949826d4815ee00717ed8cf153"
      }
    ],
    "chat_template": "{% for item in messages %}{% if loop.first and item['role'] == 'system' %}{{ '<|system|>\n' + item['content'] }}{% elif loop.first %}{{ '<|system|>\n你是一位智能编程助手，你叫CodeGeeX。你会为用户回答关于编程、代码、计算机方面的任何问题，并提供格式规范、可以执行、准确安全的代码，并在必要时提供详细的解释。' }}{% endif %}{% if item['role'] == 'user' %}{{ '<|user|>\n' + item['content'] }}{% elif item['role'] == 'assistant' %}{{ '<|assistant|>\n' + item['content'] }}{% endif %}{% endfor %}{% if add_generation_prompt %}{{ '<|assistant|>\n' }}{% endif %}",
    "stop_token_ids": [
      151329,
      151336,
      151338
    ],
    "stop": [
      "<|endoftext|>",
      "<|user|>",
      "<|observation|>"
    ]
  },
  {
    "version": 1,
    "context_length": 2048,
    "model_name": "xverse-chat",
    "model_lang": [
      "en",
      "zh"
    ],
    "model_ability": [
      "chat"
    ],
    "model_description": "XVERSEB-Chat is the aligned version of model XVERSE.",
    "model_specs": [
      {
        "model_format": "pytorch",
        "model_size_in_billions": 7,
        "quantizations": [
          "4-bit",
          "8-bit",
          "none"
        ],
        "model_id": "xverse/XVERSE-7B-Chat",
        "model_revision": "60acc8c453c067b54df88be98bfdf60585ab5441"
      },
      {
        "model_format": "pytorch",
        "model_size_in_billions": 13,
        "quantizations": [
          "4-bit",
          "8-bit",
          "none"
        ],
        "model_id": "xverse/XVERSE-13B-Chat",
        "model_revision": "1e4944aaa1d8c8d0cdca28bb8e3a003303d0781b"
      }
    ],
    "chat_template": "{% for item in messages %}{% if loop.first and item['role'] == 'system' %}{{ '<|system|> \n' + item['content'] }}{% endif %}{% if item['role'] == 'user' %}{{ '<|user|> \n' + item['content'] }}{% elif item['role'] == 'assistant' %}{{ '<|assistant|> \n' + item['content'] }}{% endif %}{% endfor %}{% if add_generation_prompt %}{{ '<|assistant|>' }}{% endif %}",
    "stop_token_ids": [
      3
    ],
    "stop": [
      "<|endoftext|>"
    ]
  },
  {
    "version": 1,
    "context_length": 2048,
    "model_name": "xverse",
    "model_lang": [
      "en",
      "zh"
    ],
    "model_ability": [
      "generate"
    ],
    "model_description": "XVERSE is a multilingual large language model, independently developed by Shenzhen Yuanxiang Technology.",
    "model_specs": [
      {
        "model_format": "pytorch",
        "model_size_in_billions": 7,
        "quantizations": [
          "4-bit",
          "8-bit",
          "none"
        ],
        "model_id": "xverse/XVERSE-7B",
        "model_revision": "3778b254def675586e9218ccb15b78d6ef66a3a7"
      },
      {
        "model_format": "pytorch",
        "model_size_in_billions": 13,
        "quantizations": [
          "4-bit",
          "8-bit",
          "none"
        ],
        "model_id": "xverse/XVERSE-13B",
        "model_revision": "11ac840dda17af81046614229fdd0c658afff747"
      },
      {
        "model_format": "pytorch",
        "model_size_in_billions": 65,
        "quantizations": [
          "4-bit",
          "8-bit",
          "none"
        ],
        "model_id": "xverse/XVERSE-65B",
        "model_revision": "7f1b7394f74c630f50612a19ba90bd021c373989"
      }
    ]
  },
  {
    "version": 1,
    "context_length": 4096,
    "model_name": "llama-2-chat",
    "model_lang": [
      "en"
    ],
    "model_ability": [
      "chat"
    ],
    "model_description": "Llama-2-Chat is a fine-tuned version of the Llama-2 LLM, specializing in chatting.",
    "model_specs": [
      {
        "model_format": "ggufv2",
        "model_size_in_billions": 7,
        "quantizations": [
          "Q2_K",
          "Q3_K_S",
          "Q3_K_M",
          "Q3_K_L",
          "Q4_0",
          "Q4_K_S",
          "Q4_K_M",
          "Q5_0",
          "Q5_K_S",
          "Q5_K_M",
          "Q6_K",
          "Q8_0"
        ],
        "model_id": "TheBloke/Llama-2-7B-Chat-GGUF",
        "model_file_name_template": "llama-2-7b-chat.{quantization}.gguf"
      },
      {
        "model_format": "ggufv2",
        "model_size_in_billions": 13,
        "quantizations": [
          "Q2_K",
          "Q3_K_S",
          "Q3_K_M",
          "Q3_K_L",
          "Q4_0",
          "Q4_K_S",
          "Q4_K_M",
          "Q5_0",
          "Q5_K_S",
          "Q5_K_M",
          "Q6_K",
          "Q8_0"
        ],
        "model_id": "TheBloke/Llama-2-13B-chat-GGUF",
        "model_file_name_template": "llama-2-13b-chat.{quantization}.gguf"
      },
      {
        "model_format": "ggufv2",
        "model_size_in_billions": 70,
        "quantizations": [
          "Q2_K",
          "Q3_K_S",
          "Q3_K_M",
          "Q3_K_L",
          "Q4_0",
          "Q4_K_S",
          "Q4_K_M",
          "Q5_0",
          "Q5_K_S",
          "Q5_K_M"
        ],
        "quantization_parts": {
          "Q6_K": [
            "split-a",
            "split-b"
          ],
          "Q8_0": [
            "split-a",
            "split-b"
          ]
        },
        "model_id": "TheBloke/Llama-2-70B-Chat-GGUF",
        "model_file_name_template": "llama-2-70b-chat.{quantization}.gguf",
        "model_file_name_split_template": "llama-2-70b-chat.{quantization}.gguf-{part}"
      },
      {
        "model_format": "pytorch",
        "model_size_in_billions": 7,
        "quantizations": [
          "4-bit",
          "8-bit",
          "none"
        ],
        "model_id": "meta-llama/Llama-2-7b-chat-hf",
        "model_revision": "08751db2aca9bf2f7f80d2e516117a53d7450235"
      },
      {
        "model_format": "gptq",
        "model_size_in_billions": 7,
        "quantizations": [
          "Int4"
        ],
        "model_id": "TheBloke/Llama-2-7B-Chat-GPTQ"
      },
      {
        "model_format": "gptq",
        "model_size_in_billions": 70,
        "quantizations": [
          "Int4"
        ],
        "model_id": "TheBloke/Llama-2-70B-Chat-GPTQ"
      },
      {
        "model_format": "awq",
        "model_size_in_billions": 70,
        "quantizations": [
          "Int4"
        ],
        "model_id": "TheBloke/Llama-2-70B-Chat-AWQ"
      },
      {
        "model_format": "awq",
        "model_size_in_billions": 7,
        "quantizations": [
          "Int4"
        ],
        "model_id": "TheBloke/Llama-2-7B-Chat-AWQ"
      },
      {
        "model_format": "pytorch",
        "model_size_in_billions": 13,
        "quantizations": [
          "4-bit",
          "8-bit",
          "none"
        ],
        "model_id": "meta-llama/Llama-2-13b-chat-hf",
        "model_revision": "0ba94ac9b9e1d5a0037780667e8b219adde1908c"
      },
      {
        "model_format": "gptq",
        "model_size_in_billions": 13,
        "quantizations": [
          "Int4"
        ],
        "model_id": "TheBloke/Llama-2-13B-chat-GPTQ"
      },
      {
        "model_format": "awq",
        "model_size_in_billions": 13,
        "quantizations": [
          "Int4"
        ],
        "model_id": "TheBloke/Llama-2-13B-chat-AWQ"
      },
      {
        "model_format": "pytorch",
        "model_size_in_billions": 70,
        "quantizations": [
          "4-bit",
          "8-bit",
          "none"
        ],
        "model_id": "meta-llama/Llama-2-70b-chat-hf",
        "model_revision": "36d9a7388cc80e5f4b3e9701ca2f250d21a96c30"
      }
    ],
    "chat_template": "{% if messages[0]['role'] == 'system' %}{% set system_message = '<<SYS>>\n' + messages[0]['content'] | trim + '\n<</SYS>>\n\n' %}{% set messages = messages[1:] %}{% else %}{% set system_message = '' %}{% endif %}{% for message in messages %}{% if (message['role'] == 'user') != (loop.index0 % 2 == 0) %}{{ raise_exception('Conversation roles must alternate user/assistant/user/assistant/...') }}{% endif %}{% if loop.index0 == 0 %}{% set content = system_message + message['content'] %}{% else %}{% set content = message['content'] %}{% endif %}{% if message['role'] == 'user' %}{{ '<s>' + '[INST] ' + content | trim + ' [/INST]' }}{% elif message['role'] == 'assistant' %}{{ ' ' + content | trim + ' ' + '</s>' }}{% endif %}{% endfor %}",
    "stop_token_ids": [
        2
    ],
    "stop": []
  },
  {
    "version": 1,
    "context_length": 4096,
    "model_name": "llama-2",
    "model_lang": [
      "en"
    ],
    "model_ability": [
      "generate"
    ],
    "model_description": "Llama-2 is the second generation of Llama, open-source and trained on a larger amount of data.",
    "model_specs": [
      {
        "model_format": "ggufv2",
        "model_size_in_billions": 7,
        "quantizations": [
          "Q2_K",
          "Q3_K_S",
          "Q3_K_M",
          "Q3_K_L",
          "Q4_0",
          "Q4_K_S",
          "Q4_K_M",
          "Q5_0",
          "Q5_K_S",
          "Q5_K_M",
          "Q6_K",
          "Q8_0"
        ],
        "model_id": "TheBloke/Llama-2-7B-GGUF",
        "model_file_name_template": "llama-2-7b.{quantization}.gguf"
      },
      {
        "model_format": "gptq",
        "model_size_in_billions": 7,
        "quantizations": [
          "Int4"
        ],
        "model_id": "TheBloke/Llama-2-7B-GPTQ"
      },
      {
        "model_format": "awq",
        "model_size_in_billions": 7,
        "quantizations": [
          "Int4"
        ],
        "model_id": "TheBloke/Llama-2-7B-AWQ"
      },
      {
        "model_format": "ggufv2",
        "model_size_in_billions": 13,
        "quantizations": [
          "Q2_K",
          "Q3_K_S",
          "Q3_K_M",
          "Q3_K_L",
          "Q4_0",
          "Q4_K_S",
          "Q4_K_M",
          "Q5_0",
          "Q5_K_S",
          "Q5_K_M",
          "Q6_K",
          "Q8_0"
        ],
        "model_id": "TheBloke/Llama-2-13B-GGUF",
        "model_file_name_template": "llama-2-13b.{quantization}.gguf"
      },
      {
        "model_format": "ggufv2",
        "model_size_in_billions": 70,
        "quantizations": [
          "Q2_K",
          "Q3_K_S",
          "Q3_K_M",
          "Q3_K_L",
          "Q4_0",
          "Q4_K_S",
          "Q4_K_M",
          "Q5_0",
          "Q5_K_S",
          "Q5_K_M"
        ],
        "quantization_parts": {
          "Q6_K": [
            "split-a",
            "split-b"
          ],
          "Q8_0": [
            "split-a",
            "split-b"
          ]
        },
        "model_id": "TheBloke/Llama-2-70B-GGUF",
        "model_file_name_template": "llama-2-70b.{quantization}.gguf",
        "model_file_name_split_template": "llama-2-70b.{quantization}.gguf-{part}"
      },
      {
        "model_format": "pytorch",
        "model_size_in_billions": 7,
        "quantizations": [
          "4-bit",
          "8-bit",
          "none"
        ],
        "model_id": "meta-llama/Llama-2-7b-hf",
        "model_revision": "6fdf2e60f86ff2481f2241aaee459f85b5b0bbb9"
      },
      {
        "model_format": "pytorch",
        "model_size_in_billions": 13,
        "quantizations": [
          "4-bit",
          "8-bit",
          "none"
        ],
        "model_id": "meta-llama/Llama-2-13b-hf",
        "model_revision": "db6b8eb1feabb38985fdf785a89895959e944936"
      },
      {
        "model_format": "gptq",
        "model_size_in_billions": 13,
        "quantizations": [
          "Int4"
        ],
        "model_id": "TheBloke/Llama-2-13B-GPTQ"
      },
      {
        "model_format": "awq",
        "model_size_in_billions": 13,
        "quantizations": [
          "Int4"
        ],
        "model_id": "TheBloke/Llama-2-13B-AWQ"
      },
      {
        "model_format": "pytorch",
        "model_size_in_billions": 70,
        "quantizations": [
          "4-bit",
          "8-bit",
          "none"
        ],
        "model_id": "meta-llama/Llama-2-70b-hf",
        "model_revision": "cc8aa03a000ff08b4d5c5b39673321a2a396c396"
      },
      {
        "model_format": "gptq",
        "model_size_in_billions": 70,
        "quantizations": [
          "Int4"
        ],
        "model_id": "TheBloke/Llama-2-70B-GPTQ"
      },
      {
        "model_format": "awq",
        "model_size_in_billions": 70,
        "quantizations": [
          "Int4"
        ],
        "model_id": "TheBloke/Llama-2-70B-AWQ"
      }
    ]
  },
  {
    "version": 1,
    "context_length": 8192,
    "model_name": "llama-3",
    "model_lang": [
      "en"
    ],
    "model_ability": [
      "generate"
    ],
    "model_description": "Llama 3 is an auto-regressive language model that uses an optimized transformer architecture",
    "model_specs": [
      {
        "model_format": "pytorch",
        "model_size_in_billions": 8,
        "quantizations": [
          "4-bit",
          "8-bit",
          "none"
        ],
        "model_id": "meta-llama/Meta-Llama-3-8B"
      },
      {
        "model_format": "ggufv2",
        "model_size_in_billions": 8,
        "quantizations": [
          "Q2_K",
          "Q3_K_L",
          "Q3_K_M",
          "Q3_K_S",
          "Q4_0",
          "Q4_1",
          "Q4_K_M",
          "Q4_K_S",
          "Q5_0",
          "Q5_1",
          "Q5_K_M",
          "Q5_K_S",
          "Q6_K",
          "Q8_0"
        ],
        "model_id": "QuantFactory/Meta-Llama-3-8B-GGUF",
        "model_file_name_template": "Meta-Llama-3-8B.{quantization}.gguf"
      },
      {
        "model_format": "pytorch",
        "model_size_in_billions": 70,
        "quantizations": [
          "4-bit",
          "8-bit",
          "none"
        ],
        "model_id": "meta-llama/Meta-Llama-3-70B"
      },
      {
        "model_format": "ggufv2",
        "model_size_in_billions": 70,
        "quantizations": [
          "Q4_K_M",
          "Q5_K_M"
        ],
        "model_id": "NousResearch/Meta-Llama-3-70B-GGUF",
        "model_file_name_template": "Meta-Llama-3-70B-{quantization}.gguf"
      }
    ]
  },
  {
    "version": 1,
    "context_length": 8192,
    "model_name": "llama-3-instruct",
    "model_lang": [
      "en"
    ],
    "model_ability": [
      "chat"
    ],
    "model_description": "The Llama 3 instruction tuned models are optimized for dialogue use cases and outperform many of the available open source chat models on common industry benchmarks..",
    "model_specs": [
      {
        "model_format": "ggufv2",
        "model_size_in_billions": 8,
        "quantizations": [
          "IQ3_M",
          "Q4_K_M",
          "Q5_K_M",
          "Q6_K",
          "Q8_0"
        ],
        "model_id": "lmstudio-community/Meta-Llama-3-8B-Instruct-GGUF",
        "model_file_name_template": "Meta-Llama-3-8B-Instruct-{quantization}.gguf"
      },
      {
        "model_format": "pytorch",
        "model_size_in_billions": 8,
        "quantizations": [
          "4-bit",
          "8-bit",
          "none"
        ],
        "model_id": "meta-llama/Meta-Llama-3-8B-Instruct"
      },
      {
        "model_format": "ggufv2",
        "model_size_in_billions": 70,
        "quantizations": [
          "IQ1_M",
          "IQ2_XS",
          "Q4_K_M"
        ],
        "model_id": "lmstudio-community/Meta-Llama-3-70B-Instruct-GGUF",
        "model_file_name_template": "Meta-Llama-3-70B-Instruct-{quantization}.gguf"
      },
      {
        "model_format": "pytorch",
        "model_size_in_billions": 70,
        "quantizations": [
          "4-bit",
          "8-bit",
          "none"
        ],
        "model_id": "meta-llama/Meta-Llama-3-70B-Instruct"
      },
      {
        "model_format": "mlx",
        "model_size_in_billions": 8,
        "quantizations": [
          "4-bit"
        ],
        "model_id": "mlx-community/Meta-Llama-3-8B-Instruct-4bit"
      },
      {
        "model_format": "mlx",
        "model_size_in_billions": 8,
        "quantizations": [
          "8-bit"
        ],
        "model_id": "mlx-community/Meta-Llama-3-8B-Instruct-8bit"
      },
      {
        "model_format": "mlx",
        "model_size_in_billions": 8,
        "quantizations": [
          "none"
        ],
        "model_id": "mlx-community/Meta-Llama-3-8B-Instruct"
      },
      {
        "model_format": "mlx",
        "model_size_in_billions": 70,
        "quantizations": [
          "4-bit"
        ],
        "model_id": "mlx-community/Meta-Llama-3-70B-Instruct-4bit-mlx"
      },
      {
        "model_format": "mlx",
        "model_size_in_billions": 70,
        "quantizations": [
          "8-bit"
        ],
        "model_id": "mlx-community/Meta-Llama-3-70B-Instruct-8bit"
      },
      {
        "model_format": "mlx",
        "model_size_in_billions": 70,
        "quantizations": [
          "none"
        ],
        "model_id": "mlx-community/Meta-Llama-3-70B-Instruct-mlx-unquantized"
      },
      {
        "model_format": "gptq",
        "model_size_in_billions": 8,
        "quantizations": [
          "Int4"
        ],
        "model_id": "TechxGenus/Meta-Llama-3-8B-Instruct-GPTQ"
      },
      {
        "model_format": "gptq",
        "model_size_in_billions": 70,
        "quantizations": [
          "Int4"
        ],
        "model_id": "TechxGenus/Meta-Llama-3-70B-Instruct-GPTQ"
      }
    ],
    "chat_template": "{% set loop_messages = messages %}{% for message in loop_messages %}{% set content = '<|start_header_id|>' + message['role'] + '<|end_header_id|>\n\n'+ message['content'] | trim + '<|eot_id|>' %}{% if loop.index0 == 0 %}{% set content = '<|begin_of_text|>' + content %}{% endif %}{{ content }}{% endfor %}{% if add_generation_prompt %}{{ '<|start_header_id|>assistant<|end_header_id|>\n\n' }}{% endif %}",
    "stop_token_ids": [
      128001,
      128009
    ],
    "stop": [
      "<|end_of_text|>",
      "<|eot_id|>"
    ]
  },
  {
    "version": 1,
    "context_length": 131072,
    "model_name": "llama-3.1",
    "model_lang": [
      "en",
      "de",
      "fr",
      "it",
      "pt",
      "hi",
      "es",
      "th"
    ],
    "model_ability": [
      "generate"
    ],
    "model_description": "Llama 3.1 is an auto-regressive language model that uses an optimized transformer architecture",
    "model_specs": [
      {
        "model_format": "pytorch",
        "model_size_in_billions": 8,
        "quantizations": [
          "4-bit",
          "8-bit",
          "none"
        ],
        "model_id": "meta-llama/Meta-Llama-3.1-8B"
      },
      {
        "model_format": "ggufv2",
        "model_size_in_billions": 8,
        "quantizations": [
          "Q2_K",
          "Q3_K_L",
          "Q3_K_M",
          "Q3_K_S",
          "Q4_0",
          "Q4_1",
          "Q4_K_M",
          "Q4_K_S",
          "Q5_0",
          "Q5_1",
          "Q5_K_M",
          "Q5_K_S",
          "Q6_K",
          "Q8_0"
        ],
        "model_id": "QuantFactory/Meta-Llama-3.1-8B-GGUF",
        "model_file_name_template": "Meta-Llama-3.1-8B.{quantization}.gguf"
      },
      {
        "model_format": "pytorch",
        "model_size_in_billions": 70,
        "quantizations": [
          "4-bit",
          "8-bit",
          "none"
        ],
        "model_id": "meta-llama/Meta-Llama-3.1-70B"
      },
      {
        "model_format": "pytorch",
        "model_size_in_billions": 405,
        "quantizations": [
          "4-bit",
          "8-bit",
          "none"
        ],
        "model_id": "meta-llama/Meta-Llama-3.1-405B"
      }
    ]
  },
  {
    "version": 1,
    "context_length": 131072,
    "model_name": "llama-3.1-instruct",
    "model_lang": [
      "en",
      "de",
      "fr",
      "it",
      "pt",
      "hi",
      "es",
      "th"
    ],
    "model_ability": [
      "chat",
      "tools"
    ],
    "model_description": "The Llama 3.1 instruction tuned models are optimized for dialogue use cases and outperform many of the available open source chat models on common industry benchmarks..",
    "model_specs": [
      {
        "model_format": "ggufv2",
        "model_size_in_billions": 8,
        "quantizations": [
          "Q3_K_L",
          "IQ4_XS",
          "Q4_K_M",
          "Q5_K_M",
          "Q6_K",
          "Q8_0"
        ],
        "model_id": "lmstudio-community/Meta-Llama-3.1-8B-Instruct-GGUF",
        "model_file_name_template": "Meta-Llama-3.1-8B-Instruct-{quantization}.gguf"
      },
      {
        "model_format": "pytorch",
        "model_size_in_billions": 8,
        "quantizations": [
          "none"
        ],
        "model_id": "meta-llama/Meta-Llama-3.1-8B-Instruct"
      },
      {
        "model_format": "pytorch",
        "model_size_in_billions": 8,
        "quantizations": [
          "4-bit"
        ],
        "model_id": "unsloth/Meta-Llama-3.1-8B-Instruct-bnb-4bit"
      },
      {
        "model_format": "gptq",
        "model_size_in_billions": 8,
        "quantizations": [
          "Int4"
        ],
        "model_id": "hugging-quants/Meta-Llama-3.1-8B-Instruct-GPTQ-INT4"
      },
      {
        "model_format": "awq",
        "model_size_in_billions": 8,
        "quantizations": [
          "Int4"
        ],
        "model_id": "hugging-quants/Meta-Llama-3.1-8B-Instruct-AWQ-INT4"
      },
      {
        "model_format": "ggufv2",
        "model_size_in_billions": 70,
        "quantizations": [
          "IQ2_M",
          "IQ4_XS",
          "Q2_K",
          "Q3_K_S",
          "Q4_K_M",
          "Q5_K_M",
          "Q6_K",
          "Q8_0"
        ],
        "quantization_parts": {
          "Q5_K_M": [
            "00001-of-00002",
            "00002-of-00002"
          ],
          "Q6_K": [
            "00001-of-00002",
            "00002-of-00002"
          ],
          "Q8_0": [
            "00001-of-00002",
            "00002-of-00002"
          ]
        },
        "model_id": "lmstudio-community/Meta-Llama-3.1-70B-Instruct-GGUF",
        "model_file_name_template": "Meta-Llama-3.1-70B-Instruct-{quantization}.gguf",
        "model_file_name_split_template": "Meta-Llama-3.1-70B-Instruct-{quantization}-{part}.gguf"
      },
      {
        "model_format": "pytorch",
        "model_size_in_billions": 70,
        "quantizations": [
          "none"
        ],
        "model_id": "meta-llama/Meta-Llama-3.1-70B-Instruct"
      },
      {
        "model_format": "pytorch",
        "model_size_in_billions": 70,
        "quantizations": [
          "4-bit"
        ],
        "model_id": "unsloth/Meta-Llama-3.1-70B-Instruct-bnb-4bit"
      },
      {
        "model_format": "gptq",
        "model_size_in_billions": 70,
        "quantizations": [
          "Int4"
        ],
        "model_id": "hugging-quants/Meta-Llama-3.1-70B-Instruct-GPTQ-INT4"
      },
      {
        "model_format": "awq",
        "model_size_in_billions": 70,
        "quantizations": [
          "Int4"
        ],
        "model_id": "hugging-quants/Meta-Llama-3.1-70B-Instruct-AWQ-INT4"
      },
      {
        "model_format": "mlx",
        "model_size_in_billions": 8,
        "quantizations": [
          "4-bit"
        ],
        "model_id": "mlx-community/Meta-Llama-3.1-8B-Instruct-4bit"
      },
      {
        "model_format": "mlx",
        "model_size_in_billions": 8,
        "quantizations": [
          "8-bit"
        ],
        "model_id": "mlx-community/Meta-Llama-3.1-8B-Instruct-8bit"
      },
      {
        "model_format": "mlx",
        "model_size_in_billions": 8,
        "quantizations": [
          "none"
        ],
        "model_id": "mlx-community/Meta-Llama-3.1-8B-Instruct"
      },
      {
        "model_format": "mlx",
        "model_size_in_billions": 70,
        "quantizations": [
          "4-bit"
        ],
        "model_id": "mlx-community/Meta-Llama-3.1-70B-Instruct-4bit"
      },
      {
        "model_format": "mlx",
        "model_size_in_billions": 70,
        "quantizations": [
          "8-bit"
        ],
        "model_id": "mlx-community/Meta-Llama-3.1-70B-Instruct-8bit"
      },
      {
        "model_format": "mlx",
        "model_size_in_billions": 70,
        "quantizations": [
          "none"
        ],
        "model_id": "mlx-community/Meta-Llama-3.1-70B-Instruct-bf16"
      },
      {
        "model_format": "pytorch",
        "model_size_in_billions": 405,
        "quantizations": [
          "4-bit",
          "8-bit",
          "none"
        ],
        "model_id": "meta-llama/Meta-Llama-3.1-405B-Instruct"
      },
      {
        "model_format": "gptq",
        "model_size_in_billions": 405,
        "quantizations": [
          "Int4"
        ],
        "model_id": "hugging-quants/Meta-Llama-3.1-405B-Instruct-GPTQ-INT4"
      },
      {
        "model_format": "awq",
        "model_size_in_billions": 405,
        "quantizations": [
          "Int4"
        ],
        "model_id": "hugging-quants/Meta-Llama-3.1-405B-Instruct-AWQ-INT4"
      }
    ],
    "chat_template": "{{- bos_token }}\n{%- if custom_tools is defined %}\n    {%- set tools = custom_tools %}\n{%- endif %}\n{%- if not tools_in_user_message is defined %}\n    {%- set tools_in_user_message = true %}\n{%- endif %}\n{%- if not date_string is defined %}\n    {%- set date_string = \"26 Jul 2024\" %}\n{%- endif %}\n{%- if not tools is defined %}\n    {%- set tools = none %}\n{%- endif %}\n\n{#- This block extracts the system message, so we can slot it into the right place. #}\n{%- if messages[0]['role'] == 'system' %}\n    {%- set system_message = messages[0]['content']|trim %}\n    {%- set messages = messages[1:] %}\n{%- else %}\n    {%- set system_message = \"\" %}\n{%- endif %}\n\n{#- System message + builtin tools #}\n{{- \"<|start_header_id|>system<|end_header_id|>\\n\\n\" }}\n{%- if builtin_tools is defined or tools is not none %}\n    {{- \"Environment: ipython\\n\" }}\n{%- endif %}\n{%- if builtin_tools is defined %}\n    {{- \"Tools: \" + builtin_tools | reject('equalto', 'code_interpreter') | join(\", \") + \"\\n\\n\"}}\n{%- endif %}\n{{- \"Cutting Knowledge Date: December 2023\\n\" }}\n{{- \"Today Date: \" + date_string + \"\\n\\n\" }}\n{%- if tools is not none and not tools_in_user_message %}\n    {{- \"You have access to the following functions. To call a function, please respond with JSON for a function call.\" }}\n    {{- 'Respond in the format {\"name\": function name, \"parameters\": dictionary of argument name and its value}.' }}\n    {{- \"Do not use variables.\\n\\n\" }}\n    {%- for t in tools %}\n        {{- t | tojson(indent=4) }}\n        {{- \"\\n\\n\" }}\n    {%- endfor %}\n{%- endif %}\n{{- system_message }}\n{{- \"<|eot_id|>\" }}\n\n{#- Custom tools are passed in a user message with some extra guidance #}\n{%- if tools_in_user_message and not tools is none %}\n    {#- Extract the first user message so we can plug it in here #}\n    {%- if messages | length != 0 %}\n        {%- set first_user_message = messages[0]['content']|trim %}\n        {%- set messages = messages[1:] %}\n    {%- else %}\n        {{- raise_exception(\"Cannot put tools in the first user message when there's no first user message!\") }}\n{%- endif %}\n    {{- '<|start_header_id|>user<|end_header_id|>\\n\\n' -}}\n    {{- \"Given the following functions, please respond with a JSON for a function call \" }}\n    {{- \"with its proper arguments that best answers the given prompt.\\n\\n\" }}\n    {{- 'Respond in the format {\"name\": function name, \"parameters\": dictionary of argument name and its value}.' }}\n    {{- \"Do not use variables.\\n\\n\" }}\n    {%- for t in tools %}\n        {{- t | tojson(indent=4) }}\n        {{- \"\\n\\n\" }}\n    {%- endfor %}\n    {{- first_user_message + \"<|eot_id|>\"}}\n{%- endif %}\n\n{%- for message in messages %}\n    {%- if not (message.role == 'ipython' or message.role == 'tool' or 'tool_calls' in message) %}\n        {{- '<|start_header_id|>' + message['role'] + '<|end_header_id|>\\n\\n'+ message['content'] | trim + '<|eot_id|>' }}\n    {%- elif 'tool_calls' in message %}\n        {%- if not message.tool_calls|length == 1 %}\n            {{- raise_exception(\"This model only supports single tool-calls at once!\") }}\n        {%- endif %}\n        {%- set tool_call = message.tool_calls[0].function %}\n        {%- if builtin_tools is defined and tool_call.name in builtin_tools %}\n            {{- '<|start_header_id|>assistant<|end_header_id|>\\n\\n' -}}\n            {{- \"<|python_tag|>\" + tool_call.name + \".call(\" }}\n            {%- for arg_name, arg_val in tool_call.arguments | items %}\n                {{- arg_name + '=\"' + arg_val + '\"' }}\n                {%- if not loop.last %}\n                    {{- \", \" }}\n                {%- endif %}\n                {%- endfor %}\n            {{- \")\" }}\n        {%- else  %}\n            {{- '<|start_header_id|>assistant<|end_header_id|>\\n\\n' -}}\n            {{- '{\"name\": \"' + tool_call.name + '\", ' }}\n            {{- '\"parameters\": ' }}\n            {{- tool_call.arguments | tojson }}\n            {{- \"}\" }}\n        {%- endif %}\n        {%- if builtin_tools is defined %}\n            {#- This means we're in ipython mode #}\n            {{- \"<|eom_id|>\" }}\n        {%- else %}\n            {{- \"<|eot_id|>\" }}\n        {%- endif %}\n    {%- elif message.role == \"tool\" or message.role == \"ipython\" %}\n        {{- \"<|start_header_id|>ipython<|end_header_id|>\\n\\n\" }}\n        {%- if message.content is mapping or message.content is iterable %}\n            {{- message.content | tojson }}\n        {%- else %}\n            {{- message.content }}\n        {%- endif %}\n        {{- \"<|eot_id|>\" }}\n    {%- endif %}\n{%- endfor %}\n{%- if add_generation_prompt %}\n    {{- '<|start_header_id|>assistant<|end_header_id|>\\n\\n' }}\n{%- endif %}\n",
    "stop_token_ids": [
      128001,
      128008,
      128009
    ],
    "stop": [
      "<|end_of_text|>",
      "<|eot_id|>",
      "<|eom_id|>"
    ]
  },
  {
    "version": 1,
    "context_length": 2048,
    "model_name": "opt",
    "model_lang": [
      "en"
    ],
    "model_ability": [
      "generate"
    ],
    "model_description": "Opt is an open-source, decoder-only, Transformer based LLM that was designed to replicate GPT-3.",
    "model_specs": [
      {
        "model_format": "pytorch",
        "model_size_in_billions": 1,
        "quantizations": [
          "4-bit",
          "8-bit",
          "none"
        ],
        "model_id": "facebook/opt-125m",
        "model_revision": "3d2b5f275bdf882b8775f902e1bfdb790e2cfc32"
      }
    ]
  },
  {
    "version": 1,
    "context_length": 32768,
    "model_name": "qwen-chat",
    "model_lang": [
      "en",
      "zh"
    ],
    "model_ability": [
      "chat"
    ],
    "model_description": "Qwen-chat is a fine-tuned version of the Qwen LLM trained with alignment techniques, specializing in chatting.",
    "model_specs": [
      {
        "model_format": "ggufv2",
        "model_size_in_billions": 7,
        "quantizations": [
          "Q4_K_M"
        ],
        "model_id": "Xorbits/Qwen-7B-Chat-GGUF",
        "model_file_name_template": "Qwen-7B-Chat.{quantization}.gguf"
      },
      {
        "model_format": "ggufv2",
        "model_size_in_billions": 14,
        "quantizations": [
          "Q4_K_M"
        ],
        "model_id": "Xorbits/Qwen-14B-Chat-GGUF",
        "model_file_name_template": "Qwen-14B-Chat.{quantization}.gguf"
      },
      {
        "model_format": "pytorch",
        "model_size_in_billions": "1_8",
        "quantizations": [
          "4-bit",
          "8-bit",
          "none"
        ],
        "model_id": "Qwen/Qwen-1_8B-Chat",
        "model_revision": "c3db8007171847931da7efa4b2ed4309afcce021"
      },
      {
        "model_format": "pytorch",
        "model_size_in_billions": 7,
        "quantizations": [
          "4-bit",
          "8-bit",
          "none"
        ],
        "model_id": "Qwen/Qwen-7B-Chat",
        "model_revision": "218aa3240fd5a5d1e80bb6c47d5d774361913706"
      },
      {
        "model_format": "pytorch",
        "model_size_in_billions": 14,
        "quantizations": [
          "4-bit",
          "8-bit",
          "none"
        ],
        "model_id": "Qwen/Qwen-14B-Chat",
        "model_revision": "fab8385c8f7e7980ef61944729fe134ccbbca263"
      },
      {
        "model_format": "pytorch",
        "model_size_in_billions": 72,
        "quantizations": [
          "4-bit",
          "8-bit",
          "none"
        ],
        "model_id": "Qwen/Qwen-72B-Chat",
        "model_revision": "2cd9f76279337941ec1a4abeec6f8eb3c38d0f55"
      },
      {
        "model_format": "gptq",
        "model_size_in_billions": 7,
        "quantizations": [
          "Int4",
          "Int8"
        ],
        "model_id": "Qwen/Qwen-7B-Chat-{quantization}"
      },
      {
        "model_format": "gptq",
        "model_size_in_billions": "1_8",
        "quantizations": [
          "Int4",
          "Int8"
        ],
        "model_id": "Qwen/Qwen-1_8B-Chat-{quantization}"
      },
      {
        "model_format": "gptq",
        "model_size_in_billions": 14,
        "quantizations": [
          "Int4",
          "Int8"
        ],
        "model_id": "Qwen/Qwen-14B-Chat-{quantization}"
      },
      {
        "model_format": "gptq",
        "model_size_in_billions": 72,
        "quantizations": [
          "Int4",
          "Int8"
        ],
        "model_id": "Qwen/Qwen-72B-Chat-{quantization}"
      }
    ],
    "chat_template": "{% for item in messages %}{% if loop.first and item['role'] == 'system' %}{{ '<|im_start|>system\n' + item['content'] + '<|im_end|>\n' }}{% elif loop.first %}{{ '<|im_start|>system\nYou are a helpful assistant.<|im_end|>\n' }}{% endif %}{% if item['role'] == 'user' %}{{ '<|im_start|>user\n' + item['content'] + '<|im_end|>' }}{% elif item['role'] == 'assistant' %}{{ '<|im_start|>assistant\n' + item['content'] + '<|im_end|>' }}{% endif %}{% endfor %}{% if add_generation_prompt %}{{ '<|im_start|>assistant\n' }}{% endif %}",
    "stop_token_ids": [
      151643,
      151644,
      151645
    ],
    "stop": [
      "<|endoftext|>",
      "<|im_start|>",
      "<|im_end|>"
    ]
  },
  {
    "version": 1,
    "context_length": 32768,
    "model_name": "qwen1.5-chat",
    "model_lang": [
      "en",
      "zh"
    ],
    "model_ability": [
      "chat",
      "tools"
    ],
    "model_description": "Qwen1.5 is the beta version of Qwen2, a transformer-based decoder-only language model pretrained on a large amount of data.",
    "model_specs": [
      {
        "model_format": "pytorch",
        "model_size_in_billions": "0_5",
        "quantizations": [
          "4-bit",
          "8-bit",
          "none"
        ],
        "model_id": "Qwen/Qwen1.5-0.5B-Chat"
      },
      {
        "model_format": "pytorch",
        "model_size_in_billions": "1_8",
        "quantizations": [
          "4-bit",
          "8-bit",
          "none"
        ],
        "model_id": "Qwen/Qwen1.5-1.8B-Chat"
      },
      {
        "model_format": "pytorch",
        "model_size_in_billions": 4,
        "quantizations": [
          "4-bit",
          "8-bit",
          "none"
        ],
        "model_id": "Qwen/Qwen1.5-4B-Chat"
      },
      {
        "model_format": "pytorch",
        "model_size_in_billions": 7,
        "quantizations": [
          "4-bit",
          "8-bit",
          "none"
        ],
        "model_id": "Qwen/Qwen1.5-7B-Chat"
      },
      {
        "model_format": "pytorch",
        "model_size_in_billions": 14,
        "quantizations": [
          "4-bit",
          "8-bit",
          "none"
        ],
        "model_id": "Qwen/Qwen1.5-14B-Chat"
      },
      {
        "model_format": "pytorch",
        "model_size_in_billions": 32,
        "quantizations": [
          "4-bit",
          "8-bit",
          "none"
        ],
        "model_id": "Qwen/Qwen1.5-32B-Chat"
      },
      {
        "model_format": "pytorch",
        "model_size_in_billions": 72,
        "quantizations": [
          "4-bit",
          "8-bit",
          "none"
        ],
        "model_id": "Qwen/Qwen1.5-72B-Chat"
      },
      {
        "model_format": "pytorch",
        "model_size_in_billions": 110,
        "quantizations": [
          "4-bit",
          "8-bit",
          "none"
        ],
        "model_id": "Qwen/Qwen1.5-110B-Chat"
      },
      {
        "model_format": "gptq",
        "model_size_in_billions": "0_5",
        "quantizations": [
          "Int4",
          "Int8"
        ],
        "model_id": "Qwen/Qwen1.5-0.5B-Chat-GPTQ-{quantization}"
      },
      {
        "model_format": "gptq",
        "model_size_in_billions": "1_8",
        "quantizations": [
          "Int4",
          "Int8"
        ],
        "model_id": "Qwen/Qwen1.5-1.8B-Chat-GPTQ-{quantization}"
      },
      {
        "model_format": "gptq",
        "model_size_in_billions": 4,
        "quantizations": [
          "Int4",
          "Int8"
        ],
        "model_id": "Qwen/Qwen1.5-4B-Chat-GPTQ-{quantization}"
      },
      {
        "model_format": "gptq",
        "model_size_in_billions": 7,
        "quantizations": [
          "Int4",
          "Int8"
        ],
        "model_id": "Qwen/Qwen1.5-7B-Chat-GPTQ-{quantization}"
      },
      {
        "model_format": "gptq",
        "model_size_in_billions": 14,
        "quantizations": [
          "Int4",
          "Int8"
        ],
        "model_id": "Qwen/Qwen1.5-14B-Chat-GPTQ-{quantization}"
      },
      {
        "model_format": "gptq",
        "model_size_in_billions": 32,
        "quantizations": [
          "Int4"
        ],
        "model_id": "Qwen/Qwen1.5-32B-Chat-GPTQ-{quantization}"
      },
      {
        "model_format": "gptq",
        "model_size_in_billions": 72,
        "quantizations": [
          "Int4",
          "Int8"
        ],
        "model_id": "Qwen/Qwen1.5-72B-Chat-GPTQ-{quantization}"
      },
      {
        "model_format": "gptq",
        "model_size_in_billions": 110,
        "quantizations": [
          "Int4"
        ],
        "model_id": "Qwen/Qwen1.5-110B-Chat-GPTQ-Int4"
      },
      {
        "model_format": "awq",
        "model_size_in_billions": "0_5",
        "quantizations": [
          "Int4"
        ],
        "model_id": "Qwen/Qwen1.5-0.5B-Chat-AWQ"
      },
      {
        "model_format": "awq",
        "model_size_in_billions": "1_8",
        "quantizations": [
          "Int4"
        ],
        "model_id": "Qwen/Qwen1.5-1.8B-Chat-AWQ"
      },
      {
        "model_format": "awq",
        "model_size_in_billions": 4,
        "quantizations": [
          "Int4"
        ],
        "model_id": "Qwen/Qwen1.5-4B-Chat-AWQ"
      },
      {
        "model_format": "awq",
        "model_size_in_billions": 7,
        "quantizations": [
          "Int4"
        ],
        "model_id": "Qwen/Qwen1.5-7B-Chat-AWQ"
      },
      {
        "model_format": "awq",
        "model_size_in_billions": 14,
        "quantizations": [
          "Int4"
        ],
        "model_id": "Qwen/Qwen1.5-14B-Chat-AWQ"
      },
      {
        "model_format": "awq",
        "model_size_in_billions": 32,
        "quantizations": [
          "Int4"
        ],
        "model_id": "Qwen/Qwen1.5-32B-Chat-AWQ"
      },
      {
        "model_format": "awq",
        "model_size_in_billions": 72,
        "quantizations": [
          "Int4"
        ],
        "model_id": "Qwen/Qwen1.5-72B-Chat-AWQ"
      },
      {
        "model_format": "awq",
        "model_size_in_billions": 110,
        "quantizations": [
          "Int4"
        ],
        "model_id": "Qwen/Qwen1.5-110B-Chat-AWQ"
      },
      {
        "model_format": "ggufv2",
        "model_size_in_billions": "0_5",
        "quantizations": [
          "q2_k",
          "q3_k_m",
          "q4_0",
          "q4_k_m",
          "q5_0",
          "q5_k_m",
          "q6_k",
          "q8_0"
        ],
        "model_id": "Qwen/Qwen1.5-0.5B-Chat-GGUF",
        "model_file_name_template": "qwen1_5-0_5b-chat-{quantization}.gguf"
      },
      {
        "model_format": "ggufv2",
        "model_size_in_billions": "1_8",
        "quantizations": [
          "q2_k",
          "q3_k_m",
          "q4_0",
          "q4_k_m",
          "q5_0",
          "q5_k_m",
          "q6_k",
          "q8_0"
        ],
        "model_id": "Qwen/Qwen1.5-1.8B-Chat-GGUF",
        "model_file_name_template": "qwen1_5-1_8b-chat-{quantization}.gguf"
      },
      {
        "model_format": "ggufv2",
        "model_size_in_billions": 4,
        "quantizations": [
          "q2_k",
          "q3_k_m",
          "q4_0",
          "q4_k_m",
          "q5_0",
          "q5_k_m",
          "q6_k",
          "q8_0"
        ],
        "model_id": "Qwen/Qwen1.5-4B-Chat-GGUF",
        "model_file_name_template": "qwen1_5-4b-chat-{quantization}.gguf"
      },
      {
        "model_format": "ggufv2",
        "model_size_in_billions": 7,
        "quantizations": [
          "q2_k",
          "q3_k_m",
          "q4_0",
          "q4_k_m",
          "q5_0",
          "q5_k_m",
          "q6_k",
          "q8_0"
        ],
        "model_id": "Qwen/Qwen1.5-7B-Chat-GGUF",
        "model_file_name_template": "qwen1_5-7b-chat-{quantization}.gguf"
      },
      {
        "model_format": "ggufv2",
        "model_size_in_billions": 14,
        "quantizations": [
          "q2_k",
          "q3_k_m",
          "q4_0",
          "q4_k_m",
          "q5_0",
          "q5_k_m",
          "q6_k",
          "q8_0"
        ],
        "model_id": "Qwen/Qwen1.5-14B-Chat-GGUF",
        "model_file_name_template": "qwen1_5-14b-chat-{quantization}.gguf"
      },
      {
        "model_format": "ggufv2",
        "model_size_in_billions": 32,
        "quantizations": [
          "q2_k",
          "q3_k_m",
          "q4_0",
          "q4_k_m",
          "q5_0",
          "q5_k_m",
          "q6_k",
          "q8_0"
        ],
        "model_id": "Qwen/Qwen1.5-32B-Chat-GGUF",
        "model_file_name_template": "qwen1_5-32b-chat-{quantization}.gguf"
      },
      {
        "model_format": "ggufv2",
        "model_size_in_billions": 72,
        "quantizations": [
          "q2_k",
          "q3_k_m",
          "q4_k_m"
        ],
        "model_id": "Qwen/Qwen1.5-72B-Chat-GGUF",
        "model_file_name_template": "qwen1_5-72b-chat-{quantization}.gguf",
        "model_file_name_split_template": "qwen1_5-72b-chat-{quantization}.gguf.{part}",
        "quantization_parts": {
          "q4_k_m": [
            "a",
            "b"
          ]
        }
      }
    ],
    "chat_template": "{%- macro json_to_python_type(json_spec) %}\n    {%- set basic_type_map = {\n    \"string\": \"str\",\n    \"number\": \"float\",\n    \"integer\": \"int\",\n    \"boolean\": \"bool\"\n} %}\n    {%- if basic_type_map[json_spec.type] is defined %}\n        {{- basic_type_map[json_spec.type] }}\n    {%- elif json_spec.type == \"array\" %}\n        {{- \"list[\" +  json_to_python_type(json_spec|items) + \"]\" }}\n    {%- elif json_spec.type == \"object\" %}\n        {%- if json_spec.additionalProperties is defined %}\n            {{- \"dict[str, \" + json_to_python_type(json_spec.additionalProperties) + ']' }}\n        {%- else %}\n            {{- \"dict\" }}\n        {%- endif %}\n    {%- elif json_spec.type is iterable %}\n        {{- \"Union[\" }}\n        {%- for t in json_spec.type %}\n            {{- json_to_python_type({\"type\": t}) }}\n            {%- if not loop.last %}\n                {{- \",\" }}\n            {%- endif %}\n        {%- endfor %}\n        {{- \"]\" }}\n    {%- else %}\n        {{- \"Any\" }}\n    {%- endif %}\n{%- endmacro %}\n\n{%- if tools %}\n    {{- '<|im_start|>system\n' }}\n    {%- if messages[0]['role'] == 'system' %}\n        {{- messages[0]['content'] + '\n\n' }}\n    {%- endif %}\n    {{- '# Tools\n\n' }}\n    {{- \"You are a function calling AI model. You are provided with function signatures within <tools></tools> XML tags. You may call one or more functions to assist with the user query. Don't make assumptions about what values to plug into functions. Here are the available tools: <tools> \" }}\n    {%- for tool in tools %}\n        {%- if tool.function is defined %}\n            {%- set tool = tool.function %}\n        {%- endif %}\n        {{- '{\"type\": \"function\", \"function\": ' }}\n        {{- '{\"name\": ' + tool.name + '\", ' }}\n        {{- '\"description\": \"' + tool.name + '(' }}\n        {%- for param_name, param_fields in tool.parameters.properties|items %}\n            {{- param_name + \": \" + json_to_python_type(param_fields) }}\n            {%- if not loop.last %}\n                {{- \", \" }}\n            {%- endif %}\n        {%- endfor %}\n        {{- \")\" }}\n        {%- if tool.return is defined %}\n            {{- \" -> \" + json_to_python_type(tool.return) }}\n        {%- endif %}\n        {{- \" - \" + tool.description + \"\n\n\" }}\n        {%- for param_name, param_fields in tool.parameters.properties|items %}\n            {%- if loop.first %}\n                {{- \"    Args:\n\" }}\n            {%- endif %}\n            {{- \"        \" + param_name + \"(\" + json_to_python_type(param_fields) + \"): \" + param_fields.description|trim }}\n        {%- endfor %}\n        {%- if tool.return is defined and tool.return.description is defined %}\n            {{- \"\n    Returns:\n        \" + tool.return.description }}\n        {%- endif %}\n        {{- '\"' }}\n        {{- ', \"parameters\": ' }}\n        {%- if tool.parameters.properties | length == 0 %}\n            {{- \"{}\" }}\n        {%- else %}\n            {{- tool.parameters|tojson }}\n        {%- endif %}\n        {{- \"}\" }}\n        {%- if not loop.last %}\n            {{- \"\n\" }}\n        {%- endif %}\n    {%- endfor %}\n    {{- \" </tools>\" }}\n    {{- 'Use the following pydantic model json schema for each tool call you will make: {\"properties\": {\"arguments\": {\"title\": \"Arguments\", \"type\": \"object\"}, \"name\": {\"title\": \"Name\", \"type\": \"string\"}}, \"required\": [\"arguments\", \"name\"], \"title\": \"FunctionCall\", \"type\": \"object\"}\n' }}\n    {{- \"For each function call return a json object with function name and arguments within <tool_call></tool_call> XML tags as follows:\n\" }}\n    {{- \"<tool_call>\n\" }}\n    {{- '{\"name\": <function-name>, \"arguments\": <args-json-object>}\n' }}\n    {{- '</tool_call><|im_end|>\n' }}\n{%- else %}\n    {%- if messages[0]['role'] != 'system' %}\n        {{- '<|im_start|>system\nYou are a helpful assistant.<|im_end|>\n' }}\n    {%- else %}\n        {{- '<|im_start|>system\n' + messages[0]['content'] + '<|im_end|>\n' }}\n    {%- endif %}\n{%- endif %}\n{%- for message in messages %}\n    {%- if message.role == \"user\" or (message.role == \"system\" and not loop.first) or (message.role == \"assistant\" and message.tool_calls is not defined) %}\n        {{- '<|im_start|>' + message.role + '\n' + message.content + '<|im_end|>' + '\n' }}\n    {%- elif message.role == \"assistant\" %}\n        {{- '<|im_start|>' + message.role + '\n<tool_call>\n' }}\n        {%- for tool_call in message.tool_calls %}\n            {%- if tool_call.function is defined %}\n                {%- set tool_call = tool_call.function %}\n            {%- endif %}\n            {{- '{' }}\n            {{- '\"name\": \"' }}\n            {{- tool_call.name }}\n            {%- if tool_call.arguments is defined %}\n                {{- ', ' }}\n                {{- '\"arguments\": ' }}\n                {{- tool_call.arguments|tojson }}\n            {%- endif %}\n            {{- '\"}' }}\n            {{- '\n</tool_call>' }}\n        {%- endfor %}\n        {{- '<|im_end|>\n' }}\n    {%- elif message.role == \"tool\" %}\n        {%- if not message.name is defined %}\n            {{- raise_exception(\"Tool response dicts require a 'name' key indicating the name of the called function!\") }}\n        {%- endif %}\n        {{- '<|im_start|>user\n<tool_response>\n' }}\n        {{- '{\"name\": \"' }}\n        {{- message.name }}\n        {{- '\", \"content\": ' }}\n        {{- message.content|tojson + '}' }}\n        {{- '\n</tool_response><|im_end|>\n' }}\n    {%- endif %}\n{%- endfor %}\n{%- if add_generation_prompt %}\n    {{- '<|im_start|>assistant\n' }}\n{%- endif %}",
    "stop_token_ids": [
      151643,
      151644,
      151645
    ],
    "stop": [
      "<|endoftext|>",
      "<|im_start|>",
      "<|im_end|>"
    ]
  },
  {
    "version": 1,
    "context_length": 32768,
    "model_name": "qwen1.5-moe-chat",
    "model_lang": [
      "en",
      "zh"
    ],
    "model_ability": [
      "chat",
      "tools"
    ],
    "model_description": "Qwen1.5-MoE is a transformer-based MoE decoder-only language model pretrained on a large amount of data.",
    "model_specs": [
      {
        "model_format": "pytorch",
        "model_size_in_billions": "2_7",
        "quantizations": [
          "4-bit",
          "8-bit",
          "none"
        ],
        "model_id": "Qwen/Qwen1.5-MoE-A2.7B-Chat"
      },
      {
        "model_format": "gptq",
        "model_size_in_billions": "2_7",
        "quantizations": [
          "Int4"
        ],
        "model_id": "Qwen/Qwen1.5-MoE-A2.7B-Chat-GPTQ-Int4"
      }
    ],
    "chat_template": "{%- macro json_to_python_type(json_spec) %}\n    {%- set basic_type_map = {\n    \"string\": \"str\",\n    \"number\": \"float\",\n    \"integer\": \"int\",\n    \"boolean\": \"bool\"\n} %}\n    {%- if basic_type_map[json_spec.type] is defined %}\n        {{- basic_type_map[json_spec.type] }}\n    {%- elif json_spec.type == \"array\" %}\n        {{- \"list[\" +  json_to_python_type(json_spec|items) + \"]\" }}\n    {%- elif json_spec.type == \"object\" %}\n        {%- if json_spec.additionalProperties is defined %}\n            {{- \"dict[str, \" + json_to_python_type(json_spec.additionalProperties) + ']' }}\n        {%- else %}\n            {{- \"dict\" }}\n        {%- endif %}\n    {%- elif json_spec.type is iterable %}\n        {{- \"Union[\" }}\n        {%- for t in json_spec.type %}\n            {{- json_to_python_type({\"type\": t}) }}\n            {%- if not loop.last %}\n                {{- \",\" }}\n            {%- endif %}\n        {%- endfor %}\n        {{- \"]\" }}\n    {%- else %}\n        {{- \"Any\" }}\n    {%- endif %}\n{%- endmacro %}\n\n{%- if tools %}\n    {{- '<|im_start|>system\n' }}\n    {%- if messages[0]['role'] == 'system' %}\n        {{- messages[0]['content'] + '\n\n' }}\n    {%- endif %}\n    {{- '# Tools\n\n' }}\n    {{- \"You are a function calling AI model. You are provided with function signatures within <tools></tools> XML tags. You may call one or more functions to assist with the user query. Don't make assumptions about what values to plug into functions. Here are the available tools: <tools> \" }}\n    {%- for tool in tools %}\n        {%- if tool.function is defined %}\n            {%- set tool = tool.function %}\n        {%- endif %}\n        {{- '{\"type\": \"function\", \"function\": ' }}\n        {{- '{\"name\": ' + tool.name + '\", ' }}\n        {{- '\"description\": \"' + tool.name + '(' }}\n        {%- for param_name, param_fields in tool.parameters.properties|items %}\n            {{- param_name + \": \" + json_to_python_type(param_fields) }}\n            {%- if not loop.last %}\n                {{- \", \" }}\n            {%- endif %}\n        {%- endfor %}\n        {{- \")\" }}\n        {%- if tool.return is defined %}\n            {{- \" -> \" + json_to_python_type(tool.return) }}\n        {%- endif %}\n        {{- \" - \" + tool.description + \"\n\n\" }}\n        {%- for param_name, param_fields in tool.parameters.properties|items %}\n            {%- if loop.first %}\n                {{- \"    Args:\n\" }}\n            {%- endif %}\n            {{- \"        \" + param_name + \"(\" + json_to_python_type(param_fields) + \"): \" + param_fields.description|trim }}\n        {%- endfor %}\n        {%- if tool.return is defined and tool.return.description is defined %}\n            {{- \"\n    Returns:\n        \" + tool.return.description }}\n        {%- endif %}\n        {{- '\"' }}\n        {{- ', \"parameters\": ' }}\n        {%- if tool.parameters.properties | length == 0 %}\n            {{- \"{}\" }}\n        {%- else %}\n            {{- tool.parameters|tojson }}\n        {%- endif %}\n        {{- \"}\" }}\n        {%- if not loop.last %}\n            {{- \"\n\" }}\n        {%- endif %}\n    {%- endfor %}\n    {{- \" </tools>\" }}\n    {{- 'Use the following pydantic model json schema for each tool call you will make: {\"properties\": {\"arguments\": {\"title\": \"Arguments\", \"type\": \"object\"}, \"name\": {\"title\": \"Name\", \"type\": \"string\"}}, \"required\": [\"arguments\", \"name\"], \"title\": \"FunctionCall\", \"type\": \"object\"}\n' }}\n    {{- \"For each function call return a json object with function name and arguments within <tool_call></tool_call> XML tags as follows:\n\" }}\n    {{- \"<tool_call>\n\" }}\n    {{- '{\"name\": <function-name>, \"arguments\": <args-json-object>}\n' }}\n    {{- '</tool_call><|im_end|>\n' }}\n{%- else %}\n    {%- if messages[0]['role'] != 'system' %}\n        {{- '<|im_start|>system\nYou are a helpful assistant.<|im_end|>\n' }}\n    {%- else %}\n        {{- '<|im_start|>system\n' + messages[0]['content'] + '<|im_end|>\n' }}\n    {%- endif %}\n{%- endif %}\n{%- for message in messages %}\n    {%- if message.role == \"user\" or (message.role == \"system\" and not loop.first) or (message.role == \"assistant\" and message.tool_calls is not defined) %}\n        {{- '<|im_start|>' + message.role + '\n' + message.content + '<|im_end|>' + '\n' }}\n    {%- elif message.role == \"assistant\" %}\n        {{- '<|im_start|>' + message.role + '\n<tool_call>\n' }}\n        {%- for tool_call in message.tool_calls %}\n            {%- if tool_call.function is defined %}\n                {%- set tool_call = tool_call.function %}\n            {%- endif %}\n            {{- '{' }}\n            {{- '\"name\": \"' }}\n            {{- tool_call.name }}\n            {%- if tool_call.arguments is defined %}\n                {{- ', ' }}\n                {{- '\"arguments\": ' }}\n                {{- tool_call.arguments|tojson }}\n            {%- endif %}\n            {{- '\"}' }}\n            {{- '\n</tool_call>' }}\n        {%- endfor %}\n        {{- '<|im_end|>\n' }}\n    {%- elif message.role == \"tool\" %}\n        {%- if not message.name is defined %}\n            {{- raise_exception(\"Tool response dicts require a 'name' key indicating the name of the called function!\") }}\n        {%- endif %}\n        {{- '<|im_start|>user\n<tool_response>\n' }}\n        {{- '{\"name\": \"' }}\n        {{- message.name }}\n        {{- '\", \"content\": ' }}\n        {{- message.content|tojson + '}' }}\n        {{- '\n</tool_response><|im_end|>\n' }}\n    {%- endif %}\n{%- endfor %}\n{%- if add_generation_prompt %}\n    {{- '<|im_start|>assistant\n' }}\n{%- endif %}",
    "stop_token_ids": [
      151643,
      151644,
      151645
    ],
    "stop": [
      "<|endoftext|>",
      "<|im_start|>",
      "<|im_end|>"
    ]
  },
  {
    "version": 1,
    "context_length": 65536,
    "model_name": "codeqwen1.5",
    "model_lang": [
      "en",
      "zh"
    ],
    "model_ability": [
      "generate"
    ],
    "model_description": "CodeQwen1.5 is the Code-Specific version of Qwen1.5. It is a transformer-based decoder-only language model pretrained on a large amount of data of codes.",
    "model_specs": [
      {
        "model_format": "pytorch",
        "model_size_in_billions": 7,
        "quantizations": [
          "4-bit",
          "8-bit",
          "none"
        ],
        "model_id": "Qwen/CodeQwen1.5-7B"
      }
    ]
  },
  {
    "version": 1,
    "context_length": 65536,
    "model_name": "codeqwen1.5-chat",
    "model_lang": [
      "en",
      "zh"
    ],
    "model_ability": [
      "chat"
    ],
    "model_description": "CodeQwen1.5 is the Code-Specific version of Qwen1.5. It is a transformer-based decoder-only language model pretrained on a large amount of data of codes.",
    "model_specs": [
      {
        "model_format": "ggufv2",
        "model_size_in_billions": 7,
        "quantizations": [
          "q2_k",
          "q3_k_m",
          "q4_0",
          "q4_k_m",
          "q5_0",
          "q5_k_m",
          "q6_k",
          "q8_0"
        ],
        "model_id": "Qwen/CodeQwen1.5-7B-Chat-GGUF",
        "model_file_name_template": "codeqwen-1_5-7b-chat-{quantization}.gguf"
      },
      {
        "model_format": "pytorch",
        "model_size_in_billions": 7,
        "quantizations": [
          "4-bit",
          "8-bit",
          "none"
        ],
        "model_id": "Qwen/CodeQwen1.5-7B-Chat"
      },
      {
        "model_format": "awq",
        "model_size_in_billions": 7,
        "quantizations": [
          "Int4"
        ],
        "model_id": "Qwen/CodeQwen1.5-7B-Chat-AWQ"
      }
    ],
    "chat_template": "{% for message in messages %}{% if loop.first and messages[0]['role'] != 'system' %}{{ '<|im_start|>system\nYou are a helpful assistant.<|im_end|>\n' }}{% endif %}{{'<|im_start|>' + message['role'] + '\n' + message['content'] + '<|im_end|>' + '\n'}}{% endfor %}{% if add_generation_prompt %}{{ '<|im_start|>assistant\n' }}{% endif %}",
    "stop_token_ids": [
      151643,
      151644,
      151645
    ],
    "stop": [
      "<|endoftext|>",
      "<|im_start|>",
      "<|im_end|>"
    ]
  },
  {
    "version": 1,
    "context_length": 32768,
    "model_name": "qwen2-instruct",
    "model_lang": [
      "en",
      "zh"
    ],
    "model_ability": [
      "chat",
      "tools"
    ],
    "model_description": "Qwen2 is the new series of Qwen large language models",
    "model_specs": [
      {
        "model_format": "pytorch",
        "model_size_in_billions": "0_5",
        "quantizations": [
          "4-bit",
          "8-bit",
          "none"
        ],
        "model_id": "Qwen/Qwen2-0.5B-Instruct"
      },
      {
        "model_format": "pytorch",
        "model_size_in_billions": "1_5",
        "quantizations": [
          "4-bit",
          "8-bit",
          "none"
        ],
        "model_id": "Qwen/Qwen2-1.5B-Instruct"
      },
      {
        "model_format": "pytorch",
        "model_size_in_billions": 7,
        "quantizations": [
          "4-bit",
          "8-bit",
          "none"
        ],
        "model_id": "Qwen/Qwen2-7B-Instruct"
      },
      {
        "model_format": "pytorch",
        "model_size_in_billions": 72,
        "quantizations": [
          "4-bit",
          "8-bit",
          "none"
        ],
        "model_id": "Qwen/Qwen2-72B-Instruct"
      },
      {
        "model_format": "gptq",
        "model_size_in_billions": "0_5",
        "quantizations": [
          "Int4",
          "Int8"
        ],
        "model_id": "Qwen/Qwen2-0.5B-Instruct-GPTQ-{quantization}"
      },
      {
        "model_format": "gptq",
        "model_size_in_billions": "1_5",
        "quantizations": [
          "Int4",
          "Int8"
        ],
        "model_id": "Qwen/Qwen2-1.5B-Instruct-GPTQ-{quantization}"
      },
      {
        "model_format": "gptq",
        "model_size_in_billions": 7,
        "quantizations": [
          "Int4",
          "Int8"
        ],
        "model_id": "Qwen/Qwen2-7B-Instruct-GPTQ-{quantization}"
      },
      {
        "model_format": "gptq",
        "model_size_in_billions": 72,
        "quantizations": [
          "Int4",
          "Int8"
        ],
        "model_id": "Qwen/Qwen2-72B-Instruct-GPTQ-{quantization}"
      },
      {
        "model_format": "awq",
        "model_size_in_billions": "0_5",
        "quantizations": [
          "Int4"
        ],
        "model_id": "Qwen/Qwen2-0.5B-Instruct-AWQ"
      },
      {
        "model_format": "awq",
        "model_size_in_billions": "1_5",
        "quantizations": [
          "Int4"
        ],
        "model_id": "Qwen/Qwen2-1.5B-Instruct-AWQ"
      },
      {
        "model_format": "awq",
        "model_size_in_billions": 7,
        "quantizations": [
          "Int4"
        ],
        "model_id": "Qwen/Qwen2-7B-Instruct-AWQ"
      },
      {
        "model_format": "awq",
        "model_size_in_billions": 72,
        "quantizations": [
          "Int4"
        ],
        "model_id": "Qwen/Qwen2-72B-Instruct-AWQ"
      },
      {
        "model_format": "fp8",
        "model_size_in_billions": "0_5",
        "quantizations": [
          "fp8"
        ],
        "model_id": "neuralmagic/Qwen2-0.5B-Instruct-FP8"
      },
      {
        "model_format": "fp8",
        "model_size_in_billions": "0_5",
        "quantizations": [
          "fp8"
        ],
        "model_id": "neuralmagic/Qwen2-0.5B-Instruct-FP8"
      },
      {
        "model_format": "fp8",
        "model_size_in_billions": "1_5",
        "quantizations": [
          "fp8"
        ],
        "model_id": "neuralmagic/Qwen2-1.5B-Instruct-FP8"
      },
      {
        "model_format": "fp8",
        "model_size_in_billions": 7,
        "quantizations": [
          "fp8"
        ],
        "model_id": "neuralmagic/Qwen2-7B-Instruct-FP8"
      },
      {
        "model_format": "fp8",
        "model_size_in_billions": 72,
        "quantizations": [
          "fp8"
        ],
        "model_id": "neuralmagic/Qwen2-72B-Instruct-FP8"
      },
      {
        "model_format": "mlx",
        "model_size_in_billions": "0_5",
        "quantizations": [
          "4-bit"
        ],
        "model_id": "Qwen/Qwen2-0.5B-Instruct-MLX"
      },
      {
        "model_format": "mlx",
        "model_size_in_billions": "1_5",
        "quantizations": [
          "4-bit"
        ],
        "model_id": "Qwen/Qwen2-1.5B-Instruct-MLX"
      },
      {
        "model_format": "mlx",
        "model_size_in_billions": 7,
        "quantizations": [
          "4-bit"
        ],
        "model_id": "Qwen/Qwen2-7B-Instruct-MLX"
      },
      {
        "model_format": "mlx",
        "model_size_in_billions": 72,
        "quantizations": [
          "4-bit"
        ],
        "model_id": "mlx-community/Qwen2-72B-Instruct-4bit"
      },
      {
        "model_format": "ggufv2",
        "model_size_in_billions": "0_5",
        "quantizations": [
          "q2_k",
          "q3_k_m",
          "q4_0",
          "q4_k_m",
          "q5_0",
          "q5_k_m",
          "q6_k",
          "q8_0",
          "fp16"
        ],
        "model_id": "Qwen/Qwen2-0.5B-Instruct-GGUF",
        "model_file_name_template": "qwen2-0_5b-instruct-{quantization}.gguf"
      },
      {
        "model_format": "ggufv2",
        "model_size_in_billions": "1_5",
        "quantizations": [
          "q2_k",
          "q3_k_m",
          "q4_0",
          "q4_k_m",
          "q5_0",
          "q5_k_m",
          "q6_k",
          "q8_0",
          "fp16"
        ],
        "model_id": "Qwen/Qwen2-1.5B-Instruct-GGUF",
        "model_file_name_template": "qwen2-1_5b-instruct-{quantization}.gguf"
      },
      {
        "model_format": "ggufv2",
        "model_size_in_billions": 7,
        "quantizations": [
          "q2_k",
          "q3_k_m",
          "q4_0",
          "q4_k_m",
          "q5_0",
          "q5_k_m",
          "q6_k",
          "q8_0",
          "fp16"
        ],
        "model_id": "Qwen/Qwen2-7B-Instruct-GGUF",
        "model_file_name_template": "qwen2-7b-instruct-{quantization}.gguf"
      },
      {
        "model_format": "ggufv2",
        "model_size_in_billions": 72,
        "quantizations": [
          "q2_k",
          "q3_k_m",
          "q4_0",
          "q4_k_m",
          "q5_0",
          "q5_k_m",
          "q6_k",
          "q8_0",
          "fp16"
        ],
        "model_id": "Qwen/Qwen2-72B-Instruct-GGUF",
        "model_file_name_template": "qwen2-72b-instruct-{quantization}.gguf",
        "model_file_name_split_template": "qwen2-72b-instruct-{quantization}-{part}.gguf",
        "quantization_parts": {
          "q5_0": [
            "00001-of-00002",
            "00002-of-00002"
          ],
          "q5_k_m": [
            "00001-of-00002",
            "00002-of-00002"
          ],
          "q6_k": [
            "00001-of-00002",
            "00002-of-00002"
          ],
          "q8_0": [
            "00001-of-00002",
            "00002-of-00002"
          ],
          "fp16": [
            "00001-of-00004",
            "00002-of-00004",
            "00003-of-00004",
            "00004-of-00004"
          ]
        }
      }
    ],
    "chat_template": "{%- macro json_to_python_type(json_spec) %}\n    {%- set basic_type_map = {\n    \"string\": \"str\",\n    \"number\": \"float\",\n    \"integer\": \"int\",\n    \"boolean\": \"bool\"\n} %}\n    {%- if basic_type_map[json_spec.type] is defined %}\n        {{- basic_type_map[json_spec.type] }}\n    {%- elif json_spec.type == \"array\" %}\n        {{- \"list[\" +  json_to_python_type(json_spec|items) + \"]\" }}\n    {%- elif json_spec.type == \"object\" %}\n        {%- if json_spec.additionalProperties is defined %}\n            {{- \"dict[str, \" + json_to_python_type(json_spec.additionalProperties) + ']' }}\n        {%- else %}\n            {{- \"dict\" }}\n        {%- endif %}\n    {%- elif json_spec.type is iterable %}\n        {{- \"Union[\" }}\n        {%- for t in json_spec.type %}\n            {{- json_to_python_type({\"type\": t}) }}\n            {%- if not loop.last %}\n                {{- \",\" }}\n            {%- endif %}\n        {%- endfor %}\n        {{- \"]\" }}\n    {%- else %}\n        {{- \"Any\" }}\n    {%- endif %}\n{%- endmacro %}\n\n{%- if tools %}\n    {{- '<|im_start|>system\n' }}\n    {%- if messages[0]['role'] == 'system' %}\n        {{- messages[0]['content'] + '\n\n' }}\n    {%- endif %}\n    {{- '# Tools\n\n' }}\n    {{- \"You are a function calling AI model. You are provided with function signatures within <tools></tools> XML tags. You may call one or more functions to assist with the user query. Don't make assumptions about what values to plug into functions. Here are the available tools: <tools> \" }}\n    {%- for tool in tools %}\n        {%- if tool.function is defined %}\n            {%- set tool = tool.function %}\n        {%- endif %}\n        {{- '{\"type\": \"function\", \"function\": ' }}\n        {{- '{\"name\": ' + tool.name + '\", ' }}\n        {{- '\"description\": \"' + tool.name + '(' }}\n        {%- for param_name, param_fields in tool.parameters.properties|items %}\n            {{- param_name + \": \" + json_to_python_type(param_fields) }}\n            {%- if not loop.last %}\n                {{- \", \" }}\n            {%- endif %}\n        {%- endfor %}\n        {{- \")\" }}\n        {%- if tool.return is defined %}\n            {{- \" -> \" + json_to_python_type(tool.return) }}\n        {%- endif %}\n        {{- \" - \" + tool.description + \"\n\n\" }}\n        {%- for param_name, param_fields in tool.parameters.properties|items %}\n            {%- if loop.first %}\n                {{- \"    Args:\n\" }}\n            {%- endif %}\n            {{- \"        \" + param_name + \"(\" + json_to_python_type(param_fields) + \"): \" + param_fields.description|trim }}\n        {%- endfor %}\n        {%- if tool.return is defined and tool.return.description is defined %}\n            {{- \"\n    Returns:\n        \" + tool.return.description }}\n        {%- endif %}\n        {{- '\"' }}\n        {{- ', \"parameters\": ' }}\n        {%- if tool.parameters.properties | length == 0 %}\n            {{- \"{}\" }}\n        {%- else %}\n            {{- tool.parameters|tojson }}\n        {%- endif %}\n        {{- \"}\" }}\n        {%- if not loop.last %}\n            {{- \"\n\" }}\n        {%- endif %}\n    {%- endfor %}\n    {{- \" </tools>\" }}\n    {{- 'Use the following pydantic model json schema for each tool call you will make: {\"properties\": {\"arguments\": {\"title\": \"Arguments\", \"type\": \"object\"}, \"name\": {\"title\": \"Name\", \"type\": \"string\"}}, \"required\": [\"arguments\", \"name\"], \"title\": \"FunctionCall\", \"type\": \"object\"}\n' }}\n    {{- \"For each function call return a json object with function name and arguments within <tool_call></tool_call> XML tags as follows:\n\" }}\n    {{- \"<tool_call>\n\" }}\n    {{- '{\"name\": <function-name>, \"arguments\": <args-json-object>}\n' }}\n    {{- '</tool_call><|im_end|>\n' }}\n{%- else %}\n    {%- if messages[0]['role'] != 'system' %}\n        {{- '<|im_start|>system\nYou are a helpful assistant.<|im_end|>\n' }}\n    {%- else %}\n        {{- '<|im_start|>system\n' + messages[0]['content'] + '<|im_end|>\n' }}\n    {%- endif %}\n{%- endif %}\n{%- for message in messages %}\n    {%- if message.role == \"user\" or (message.role == \"system\" and not loop.first) or (message.role == \"assistant\" and message.tool_calls is not defined) %}\n        {{- '<|im_start|>' + message.role + '\n' + message.content + '<|im_end|>' + '\n' }}\n    {%- elif message.role == \"assistant\" %}\n        {{- '<|im_start|>' + message.role + '\n<tool_call>\n' }}\n        {%- for tool_call in message.tool_calls %}\n            {%- if tool_call.function is defined %}\n                {%- set tool_call = tool_call.function %}\n            {%- endif %}\n            {{- '{' }}\n            {{- '\"name\": \"' }}\n            {{- tool_call.name }}\n            {%- if tool_call.arguments is defined %}\n                {{- ', ' }}\n                {{- '\"arguments\": ' }}\n                {{- tool_call.arguments|tojson }}\n            {%- endif %}\n            {{- '\"}' }}\n            {{- '\n</tool_call>' }}\n        {%- endfor %}\n        {{- '<|im_end|>\n' }}\n    {%- elif message.role == \"tool\" %}\n        {%- if not message.name is defined %}\n            {{- raise_exception(\"Tool response dicts require a 'name' key indicating the name of the called function!\") }}\n        {%- endif %}\n        {{- '<|im_start|>user\n<tool_response>\n' }}\n        {{- '{\"name\": \"' }}\n        {{- message.name }}\n        {{- '\", \"content\": ' }}\n        {{- message.content|tojson + '}' }}\n        {{- '\n</tool_response><|im_end|>\n' }}\n    {%- endif %}\n{%- endfor %}\n{%- if add_generation_prompt %}\n    {{- '<|im_start|>assistant\n' }}\n{%- endif %}",
    "stop_token_ids": [
      151643,
      151644,
      151645
    ],
    "stop": [
      "<|endoftext|>",
      "<|im_start|>",
      "<|im_end|>"
    ]
  },
  {
    "version": 1,
    "context_length": 32768,
    "model_name": "qwen2-moe-instruct",
    "model_lang": [
      "en",
      "zh"
    ],
    "model_ability": [
      "chat",
      "tools"
    ],
    "model_description": "Qwen2 is the new series of Qwen large language models. ",
    "model_specs": [
      {
        "model_format": "pytorch",
        "model_size_in_billions": 14,
        "quantizations": [
          "4-bit",
          "8-bit",
          "none"
        ],
        "model_id": "Qwen/Qwen2-57B-A14B-Instruct"
      },
      {
        "model_format": "gptq",
        "model_size_in_billions": 14,
        "quantizations": [
          "Int4"
        ],
        "model_id": "Qwen/Qwen2-57B-A14B-Instruct-GPTQ-Int4"
      },
      {
        "model_format": "ggufv2",
        "model_size_in_billions": 14,
        "quantizations": [
          "q3_k_m",
          "q4_0",
          "q4_k_m",
          "q5_0",
          "q5_k_m",
          "q6_k",
          "q8_0",
          "fp16"
        ],
        "model_id": "Qwen/Qwen2-57B-A14B-Instruct-GGUF",
        "model_file_name_template": "qwen2-57b-a14b-instruct-{quantization}.gguf",
        "model_file_name_split_template": "qwen2-57b-a14b-instruct-{quantization}-{part}.gguf",
        "quantization_parts": {
          "q8_0": [
            "00001-of-00002",
            "00002-of-00002"
          ],
          "fp16": [
            "00001-of-00003",
            "00002-of-00003",
            "00003-of-00003"
          ]
        }
      }
    ],
    "chat_template": "{%- macro json_to_python_type(json_spec) %}\n    {%- set basic_type_map = {\n    \"string\": \"str\",\n    \"number\": \"float\",\n    \"integer\": \"int\",\n    \"boolean\": \"bool\"\n} %}\n    {%- if basic_type_map[json_spec.type] is defined %}\n        {{- basic_type_map[json_spec.type] }}\n    {%- elif json_spec.type == \"array\" %}\n        {{- \"list[\" +  json_to_python_type(json_spec|items) + \"]\" }}\n    {%- elif json_spec.type == \"object\" %}\n        {%- if json_spec.additionalProperties is defined %}\n            {{- \"dict[str, \" + json_to_python_type(json_spec.additionalProperties) + ']' }}\n        {%- else %}\n            {{- \"dict\" }}\n        {%- endif %}\n    {%- elif json_spec.type is iterable %}\n        {{- \"Union[\" }}\n        {%- for t in json_spec.type %}\n            {{- json_to_python_type({\"type\": t}) }}\n            {%- if not loop.last %}\n                {{- \",\" }}\n            {%- endif %}\n        {%- endfor %}\n        {{- \"]\" }}\n    {%- else %}\n        {{- \"Any\" }}\n    {%- endif %}\n{%- endmacro %}\n\n{%- if tools %}\n    {{- '<|im_start|>system\n' }}\n    {%- if messages[0]['role'] == 'system' %}\n        {{- messages[0]['content'] + '\n\n' }}\n    {%- endif %}\n    {{- '# Tools\n\n' }}\n    {{- \"You are a function calling AI model. You are provided with function signatures within <tools></tools> XML tags. You may call one or more functions to assist with the user query. Don't make assumptions about what values to plug into functions. Here are the available tools: <tools> \" }}\n    {%- for tool in tools %}\n        {%- if tool.function is defined %}\n            {%- set tool = tool.function %}\n        {%- endif %}\n        {{- '{\"type\": \"function\", \"function\": ' }}\n        {{- '{\"name\": ' + tool.name + '\", ' }}\n        {{- '\"description\": \"' + tool.name + '(' }}\n        {%- for param_name, param_fields in tool.parameters.properties|items %}\n            {{- param_name + \": \" + json_to_python_type(param_fields) }}\n            {%- if not loop.last %}\n                {{- \", \" }}\n            {%- endif %}\n        {%- endfor %}\n        {{- \")\" }}\n        {%- if tool.return is defined %}\n            {{- \" -> \" + json_to_python_type(tool.return) }}\n        {%- endif %}\n        {{- \" - \" + tool.description + \"\n\n\" }}\n        {%- for param_name, param_fields in tool.parameters.properties|items %}\n            {%- if loop.first %}\n                {{- \"    Args:\n\" }}\n            {%- endif %}\n            {{- \"        \" + param_name + \"(\" + json_to_python_type(param_fields) + \"): \" + param_fields.description|trim }}\n        {%- endfor %}\n        {%- if tool.return is defined and tool.return.description is defined %}\n            {{- \"\n    Returns:\n        \" + tool.return.description }}\n        {%- endif %}\n        {{- '\"' }}\n        {{- ', \"parameters\": ' }}\n        {%- if tool.parameters.properties | length == 0 %}\n            {{- \"{}\" }}\n        {%- else %}\n            {{- tool.parameters|tojson }}\n        {%- endif %}\n        {{- \"}\" }}\n        {%- if not loop.last %}\n            {{- \"\n\" }}\n        {%- endif %}\n    {%- endfor %}\n    {{- \" </tools>\" }}\n    {{- 'Use the following pydantic model json schema for each tool call you will make: {\"properties\": {\"arguments\": {\"title\": \"Arguments\", \"type\": \"object\"}, \"name\": {\"title\": \"Name\", \"type\": \"string\"}}, \"required\": [\"arguments\", \"name\"], \"title\": \"FunctionCall\", \"type\": \"object\"}\n' }}\n    {{- \"For each function call return a json object with function name and arguments within <tool_call></tool_call> XML tags as follows:\n\" }}\n    {{- \"<tool_call>\n\" }}\n    {{- '{\"name\": <function-name>, \"arguments\": <args-json-object>}\n' }}\n    {{- '</tool_call><|im_end|>\n' }}\n{%- else %}\n    {%- if messages[0]['role'] != 'system' %}\n        {{- '<|im_start|>system\nYou are a helpful assistant.<|im_end|>\n' }}\n    {%- else %}\n        {{- '<|im_start|>system\n' + messages[0]['content'] + '<|im_end|>\n' }}\n    {%- endif %}\n{%- endif %}\n{%- for message in messages %}\n    {%- if message.role == \"user\" or (message.role == \"system\" and not loop.first) or (message.role == \"assistant\" and message.tool_calls is not defined) %}\n        {{- '<|im_start|>' + message.role + '\n' + message.content + '<|im_end|>' + '\n' }}\n    {%- elif message.role == \"assistant\" %}\n        {{- '<|im_start|>' + message.role + '\n<tool_call>\n' }}\n        {%- for tool_call in message.tool_calls %}\n            {%- if tool_call.function is defined %}\n                {%- set tool_call = tool_call.function %}\n            {%- endif %}\n            {{- '{' }}\n            {{- '\"name\": \"' }}\n            {{- tool_call.name }}\n            {%- if tool_call.arguments is defined %}\n                {{- ', ' }}\n                {{- '\"arguments\": ' }}\n                {{- tool_call.arguments|tojson }}\n            {%- endif %}\n            {{- '\"}' }}\n            {{- '\n</tool_call>' }}\n        {%- endfor %}\n        {{- '<|im_end|>\n' }}\n    {%- elif message.role == \"tool\" %}\n        {%- if not message.name is defined %}\n            {{- raise_exception(\"Tool response dicts require a 'name' key indicating the name of the called function!\") }}\n        {%- endif %}\n        {{- '<|im_start|>user\n<tool_response>\n' }}\n        {{- '{\"name\": \"' }}\n        {{- message.name }}\n        {{- '\", \"content\": ' }}\n        {{- message.content|tojson + '}' }}\n        {{- '\n</tool_response><|im_end|>\n' }}\n    {%- endif %}\n{%- endfor %}\n{%- if add_generation_prompt %}\n    {{- '<|im_start|>assistant\n' }}\n{%- endif %}",
    "stop_token_ids": [
      151643,
      151644,
      151645
    ],
    "stop": [
      "<|endoftext|>",
      "<|im_start|>",
      "<|im_end|>"
    ]
  },
  {
    "version": 1,
    "context_length": 1024,
    "model_name": "gpt-2",
    "model_lang": [
      "en"
    ],
    "model_ability": [
      "generate"
    ],
    "model_description": "GPT-2 is a Transformer-based LLM that is trained on WebTest, a 40 GB dataset of Reddit posts with 3+ upvotes.",
    "model_specs": [
      {
        "model_format": "pytorch",
        "model_size_in_billions": "1_5",
        "quantizations": [
          "none"
        ],
        "model_id": "openai-community/gpt2",
        "model_revision": "607a30d783dfa663caf39e06633721c8d4cfcd7e"
      }
    ]
  },
  {
    "version": 1,
    "context_length": 2048,
    "model_name": "wizardmath-v1.0",
    "model_lang": [
      "en"
    ],
    "model_ability": [
      "chat"
    ],
    "model_description": "WizardMath is an open-source LLM trained by fine-tuning Llama2 with Evol-Instruct, specializing in math.",
    "model_specs": [
      {
        "model_format": "pytorch",
        "model_size_in_billions": 7,
        "quantizations": [
          "4-bit",
          "8-bit",
          "none"
        ],
        "model_id": "WizardLMTeam/WizardMath-7B-V1.0",
        "model_revision": "825a586f260d6c583b8aa9ceab6cdfaa3d9a4ddc"
      },
      {
        "model_format": "pytorch",
        "model_size_in_billions": 70,
        "quantizations": [
          "4-bit",
          "8-bit",
          "none"
        ],
        "model_id": "WizardLMTeam/WizardMath-70B-V1.0",
        "model_revision": "4dd9f3fcd8c056561d67ec59ae011f7c146aebd2"
      }
    ],
    "chat_template": "{% for item in messages %}{% if loop.first and item['role'] == 'system' %}{{ item['content'] + '\n\n### ' }}{% elif loop.first %}{{ 'Below is an instruction that describes a task. Write a response that appropriately completes the request.\n\n### ' }}{% endif %}{% if item['role'] == 'user' %}{{ 'Instruction: ' + item['content'] + '\n\n### ' }}{% elif item['role'] == 'assistant' %}{{ 'Response: ' + item['content'] + '\n\n### ' }}{% endif %}{% endfor %}{% if add_generation_prompt %}{{ 'Response: Let\\'s think step by step.' }}{% endif %}",
    "stop_token_ids": [
      2
    ],
    "stop": [
      "</s>"
    ]
  },
  {
    "version": 1,
    "context_length": 100000,
    "model_name": "code-llama",
    "model_lang": [
      "en"
    ],
    "model_ability": [
      "generate"
    ],
    "model_description": "Code-Llama is an open-source LLM trained by fine-tuning LLaMA2 for generating and discussing code.",
    "model_specs": [
      {
        "model_format": "pytorch",
        "model_size_in_billions": 7,
        "quantizations": [
          "4-bit",
          "8-bit",
          "none"
        ],
        "model_id": "TheBloke/CodeLlama-7B-fp16",
        "model_revision": "ce09049eb9140a19cf78051cb5d849607b6fa8ec"
      },
      {
        "model_format": "pytorch",
        "model_size_in_billions": 13,
        "quantizations": [
          "4-bit",
          "8-bit",
          "none"
        ],
        "model_id": "TheBloke/CodeLlama-13B-fp16",
        "model_revision": "d67ca1183da991d0d97927bdaaf35599556dfd76"
      },
      {
        "model_format": "pytorch",
        "model_size_in_billions": 34,
        "quantizations": [
          "4-bit",
          "8-bit",
          "none"
        ],
        "model_id": "TheBloke/CodeLlama-34B-fp16",
        "model_revision": "f91d0cf7fc338cdc726f9c72d5ea15fe51bb16e9"
      },
      {
        "model_format": "ggufv2",
        "model_size_in_billions": 7,
        "quantizations": [
          "Q2_K",
          "Q3_K_L",
          "Q3_K_M",
          "Q3_K_S",
          "Q4_0",
          "Q4_K_M",
          "Q4_K_S",
          "Q5_0",
          "Q5_K_M",
          "Q5_K_S",
          "Q6_K",
          "Q8_0"
        ],
        "model_id": "TheBloke/CodeLlama-7B-GGUF",
        "model_file_name_template": "codellama-7b.{quantization}.gguf"
      },
      {
        "model_format": "ggufv2",
        "model_size_in_billions": 13,
        "quantizations": [
          "Q2_K",
          "Q3_K_L",
          "Q3_K_M",
          "Q3_K_S",
          "Q4_0",
          "Q4_K_M",
          "Q4_K_S",
          "Q5_0",
          "Q5_K_M",
          "Q5_K_S",
          "Q6_K",
          "Q8_0"
        ],
        "model_id": "TheBloke/CodeLlama-13B-GGUF",
        "model_file_name_template": "codellama-13b.{quantization}.gguf"
      },
      {
        "model_format": "ggufv2",
        "model_size_in_billions": 34,
        "quantizations": [
          "Q2_K",
          "Q3_K_L",
          "Q3_K_M",
          "Q3_K_S",
          "Q4_0",
          "Q4_K_M",
          "Q4_K_S",
          "Q5_0",
          "Q5_K_M",
          "Q5_K_S",
          "Q6_K",
          "Q8_0"
        ],
        "model_id": "TheBloke/CodeLlama-34B-GGUF",
        "model_file_name_template": "codellama-34b.{quantization}.gguf"
      }
    ]
  },
  {
    "version": 1,
    "context_length": 100000,
    "model_name": "code-llama-python",
    "model_lang": [
      "en"
    ],
    "model_ability": [
      "generate"
    ],
    "model_description": "Code-Llama-Python is a fine-tuned version of the Code-Llama LLM, specializing in Python.",
    "model_specs": [
      {
        "model_format": "pytorch",
        "model_size_in_billions": 7,
        "quantizations": [
          "4-bit",
          "8-bit",
          "none"
        ],
        "model_id": "TheBloke/CodeLlama-7B-Python-fp16",
        "model_revision": "d51c51e625bc24b9a7a0616e82681b4859e2cfe4"
      },
      {
        "model_format": "pytorch",
        "model_size_in_billions": 13,
        "quantizations": [
          "4-bit",
          "8-bit",
          "none"
        ],
        "model_id": "TheBloke/CodeLlama-13B-Python-fp16",
        "model_revision": "442282f4207442b828953a72c51a919c332cba5c"
      },
      {
        "model_format": "pytorch",
        "model_size_in_billions": 34,
        "quantizations": [
          "4-bit",
          "8-bit",
          "none"
        ],
        "model_id": "TheBloke/CodeLlama-34B-Python-fp16",
        "model_revision": "875f9d97fb6c9619d8867887dd1d80918ff0f593"
      },
      {
        "model_format": "ggufv2",
        "model_size_in_billions": 7,
        "quantizations": [
          "Q2_K",
          "Q3_K_L",
          "Q3_K_M",
          "Q3_K_S",
          "Q4_0",
          "Q4_K_M",
          "Q4_K_S",
          "Q5_0",
          "Q5_K_M",
          "Q5_K_S",
          "Q6_K",
          "Q8_0"
        ],
        "model_id": "TheBloke/CodeLlama-7B-Python-GGUF",
        "model_file_name_template": "codellama-7b-python.{quantization}.gguf"
      },
      {
        "model_format": "ggufv2",
        "model_size_in_billions": 13,
        "quantizations": [
          "Q2_K",
          "Q3_K_L",
          "Q3_K_M",
          "Q3_K_S",
          "Q4_0",
          "Q4_K_M",
          "Q4_K_S",
          "Q5_0",
          "Q5_K_M",
          "Q5_K_S",
          "Q6_K",
          "Q8_0"
        ],
        "model_id": "TheBloke/CodeLlama-13B-Python-GGUF",
        "model_file_name_template": "codellama-13b-python.{quantization}.gguf"
      },
      {
        "model_format": "ggufv2",
        "model_size_in_billions": 34,
        "quantizations": [
          "Q2_K",
          "Q3_K_L",
          "Q3_K_M",
          "Q3_K_S",
          "Q4_0",
          "Q4_K_M",
          "Q4_K_S",
          "Q5_0",
          "Q5_K_M",
          "Q5_K_S",
          "Q6_K",
          "Q8_0"
        ],
        "model_id": "TheBloke/CodeLlama-34B-Python-GGUF",
        "model_file_name_template": "codellama-34b-python.{quantization}.gguf"
      }
    ]
  },
  {
    "version": 1,
    "context_length": 100000,
    "model_name": "code-llama-instruct",
    "model_description": "Code-Llama-Instruct is an instruct-tuned version of the Code-Llama LLM.",
    "model_lang": [
      "en"
    ],
    "model_ability": [
      "chat"
    ],
    "model_specs": [
      {
        "model_format": "pytorch",
        "model_size_in_billions": 7,
        "quantizations": [
          "4-bit",
          "8-bit",
          "none"
        ],
        "model_id": "codellama/CodeLlama-7b-Instruct-hf",
        "model_revision": "6114dd1e16f69e0765ccbd7a64d33d04b265fbd2"
      },
      {
        "model_format": "pytorch",
        "model_size_in_billions": 13,
        "quantizations": [
          "4-bit",
          "8-bit",
          "none"
        ],
        "model_id": "codellama/CodeLlama-13b-Instruct-hf",
        "model_revision": "ff0983bc4267bb98ead4fb5168fe2f049b442787"
      },
      {
        "model_format": "pytorch",
        "model_size_in_billions": 34,
        "quantizations": [
          "4-bit",
          "8-bit",
          "none"
        ],
        "model_id": "codellama/CodeLlama-34b-Instruct-hf",
        "model_revision": "38a1e15d8524a1f0a7760a7acf8242b81ae4eb87"
      },
      {
        "model_format": "ggufv2",
        "model_size_in_billions": 7,
        "quantizations": [
          "Q2_K",
          "Q3_K_L",
          "Q3_K_M",
          "Q3_K_S",
          "Q4_0",
          "Q4_K_M",
          "Q4_K_S",
          "Q5_0",
          "Q5_K_M",
          "Q5_K_S",
          "Q6_K",
          "Q8_0"
        ],
        "model_id": "TheBloke/CodeLlama-7B-Instruct-GGUF",
        "model_file_name_template": "codellama-7b-instruct.{quantization}.gguf"
      },
      {
        "model_format": "ggufv2",
        "model_size_in_billions": 13,
        "quantizations": [
          "Q2_K",
          "Q3_K_L",
          "Q3_K_M",
          "Q3_K_S",
          "Q4_0",
          "Q4_K_M",
          "Q4_K_S",
          "Q5_0",
          "Q5_K_M",
          "Q5_K_S",
          "Q6_K",
          "Q8_0"
        ],
        "model_id": "TheBloke/CodeLlama-13B-Instruct-GGUF",
        "model_file_name_template": "codellama-13b-instruct.{quantization}.gguf"
      },
      {
        "model_format": "ggufv2",
        "model_size_in_billions": 34,
        "quantizations": [
          "Q2_K",
          "Q3_K_L",
          "Q3_K_M",
          "Q3_K_S",
          "Q4_0",
          "Q4_K_M",
          "Q4_K_S",
          "Q5_0",
          "Q5_K_M",
          "Q5_K_S",
          "Q6_K",
          "Q8_0"
        ],
        "model_id": "TheBloke/CodeLlama-34B-Instruct-GGUF",
        "model_file_name_template": "codellama-34b-instruct.{quantization}.gguf"
      }
    ],
    "chat_template": "{% if messages[0]['role'] == 'system' %}{% set system_message = '<<SYS>>\n' + messages[0]['content'] | trim + '\n<</SYS>>\n\n' %}{% set messages = messages[1:] %}{% else %}{% set system_message = '' %}{% endif %}{% for message in messages %}{% if (message['role'] == 'user') != (loop.index0 % 2 == 0) %}{{ raise_exception('Conversation roles must alternate user/assistant/user/assistant/...') }}{% endif %}{% if loop.index0 == 0 %}{% set content = system_message + message['content'] %}{% else %}{% set content = message['content'] %}{% endif %}{% if message['role'] == 'user' %}{{ '<s>' + '[INST] ' + content | trim + ' [/INST]' }}{% elif message['role'] == 'assistant' %}{{ ' ' + content | trim + ' ' + '</s>' }}{% endif %}{% endfor %}",
    "stop_token_ids": [
        2
    ],
    "stop": [
      "</s>"
    ]
  },
  {
    "version": 1,
    "context_length": 4096,
    "model_name": "baichuan-2-chat",
    "model_lang": [
      "en",
      "zh"
    ],
    "model_ability": [
      "chat"
    ],
    "model_description": "Baichuan2-chat is a fine-tuned version of the Baichuan LLM, specializing in chatting.",
    "model_specs": [
      {
        "model_format": "pytorch",
        "model_size_in_billions": 7,
        "quantizations": [
          "4-bit",
          "8-bit",
          "none"
        ],
        "model_id": "baichuan-inc/Baichuan2-7B-Chat",
        "model_revision": "2ce891951e000c36c65442608a0b95fd09b405dc"
      },
      {
        "model_format": "pytorch",
        "model_size_in_billions": 13,
        "quantizations": [
          "4-bit",
          "8-bit",
          "none"
        ],
        "model_id": "baichuan-inc/Baichuan2-13B-Chat",
        "model_revision": "a56c793eb7a721ab6c270f779024e0375e8afd4a"
      }
    ],
    "chat_template": "{{ (messages|selectattr('role', 'equalto', 'system')|list|last).content|trim if (messages|selectattr('role', 'equalto', 'system')|list) else '' }}\n\n{% for message in messages %}\n{% if message['role'] == 'user' %}\n<reserved_106>\n{{ message['content']|trim -}}\n{% if not loop.last %}\n\n\n{% endif %}\n{% elif message['role'] == 'assistant' %}\n<reserved_107>\n{{ message['content']|trim -}}\n{% if not loop.last %}\n\n\n{% endif %}\n{% endif %}\n{% endfor %}\n{% if add_generation_prompt and messages[-1]['role'] != 'assistant' %}\n<reserved_107>\n{% endif %}",
    "stop_token_ids": [
      2,
      195
    ],
    "stop": []
  },
  {
    "version": 1,
    "context_length": 4096,
    "model_name": "baichuan-2",
    "model_lang": [
      "en",
      "zh"
    ],
    "model_ability": [
      "generate"
    ],
    "model_description": "Baichuan2 is an open-source Transformer based LLM that is trained on both Chinese and English data.",
    "model_specs": [
      {
        "model_format": "pytorch",
        "model_size_in_billions": 7,
        "quantizations": [
          "4-bit",
          "8-bit",
          "none"
        ],
        "model_id": "baichuan-inc/Baichuan2-7B-Base",
        "model_revision": "f2cc3a689c5eba7dc7fd3757d0175d312d167604"
      },
      {
        "model_format": "pytorch",
        "model_size_in_billions": 13,
        "quantizations": [
          "4-bit",
          "8-bit",
          "none"
        ],
        "model_id": "baichuan-inc/Baichuan2-13B-Base",
        "model_revision": "fa88072fee36e36282287410e00897df2f59e09b"
      }
    ]
  },
  {
    "version": 1,
    "context_length": 8192,
    "model_name": "mistral-v0.1",
    "model_lang": [
      "en"
    ],
    "model_ability": [
      "generate"
    ],
    "model_description": "Mistral-7B is a unmoderated Transformer based LLM claiming to outperform Llama2 on all benchmarks.",
    "model_specs": [
      {
        "model_format": "pytorch",
        "model_size_in_billions": 7,
        "quantizations": [
          "4-bit",
          "8-bit",
          "none"
        ],
        "model_id": "mistralai/Mistral-7B-v0.1",
        "model_revision": "ae9d75c6b4eb39515def78c685fb4d71d49fc2cf"
      },
      {
        "model_format": "ggufv2",
        "model_size_in_billions": 7,
        "quantizations": [
          "Q2_K",
          "Q3_K_S",
          "Q3_K_M",
          "Q3_K_L",
          "Q4_0",
          "Q4_K_S",
          "Q4_K_M",
          "Q5_0",
          "Q5_K_S",
          "Q5_K_M",
          "Q6_K",
          "Q8_0"
        ],
        "model_id": "TheBloke/Mistral-7B-v0.1-GGUF",
        "model_file_name_template": "mistral-7b-v0.1.{quantization}.gguf"
      }
    ]
  },
  {
    "version": 1,
    "context_length": 8192,
    "model_name": "mistral-instruct-v0.1",
    "model_lang": [
      "en"
    ],
    "model_ability": [
      "chat"
    ],
    "model_description": "Mistral-7B-Instruct is a fine-tuned version of the Mistral-7B LLM on public datasets, specializing in chatting.",
    "model_specs": [
      {
        "model_format": "pytorch",
        "model_size_in_billions": 7,
        "quantizations": [
          "4-bit",
          "8-bit",
          "none"
        ],
        "model_id": "mistralai/Mistral-7B-Instruct-v0.1",
        "model_revision": "54766df6d50e4d3d7ccd66758e5341ba105a6d36"
      },
      {
        "model_format": "awq",
        "model_size_in_billions": 7,
        "quantizations": [
          "Int4"
        ],
        "model_id": "TheBloke/Mistral-7B-Instruct-v0.1-AWQ"
      },
      {
        "model_format": "gptq",
        "model_size_in_billions": 7,
        "quantizations": [
          "Int4"
        ],
        "model_id": "TheBloke/Mistral-7B-Instruct-v0.1-GPTQ"
      },
      {
        "model_format": "ggufv2",
        "model_size_in_billions": 7,
        "quantizations": [
          "Q2_K",
          "Q3_K_S",
          "Q3_K_M",
          "Q3_K_L",
          "Q4_0",
          "Q4_K_S",
          "Q4_K_M",
          "Q5_0",
          "Q5_K_S",
          "Q5_K_M",
          "Q6_K",
          "Q8_0"
        ],
        "model_id": "TheBloke/Mistral-7B-Instruct-v0.1-GGUF",
        "model_file_name_template": "mistral-7b-instruct-v0.1.{quantization}.gguf"
      }
    ],
    "chat_template": "{%- if messages[0]['role'] == 'system' %}\n    {%- set system_message = messages[0]['content'] %}\n    {%- set loop_messages = messages[1:] %}\n{%- else %}\n    {%- set loop_messages = messages %}\n{%- endif %}\n\n{{- '<s>' }}\n{%- for message in loop_messages %}\n    {%- if (message['role'] == 'user') != (loop.index0 % 2 == 0) %}\n        {{- raise_exception('After the optional system message, conversation roles must alternate user/assistant/user/assistant/...') }}\n    {%- endif %}\n    {%- if message['role'] == 'user' %}\n        {%- if loop.first and system_message is defined %}\n            {{- ' [INST] ' + system_message + '\n\n' + message['content'] + ' [/INST]' }}\n        {%- else %}\n            {{- ' [INST] ' + message['content'] + ' [/INST]' }}\n        {%- endif %}\n    {%- elif message['role'] == 'assistant' %}\n        {{- ' ' + message['content'] + '</s>'}}\n    {%- else %}\n        {{- raise_exception('Only user and assistant roles are supported, with the exception of an initial optional system message!') }}\n    {%- endif %}\n{%- endfor %}\n",
    "stop_token_ids": [
      2
    ],
    "stop": [
      "</s>"
    ]
  },
  {
    "version": 1,
    "context_length": 8192,
    "model_name": "mistral-instruct-v0.2",
    "model_lang": [
      "en"
    ],
    "model_ability": [
      "chat"
    ],
    "model_description": "The Mistral-7B-Instruct-v0.2 Large Language Model (LLM) is an improved instruct fine-tuned version of Mistral-7B-Instruct-v0.1.",
    "model_specs": [
      {
        "model_format": "pytorch",
        "model_size_in_billions": 7,
        "quantizations": [
          "4-bit",
          "8-bit",
          "none"
        ],
        "model_id": "mistralai/Mistral-7B-Instruct-v0.2",
        "model_revision": "b70aa86578567ba3301b21c8a27bea4e8f6d6d61"
      },
      {
        "model_format": "gptq",
        "model_size_in_billions": 7,
        "quantizations": [
          "Int4"
        ],
        "model_id": "TheBloke/Mistral-7B-Instruct-v0.2-GPTQ"
      },
      {
        "model_format": "awq",
        "model_size_in_billions": 7,
        "quantizations": [
          "Int4"
        ],
        "model_id": "TheBloke/Mistral-7B-Instruct-v0.2-AWQ"
      },
      {
        "model_format": "ggufv2",
        "model_size_in_billions": 7,
        "quantizations": [
          "Q2_K",
          "Q3_K_S",
          "Q3_K_M",
          "Q3_K_L",
          "Q4_0",
          "Q4_K_S",
          "Q4_K_M",
          "Q5_0",
          "Q5_K_S",
          "Q5_K_M",
          "Q6_K",
          "Q8_0"
        ],
        "model_id": "TheBloke/Mistral-7B-Instruct-v0.2-GGUF",
        "model_file_name_template": "mistral-7b-instruct-v0.2.{quantization}.gguf"
      }
    ],
    "chat_template": "{%- if messages[0]['role'] == 'system' %}\n    {%- set system_message = messages[0]['content'] %}\n    {%- set loop_messages = messages[1:] %}\n{%- else %}\n    {%- set loop_messages = messages %}\n{%- endif %}\n\n{{- '<s>' }}\n{%- for message in loop_messages %}\n    {%- if (message['role'] == 'user') != (loop.index0 % 2 == 0) %}\n        {{- raise_exception('After the optional system message, conversation roles must alternate user/assistant/user/assistant/...') }}\n    {%- endif %}\n    {%- if message['role'] == 'user' %}\n        {%- if loop.first and system_message is defined %}\n            {{- ' [INST] ' + system_message + '\n\n' + message['content'] + ' [/INST]' }}\n        {%- else %}\n            {{- ' [INST] ' + message['content'] + ' [/INST]' }}\n        {%- endif %}\n    {%- elif message['role'] == 'assistant' %}\n        {{- ' ' + message['content'] + '</s>'}}\n    {%- else %}\n        {{- raise_exception('Only user and assistant roles are supported, with the exception of an initial optional system message!') }}\n    {%- endif %}\n{%- endfor %}\n",
    "stop_token_ids": [
      2
    ],
    "stop": [
      "</s>"
    ]
  },
  {
    "version": 1,
    "context_length": 32768,
    "model_name": "mistral-instruct-v0.3",
    "model_lang": [
      "en"
    ],
    "model_ability": [
      "chat"
    ],
    "model_description": "The Mistral-7B-Instruct-v0.2 Large Language Model (LLM) is an improved instruct fine-tuned version of Mistral-7B-Instruct-v0.1.",
    "model_specs": [
      {
        "model_format": "pytorch",
        "model_size_in_billions": 7,
        "quantizations": [
          "4-bit",
          "8-bit",
          "none"
        ],
        "model_id": "mistralai/Mistral-7B-Instruct-v0.3",
        "model_revision": "83e9aa141f2e28c82232fea5325f54edf17c43de"
      },
      {
        "model_format": "gptq",
        "model_size_in_billions": 7,
        "quantizations": [
          "Int4"
        ],
        "model_id": "neuralmagic/Mistral-7B-Instruct-v0.3-GPTQ-4bit"
      },
      {
        "model_format": "awq",
        "model_size_in_billions": 7,
        "quantizations": [
          "Int4"
        ],
        "model_id": "solidrust/Mistral-7B-Instruct-v0.3-AWQ"
      },
      {
        "model_format": "ggufv2",
        "model_size_in_billions": 7,
        "quantizations": [
          "Q2_K",
          "Q3_K_S",
          "Q3_K_M",
          "Q3_K_L",
          "Q4_K_S",
          "Q4_K_M",
          "Q5_K_S",
          "Q5_K_M",
          "Q6_K",
          "Q8_0",
          "fp16"
        ],
        "model_id": "MaziyarPanahi/Mistral-7B-Instruct-v0.3-GGUF",
        "model_file_name_template": "Mistral-7B-Instruct-v0.3.{quantization}.gguf"
      }
    ],
    "chat_template": "{%- if messages[0][\"role\"] == \"system\" %}\n    {%- set system_message = messages[0][\"content\"] %}\n    {%- set loop_messages = messages[1:] %}\n{%- else %}\n    {%- set loop_messages = messages %}\n{%- endif %}\n{%- if not tools is defined %}\n    {%- set tools = none %}\n{%- endif %}\n{%- set user_messages = loop_messages | selectattr(\"role\", \"equalto\", \"user\") | list %}\n\n{#- This block checks for alternating user/assistant messages, skipping tool calling messages #}\n{%- set ns = namespace() %}\n{%- set ns.index = 0 %}\n{%- for message in loop_messages %}\n    {%- if not (message.role == \"tool\" or message.role == \"tool_results\" or (message.tool_calls is defined and message.tool_calls is not none)) %}\n        {%- if (message[\"role\"] == \"user\") != (ns.index % 2 == 0) %}\n            {{- raise_exception(\"After the optional system message, conversation roles must alternate user/assistant/user/assistant/...\") }}\n        {%- endif %}\n        {%- set ns.index = ns.index + 1 %}\n    {%- endif %}\n{%- endfor %}\n\n{{- '<s>' }}\n{%- for message in loop_messages %}\n    {%- if message[\"role\"] == \"user\" %}\n        {%- if tools is not none and (message == user_messages[-1]) %}\n            {{- \"[AVAILABLE_TOOLS] [\" }}\n            {%- for tool in tools %}\n                {%- set tool = tool.function %}\n                {{- '{\"type\": \"function\", \"function\": {' }}\n                {%- for key, val in tool.items() if key != \"return\" %}\n                    {%- if val is string %}\n                        {{- '\"' + key + '\": \"' + val + '\"' }}\n                    {%- else %}\n                        {{- '\"' + key + '\": ' + val|tojson }}\n                    {%- endif %}\n                    {%- if not loop.last %}\n                        {{- \", \" }}\n                    {%- endif %}\n                {%- endfor %}\n                {{- \"}}\" }}\n                {%- if not loop.last %}\n                    {{- \", \" }}\n                {%- else %}\n                    {{- \"]\" }}\n                {%- endif %}\n            {%- endfor %}\n            {{- \"[/AVAILABLE_TOOLS]\" }}\n            {%- endif %}\n        {%- if loop.last and system_message is defined %}\n            {{- \"[INST] \" + system_message + \"\n\n\" + message[\"content\"] + \"[/INST]\" }}\n        {%- else %}\n            {{- \"[INST] \" + message[\"content\"] + \"[/INST]\" }}\n        {%- endif %}\n    {%- elif message.tool_calls is defined and message.tool_calls is not none %}\n        {{- \"[TOOL_CALLS] [\" }}\n        {%- for tool_call in message.tool_calls %}\n            {%- set out = tool_call.function|tojson %}\n            {{- out[:-1] }}\n            {%- if not tool_call.id is defined or tool_call.id|length != 9 %}\n                {{- raise_exception(\"Tool call IDs should be alphanumeric strings with length 9!\") }}\n            {%- endif %}\n            {{- ', \"id\": \"' + tool_call.id + '\"}' }}\n            {%- if not loop.last %}\n                {{- \", \" }}\n            {%- else %}\n                {{- \"]\" + '</s>' }}\n            {%- endif %}\n        {%- endfor %}\n    {%- elif message[\"role\"] == \"assistant\" %}\n        {{- \" \" + message[\"content\"]|trim + '</s>'}}\n    {%- elif message[\"role\"] == \"tool_results\" or message[\"role\"] == \"tool\" %}\n        {%- if message.content is defined and message.content.content is defined %}\n            {%- set content = message.content.content %}\n        {%- else %}\n            {%- set content = message.content %}\n        {%- endif %}\n        {{- '[TOOL_RESULTS] {\"content\": ' + content|string + \", \" }}\n        {%- if not message.tool_call_id is defined or message.tool_call_id|length != 9 %}\n            {{- raise_exception(\"Tool call IDs should be alphanumeric strings with length 9!\") }}\n        {%- endif %}\n        {{- '\"call_id\": \"' + message.tool_call_id + '\"}[/TOOL_RESULTS]' }}\n    {%- else %}\n        {{- raise_exception(\"Only user and assistant roles are supported, with the exception of an initial optional system message!\") }}\n    {%- endif %}\n{%- endfor %}\n",
    "stop_token_ids": [
      2
    ],
    "stop": [
      "</s>"
    ]
  },
  {
    "version": 1,
    "context_length": 1024000,
    "model_name": "mistral-nemo-instruct",
    "model_lang": [
      "en",
      "fr",
      "de",
      "es",
      "it",
      "pt",
      "zh",
      "ru",
      "ja"
    ],
    "model_ability": [
      "chat"
    ],
    "model_description": "The Mistral-Nemo-Instruct-2407 Large Language Model (LLM) is an instruct fine-tuned version of the Mistral-Nemo-Base-2407",
    "model_specs": [
      {
        "model_format": "pytorch",
        "model_size_in_billions": 12,
        "quantizations": [
          "none"
        ],
        "model_id": "mistralai/Mistral-Nemo-Instruct-2407",
        "model_revision": "05b1e4f3e189ec1b5189fb3c973d4cf3369c27af"
      },
      {
        "model_format": "pytorch",
        "model_size_in_billions": 12,
        "quantizations": [
          "4-bit"
        ],
        "model_id": "unsloth/Mistral-Nemo-Instruct-2407-bnb-4bit",
        "model_revision": "1d85adc9e0fff0b8e4479a037bd75fe1346333ca"
      },
      {
        "model_format": "pytorch",
        "model_size_in_billions": 12,
        "quantizations": [
          "8-bit"
        ],
        "model_id": "afrizalha/Mistral-Nemo-Instruct-2407-bnb-8bit",
        "model_revision": "1d2dacf18a486c745219317d1507441406bc7e25"
      },
      {
        "model_format": "gptq",
        "model_size_in_billions": 12,
        "quantizations": [
          "Int4"
        ],
        "model_id": "ModelCloud/Mistral-Nemo-Instruct-2407-gptq-4bit"
      },
      {
        "model_format": "awq",
        "model_size_in_billions": 12,
        "quantizations": [
          "Int4"
        ],
        "model_id": "casperhansen/mistral-nemo-instruct-2407-awq"
      },
      {
        "model_format": "ggufv2",
        "model_size_in_billions": 12,
        "quantizations": [
          "Q2_K",
          "Q3_K_S",
          "Q3_K_M",
          "Q3_K_L",
          "Q4_K_S",
          "Q4_K_M",
          "Q5_K_S",
          "Q5_K_M",
          "Q6_K",
          "Q8_0",
          "fp16"
        ],
        "model_id": "MaziyarPanahi/Mistral-Nemo-Instruct-2407-GGUF",
        "model_file_name_template": "Mistral-Nemo-Instruct-2407.{quantization}.gguf"
      },
      {
        "model_format": "mlx",
        "model_size_in_billions": 12,
        "quantizations": [
          "none"
        ],
        "model_id": "mlx-community/Mistral-Nemo-Instruct-2407-bf16"
      },
      {
        "model_format": "mlx",
        "model_size_in_billions": 12,
        "quantizations": [
          "4-bit"
        ],
        "model_id": "mlx-community/Mistral-Nemo-Instruct-2407-4bit"
      },
      {
        "model_format": "mlx",
        "model_size_in_billions": 12,
        "quantizations": [
          "8-bit"
        ],
        "model_id": "mlx-community/Mistral-Nemo-Instruct-2407-8bit"
      }
    ],
    "chat_template": "{%- if messages[0][\"role\"] == \"system\" %}\n    {%- set system_message = messages[0][\"content\"] %}\n    {%- set loop_messages = messages[1:] %}\n{%- else %}\n    {%- set loop_messages = messages %}\n{%- endif %}\n{%- if not tools is defined %}\n    {%- set tools = none %}\n{%- endif %}\n{%- set user_messages = loop_messages | selectattr(\"role\", \"equalto\", \"user\") | list %}\n\n{#- This block checks for alternating user/assistant messages, skipping tool calling messages #}\n{%- set ns = namespace() %}\n{%- set ns.index = 0 %}\n{%- for message in loop_messages %}\n    {%- if not (message.role == \"tool\" or message.role == \"tool_results\" or (message.tool_calls is defined and message.tool_calls is not none)) %}\n        {%- if (message[\"role\"] == \"user\") != (ns.index % 2 == 0) %}\n            {{- raise_exception(\"After the optional system message, conversation roles must alternate user/assistant/user/assistant/...\") }}\n        {%- endif %}\n        {%- set ns.index = ns.index + 1 %}\n    {%- endif %}\n{%- endfor %}\n\n{{- '<s>' }}\n{%- for message in loop_messages %}\n    {%- if message[\"role\"] == \"user\" %}\n        {%- if tools is not none and (message == user_messages[-1]) %}\n            {{- \"[AVAILABLE_TOOLS][\" }}\n            {%- for tool in tools %}\n                {%- set tool = tool.function %}\n                {{- '{\"type\": \"function\", \"function\": {' }}\n                {%- for key, val in tool.items() if key != \"return\" %}\n                    {%- if val is string %}\n                        {{- '\"' + key + '\": \"' + val + '\"' }}\n                    {%- else %}\n                        {{- '\"' + key + '\": ' + val|tojson }}\n                    {%- endif %}\n                    {%- if not loop.last %}\n                        {{- \", \" }}\n                    {%- endif %}\n                {%- endfor %}\n                {{- \"}}\" }}\n                {%- if not loop.last %}\n                    {{- \", \" }}\n                {%- else %}\n                    {{- \"]\" }}\n                {%- endif %}\n            {%- endfor %}\n            {{- \"[/AVAILABLE_TOOLS]\" }}\n            {%- endif %}\n        {%- if loop.last and system_message is defined %}\n            {{- \"[INST]\" + system_message + \"\n\n\" + message[\"content\"] + \"[/INST]\" }}\n        {%- else %}\n            {{- \"[INST]\" + message[\"content\"] + \"[/INST]\" }}\n        {%- endif %}\n    {%- elif (message.tool_calls is defined and message.tool_calls is not none) %}\n        {{- \"[TOOL_CALLS][\" }}\n        {%- for tool_call in message.tool_calls %}\n            {%- set out = tool_call.function|tojson %}\n            {{- out[:-1] }}\n            {%- if not tool_call.id is defined or tool_call.id|length != 9 %}\n                {{- raise_exception(\"Tool call IDs should be alphanumeric strings with length 9!\") }}\n            {%- endif %}\n            {{- ', \"id\": \"' + tool_call.id + '\"}' }}\n            {%- if not loop.last %}\n                {{- \", \" }}\n            {%- else %}\n                {{- \"]\" + '</s>' }}\n            {%- endif %}\n        {%- endfor %}\n    {%- elif message[\"role\"] == \"assistant\" %}\n        {{- message[\"content\"] + '</s>'}}\n    {%- elif message[\"role\"] == \"tool_results\" or message[\"role\"] == \"tool\" %}\n        {%- if message.content is defined and message.content.content is defined %}\n            {%- set content = message.content.content %}\n        {%- else %}\n            {%- set content = message.content %}\n        {%- endif %}\n        {{- '[TOOL_RESULTS]{\"content\": ' + content|string + \", \" }}\n        {%- if not message.tool_call_id is defined or message.tool_call_id|length != 9 %}\n            {{- raise_exception(\"Tool call IDs should be alphanumeric strings with length 9!\") }}\n        {%- endif %}\n        {{- '\"call_id\": \"' + message.tool_call_id + '\"}[/TOOL_RESULTS]' }}\n    {%- else %}\n        {{- raise_exception(\"Only user and assistant roles are supported, with the exception of an initial optional system message!\") }}\n    {%- endif %}\n{%- endfor %}\n",
    "stop_token_ids": [
      2
    ],
    "stop": [
      "</s>"
    ]
  },
  {
    "version": 1,
    "context_length": 131072,
    "model_name": "mistral-large-instruct",
    "model_lang": [
      "en",
      "fr",
      "de",
      "es",
      "it",
      "pt",
      "zh",
      "ru",
      "ja",
      "ko"
    ],
    "model_ability": [
      "chat"
    ],
    "model_description": "Mistral-Large-Instruct-2407 is an advanced dense Large Language Model (LLM) of 123B parameters with state-of-the-art reasoning, knowledge and coding capabilities.",
    "model_specs": [
      {
        "model_format": "pytorch",
        "model_size_in_billions": 123,
        "quantizations": [
          "none"
        ],
        "model_id": "mistralai/Mistral-Large-Instruct-2407"
      },
      {
        "model_format": "pytorch",
        "model_size_in_billions": 123,
        "quantizations": [
          "4-bit"
        ],
        "model_id": "unsloth/Mistral-Large-Instruct-2407-bnb-4bit"
      },
      {
        "model_format": "gptq",
        "model_size_in_billions": 123,
        "quantizations": [
          "Int4"
        ],
        "model_id": "ModelCloud/Mistral-Large-Instruct-2407-gptq-4bit"
      },
      {
        "model_format": "awq",
        "model_size_in_billions": 123,
        "quantizations": [
          "Int4"
        ],
        "model_id": "TechxGenus/Mistral-Large-Instruct-2407-AWQ"
      },
      {
        "model_format": "ggufv2",
        "model_size_in_billions": 123,
        "quantizations": [
          "Q2_K",
          "Q3_K_S",
          "Q3_K_M",
          "Q3_K_L",
          "Q4_K_S",
          "Q4_K_M"
        ],
        "model_id": "MaziyarPanahi/Mistral-Large-Instruct-2407-GGUF",
        "model_file_name_template": "Mistral-Large-Instruct-2407.{quantization}.gguf",
        "model_file_name_split_template": "Mixtral-8x22B-Instruct-v0.1.{quantization}-{part}.gguf",
        "quantization_parts": {
          "Q3_K_L": [
            "00001-of-00007",
            "00002-of-00007",
            "00003-of-00007",
            "00004-of-00007",
            "00005-of-00007",
            "00006-of-00007",
            "00007-of-00007"
          ],
          "Q3_K_M": [
            "00001-of-00007",
            "00002-of-00007",
            "00003-of-00007",
            "00004-of-00007",
            "00005-of-00007",
            "00006-of-00007",
            "00007-of-00007"
          ],
          "Q3_K_S": [
            "00001-of-00007",
            "00002-of-00007",
            "00003-of-00007",
            "00004-of-00007",
            "00005-of-00007",
            "00006-of-00007",
            "00007-of-00007"
          ],
          "Q4_K_M": [
            "00001-of-00007",
            "00002-of-00007",
            "00003-of-00007",
            "00004-of-00007",
            "00005-of-00007",
            "00006-of-00007",
            "00007-of-00007"
          ],
          "Q4_K_S": [
            "00001-of-00007",
            "00002-of-00007",
            "00003-of-00007",
            "00004-of-00007",
            "00005-of-00007",
            "00006-of-00007",
            "00007-of-00007"
          ]
        }
      },
      {
        "model_format": "mlx",
        "model_size_in_billions": 123,
        "quantizations": [
          "none"
        ],
        "model_id": "mlx-community/Mistral-Large-Instruct-2407-bf16"
      },
      {
        "model_format": "mlx",
        "model_size_in_billions": 123,
        "quantizations": [
          "4-bit"
        ],
        "model_id": "mlx-community/Mistral-Large-Instruct-2407-4bit"
      },
      {
        "model_format": "mlx",
        "model_size_in_billions": 123,
        "quantizations": [
          "8-bit"
        ],
        "model_id": "mlx-community/Mistral-Large-Instruct-2407-8bit"
      }
    ],
    "chat_template": "{%- if messages[0][\"role\"] == \"system\" %}\n    {%- set system_message = messages[0][\"content\"] %}\n    {%- set loop_messages = messages[1:] %}\n{%- else %}\n    {%- set loop_messages = messages %}\n{%- endif %}\n{%- if not tools is defined %}\n    {%- set tools = none %}\n{%- endif %}\n{%- set user_messages = loop_messages | selectattr(\"role\", \"equalto\", \"user\") | list %}\n\n{#- This block checks for alternating user/assistant messages, skipping tool calling messages #}\n{%- set ns = namespace() %}\n{%- set ns.index = 0 %}\n{%- for message in loop_messages %}\n    {%- if not (message.role == \"tool\" or message.role == \"tool_results\" or (message.tool_calls is defined and message.tool_calls is not none)) %}\n        {%- if (message[\"role\"] == \"user\") != (ns.index % 2 == 0) %}\n            {{- raise_exception(\"After the optional system message, conversation roles must alternate user/assistant/user/assistant/...\") }}\n        {%- endif %}\n        {%- set ns.index = ns.index + 1 %}\n    {%- endif %}\n{%- endfor %}\n\n{{- '<s>' }}\n{%- for message in loop_messages %}\n    {%- if message[\"role\"] == \"user\" %}\n        {%- if tools is not none and (message == user_messages[-1]) %}\n            {{- \"[AVAILABLE_TOOLS][\" }}\n            {%- for tool in tools %}\n                {%- set tool = tool.function %}\n                {{- '{\"type\": \"function\", \"function\": {' }}\n                {%- for key, val in tool.items() if key != \"return\" %}\n                    {%- if val is string %}\n                        {{- '\"' + key + '\": \"' + val + '\"' }}\n                    {%- else %}\n                        {{- '\"' + key + '\": ' + val|tojson }}\n                    {%- endif %}\n                    {%- if not loop.last %}\n                        {{- \", \" }}\n                    {%- endif %}\n                {%- endfor %}\n                {{- \"}}\" }}\n                {%- if not loop.last %}\n                    {{- \", \" }}\n                {%- else %}\n                    {{- \"]\" }}\n                {%- endif %}\n            {%- endfor %}\n            {{- \"[/AVAILABLE_TOOLS]\" }}\n            {%- endif %}\n        {%- if loop.last and system_message is defined %}\n            {{- \"[INST]\" + system_message + \"\n\n\" + message[\"content\"] + \"[/INST]\" }}\n        {%- else %}\n            {{- \"[INST]\" + message[\"content\"] + \"[/INST]\" }}\n        {%- endif %}\n    {%- elif (message.tool_calls is defined and message.tool_calls is not none) %}\n        {{- \"[TOOL_CALLS][\" }}\n        {%- for tool_call in message.tool_calls %}\n            {%- set out = tool_call.function|tojson %}\n            {{- out[:-1] }}\n            {%- if not tool_call.id is defined or tool_call.id|length != 9 %}\n                {{- raise_exception(\"Tool call IDs should be alphanumeric strings with length 9!\") }}\n            {%- endif %}\n            {{- ', \"id\": \"' + tool_call.id + '\"}' }}\n            {%- if not loop.last %}\n                {{- \", \" }}\n            {%- else %}\n                {{- \"]\" + '</s>' }}\n            {%- endif %}\n        {%- endfor %}\n    {%- elif message[\"role\"] == \"assistant\" %}\n        {{- message[\"content\"] + '</s>'}}\n    {%- elif message[\"role\"] == \"tool_results\" or message[\"role\"] == \"tool\" %}\n        {%- if message.content is defined and message.content.content is defined %}\n            {%- set content = message.content.content %}\n        {%- else %}\n            {%- set content = message.content %}\n        {%- endif %}\n        {{- '[TOOL_RESULTS]{\"content\": ' + content|string + \", \" }}\n        {%- if not message.tool_call_id is defined or message.tool_call_id|length != 9 %}\n            {{- raise_exception(\"Tool call IDs should be alphanumeric strings with length 9!\") }}\n        {%- endif %}\n        {{- '\"call_id\": \"' + message.tool_call_id + '\"}[/TOOL_RESULTS]' }}\n    {%- else %}\n        {{- raise_exception(\"Only user and assistant roles are supported, with the exception of an initial optional system message!\") }}\n    {%- endif %}\n{%- endfor %}\n",
    "stop_token_ids": [
      2
    ],
    "stop": [
      "</s>"
    ]
  },
  {
    "version": 1,
    "context_length": 32768,
    "model_name": "codestral-v0.1",
    "model_lang": [
      "en"
    ],
    "model_ability": [
      "generate"
    ],
    "model_description": "Codestrall-22B-v0.1 is trained on a diverse dataset of 80+ programming languages, including the most popular ones, such as Python, Java, C, C++, JavaScript, and Bash",
    "model_specs": [
      {
        "model_format": "pytorch",
        "model_size_in_billions": 22,
        "quantizations": [
          "4-bit",
          "8-bit",
          "none"
        ],
        "model_id": "mistralai/Mistral-7B-Instruct-v0.2",
        "model_revision": "9552e7b1d9b2d5bbd87a5aa7221817285dbb6366"
      },
      {
        "model_format": "ggufv2",
        "model_size_in_billions": 22,
        "quantizations": [
          "Q2_K",
          "Q3_K_S",
          "Q3_K_M",
          "Q3_K_L",
          "Q4_K_S",
          "Q4_K_M",
          "Q5_K_S",
          "Q5_K_M",
          "Q6_K",
          "Q8_0"
        ],
        "model_id": "bartowski/Codestral-22B-v0.1-GGUF",
        "model_file_name_template": "Codestral-22B-v0.1-{quantization}.gguf"
      },
      {
        "model_format": "mlx",
        "model_size_in_billions": 22,
        "quantizations": [
          "4-bit"
        ],
        "model_id": "mlx-community/Codestral-22B-v0.1-4bit",
        "model_revision": "544626b38eb1c9524f0fa570ec7b29550c26b78d"
      },
      {
        "model_format": "mlx",
        "model_size_in_billions": 22,
        "quantizations": [
          "8-bit"
        ],
        "model_id": "mlx-community/Codestral-22B-v0.1-8bit",
        "model_revision": "0399a53970663950d57010e61a2796af524a1588"
      }
    ]
  },
  {
    "version": 1,
    "context_length": 8192,
    "model_name": "openhermes-2.5",
    "model_lang": [
      "en"
    ],
    "model_ability": [
      "chat"
    ],
    "model_description": "Openhermes 2.5 is a fine-tuned version of Mistral-7B-v0.1 on primarily GPT-4 generated data.",
    "model_specs": [
      {
        "model_format": "pytorch",
        "model_size_in_billions": 7,
        "quantizations": [
          "4-bit",
          "8-bit",
          "none"
        ],
        "model_id": "teknium/OpenHermes-2.5-Mistral-7B",
        "model_revision": "91ed666be78da7556f3d79abbb26fff0ee26cb54"
      },
      {
        "model_format": "ggufv2",
        "model_size_in_billions": 7,
        "quantizations": [
          "Q2_K",
          "Q3_K_S",
          "Q3_K_M",
          "Q3_K_L",
          "Q4_0",
          "Q4_K_S",
          "Q4_K_M",
          "Q5_0",
          "Q5_K_S",
          "Q5_K_M",
          "Q6_K",
          "Q8_0"
        ],
        "model_id": "TheBloke/OpenHermes-2.5-Mistral-7B-GGUF",
        "model_file_name_template": "openhermes-2.5-mistral-7b.{quantization}.gguf"
      }
    ],
    "chat_template": "{% for message in messages %}{{'<|im_start|>' + message['role'] + '\n' + message['content'] + '<|im_end|>' + '\n'}}{% endfor %}{% if add_generation_prompt %}{{ '<|im_start|>assistant\n' }}{% endif %}",
    "stop_token_ids": [
      32000
    ],
    "stop": [
      "<|im_end|>"
    ]
  },
  {
    "version": 1,
    "context_length": 2048,
    "model_name": "tiny-llama",
    "model_lang": [
      "en"
    ],
    "model_ability": [
      "generate"
    ],
    "model_description": "The TinyLlama project aims to pretrain a 1.1B Llama model on 3 trillion tokens.",
    "model_specs": [
      {
        "model_format": "ggufv2",
        "model_size_in_billions": 1,
        "quantizations": [
          "Q2_K",
          "Q3_K_L",
          "Q3_K_M",
          "Q3_K_S",
          "Q4_0",
          "Q4_K_M",
          "Q4_K_S",
          "Q5_0",
          "Q5_K_M",
          "Q5_K_S",
          "Q6_K",
          "Q8_0"
        ],
        "model_id": "TheBloke/TinyLlama-1.1B-Chat-v0.3-GGUF",
        "model_file_name_template": "tinyllama-1.1b-chat-v0.3.{quantization}.gguf"
      }
    ]
  },
  {
    "version": 1,
    "context_length": 32768,
    "model_name": "mixtral-v0.1",
    "model_lang": [
      "en",
      "fr",
      "it",
      "de",
      "es"
    ],
    "model_ability": [
      "generate"
    ],
    "model_description": "The Mixtral-8x7B Large Language Model (LLM) is a pretrained generative Sparse Mixture of Experts.",
    "model_specs": [
      {
        "model_format": "pytorch",
        "model_size_in_billions": "46_7",
        "quantizations": [
          "4-bit",
          "8-bit",
          "none"
        ],
        "model_id": "mistralai/Mixtral-8x7B-v0.1",
        "model_revision": "58301445dc1378584211722b7ebf8743ec4e192b"
      },
      {
        "model_format": "gptq",
        "model_size_in_billions": "46_7",
        "quantizations": [
          "Int4"
        ],
        "model_id": "TheBloke/Mixtral-8x7B-v0.1-GPTQ"
      },
      {
        "model_format": "ggufv2",
        "model_size_in_billions": "46_7",
        "quantizations": [
          "Q2_K",
          "Q3_K_M",
          "Q4_0",
          "Q4_K_M",
          "Q5_0",
          "Q5_K_M",
          "Q6_K",
          "Q8_0"
        ],
        "model_id": "TheBloke/Mixtral-8x7B-v0.1-GGUF",
        "model_file_name_template": "mixtral-8x7b-v0.1.{quantization}.gguf"
      }
    ]
  },
  {
    "version": 1,
    "context_length": 32768,
    "model_name": "mixtral-instruct-v0.1",
    "model_lang": [
      "en",
      "fr",
      "it",
      "de",
      "es"
    ],
    "model_ability": [
      "chat"
    ],
    "model_description": "Mistral-8x7B-Instruct is a fine-tuned version of the Mistral-8x7B LLM, specializing in chatting.",
    "model_specs": [
      {
        "model_format": "pytorch",
        "model_size_in_billions": "46_7",
        "quantizations": [
          "4-bit",
          "8-bit",
          "none"
        ],
        "model_id": "mistralai/Mixtral-8x7B-Instruct-v0.1",
        "model_revision": "125c431e2ff41a156b9f9076f744d2f35dd6e67a"
      },
      {
        "model_format": "awq",
        "model_size_in_billions": "46_7",
        "quantizations": [
          "Int4"
        ],
        "model_id": "TheBloke/Mixtral-8x7B-Instruct-v0.1-AWQ"
      },
      {
        "model_format": "gptq",
        "model_size_in_billions": "46_7",
        "quantizations": [
          "Int4"
        ],
        "model_id": "TheBloke/Mixtral-8x7B-Instruct-v0.1-GPTQ"
      },
      {
        "model_format": "ggufv2",
        "model_size_in_billions": "46_7",
        "quantizations": [
          "Q2_K",
          "Q3_K_M",
          "Q4_0",
          "Q4_K_M",
          "Q5_0",
          "Q5_K_M",
          "Q6_K",
          "Q8_0"
        ],
        "model_id": "TheBloke/Mixtral-8x7B-Instruct-v0.1-GGUF",
        "model_file_name_template": "mixtral-8x7b-instruct-v0.1.{quantization}.gguf"
      }
    ],
    "chat_template": "{%- if messages[0]['role'] == 'system' %}\n    {%- set system_message = messages[0]['content'] %}\n    {%- set loop_messages = messages[1:] %}\n{%- else %}\n    {%- set loop_messages = messages %}\n{%- endif %}\n\n{{- '<s>' }}\n{%- for message in loop_messages %}\n    {%- if (message['role'] == 'user') != (loop.index0 % 2 == 0) %}\n        {{- raise_exception('After the optional system message, conversation roles must alternate user/assistant/user/assistant/...') }}\n    {%- endif %}\n    {%- if message['role'] == 'user' %}\n        {%- if loop.first and system_message is defined %}\n            {{- ' [INST] ' + system_message + '\n\n' + message['content'] + ' [/INST]' }}\n        {%- else %}\n            {{- ' [INST] ' + message['content'] + ' [/INST]' }}\n        {%- endif %}\n    {%- elif message['role'] == 'assistant' %}\n        {{- ' ' + message['content'] + '</s>'}}\n    {%- else %}\n        {{- raise_exception('Only user and assistant roles are supported, with the exception of an initial optional system message!') }}\n    {%- endif %}\n{%- endfor %}\n",
    "stop_token_ids": [
      2
    ],
    "stop": [
      "</s>"
    ]
  },
  {
    "version": 1,
    "context_length": 65536,
    "model_name": "mixtral-8x22B-instruct-v0.1",
    "model_lang": [
      "en",
      "fr",
      "it",
      "de",
      "es"
    ],
    "model_ability": [
      "chat"
    ],
    "model_description": "The Mixtral-8x22B-Instruct-v0.1 Large Language Model (LLM) is an instruct fine-tuned version of the Mixtral-8x22B-v0.1, specializing in chatting.",
    "model_specs": [
      {
        "model_format": "pytorch",
        "model_size_in_billions": "141",
        "quantizations": [
          "4-bit",
          "8-bit",
          "none"
        ],
        "model_id": "mistralai/Mixtral-8x22B-Instruct-v0.1",
        "model_revision": "ebb919ac9e9f7f9a900644621bae7963bc593f4f"
      },
      {
        "model_format": "awq",
        "model_size_in_billions": "141",
        "quantizations": [
          "Int4"
        ],
        "model_id": "MaziyarPanahi/Mixtral-8x22B-Instruct-v0.1-AWQ"
      },
      {
        "model_format": "gptq",
        "model_size_in_billions": "141",
        "quantizations": [
          "Int4"
        ],
        "model_id": "jarrelscy/Mixtral-8x22B-Instruct-v0.1-GPTQ-4bit"
      },
      {
        "model_format": "ggufv2",
        "model_size_in_billions": "141",
        "quantizations": [
          "Q2_K",
          "Q3_K_L",
          "Q3_K_M",
          "Q3_K_S",
          "Q4_K_M",
          "Q4_K_S",
          "Q5_K_M",
          "Q5_K_S",
          "Q6",
          "Q8_0",
          "fp16"
        ],
        "model_id": "MaziyarPanahi/Mixtral-8x22B-Instruct-v0.1-GGUF",
        "model_file_name_template": "Mixtral-8x22B-Instruct-{quantization}.gguf",
        "model_file_name_split_template": "Mixtral-8x22B-Instruct-v0.1.{quantization}-{part}.gguf",
        "quantization_parts": {
          "Q2_K": [
            "00001-of-00003",
            "00002-of-00003",
            "00003-of-00003"
          ],
          "Q3_K_L": [
            "00001-of-00002",
            "00002-of-00002"
          ],
          "Q3_K_M": [
            "00001-of-00002",
            "00002-of-00002"
          ],
          "Q3_K_S": [
            "00001-of-00003",
            "00002-of-00003",
            "00003-of-00003"
          ],
          "Q4_K_M": [
            "00001-of-00002",
            "00002-of-00002"
          ],
          "Q4_K_S": [
            "00001-of-00002",
            "00002-of-00002"
          ],
          "Q5_K_M": [
            "00001-of-00004",
            "00002-of-00004",
            "00003-of-00004",
            "00004-of-00004"
          ],
          "Q5_K_S": [
            "00001-of-00004",
            "00002-of-00004",
            "00003-of-00004",
            "00004-of-00004"
          ],
          "Q6": [
            "00001-of-00004",
            "00002-of-00004",
            "00003-of-00004",
            "00004-of-00004"
          ],
          "Q8_0": [
            "00001-of-00004",
            "00002-of-00004",
            "00003-of-00004",
            "00004-of-00004"
          ],
          "fp16": [
            "00001-of-00007",
            "00002-of-00007",
            "00003-of-00007",
            "00004-of-00007",
            "00005-of-00007",
            "00006-of-00007",
            "00007-of-00007"
          ]
        }
      }
    ],
    "chat_template": "{%- if messages[0][\"role\"] == \"system\" %}\n    {%- set system_message = messages[0][\"content\"] %}\n    {%- set loop_messages = messages[1:] %}\n{%- else %}\n    {%- set loop_messages = messages %}\n{%- endif %}\n{%- if not tools is defined %}\n    {%- set tools = none %}\n{%- endif %}\n{%- set user_messages = loop_messages | selectattr(\"role\", \"equalto\", \"user\") | list %}\n\n{#- This block checks for alternating user/assistant messages, skipping tool calling messages #}\n{%- set ns = namespace() %}\n{%- set ns.index = 0 %}\n{%- for message in loop_messages %}\n    {%- if not (message.role == \"tool\" or message.role == \"tool_results\" or (message.tool_calls is defined and message.tool_calls is not none)) %}\n        {%- if (message[\"role\"] == \"user\") != (ns.index % 2 == 0) %}\n            {{- raise_exception(\"After the optional system message, conversation roles must alternate user/assistant/user/assistant/...\") }}\n        {%- endif %}\n        {%- set ns.index = ns.index + 1 %}\n    {%- endif %}\n{%- endfor %}\n\n{{- '<s>' }}\n{%- for message in loop_messages %}\n    {%- if message[\"role\"] == \"user\" %}\n        {%- if tools is not none and (message == user_messages[-1]) %}\n            {{- \"[AVAILABLE_TOOLS] [\" }}\n            {%- for tool in tools %}\n                {%- set tool = tool.function %}\n                {{- '{\"type\": \"function\", \"function\": {' }}\n                {%- for key, val in tool.items() if key != \"return\" %}\n                    {%- if val is string %}\n                        {{- '\"' + key + '\": \"' + val + '\"' }}\n                    {%- else %}\n                        {{- '\"' + key + '\": ' + val|tojson }}\n                    {%- endif %}\n                    {%- if not loop.last %}\n                        {{- \", \" }}\n                    {%- endif %}\n                {%- endfor %}\n                {{- \"}}\" }}\n                {%- if not loop.last %}\n                    {{- \", \" }}\n                {%- else %}\n                    {{- \"]\" }}\n                {%- endif %}\n            {%- endfor %}\n            {{- \"[/AVAILABLE_TOOLS]\" }}\n            {%- endif %}\n        {%- if loop.last and system_message is defined %}\n            {{- \"[INST] \" + system_message + \"\n\n\" + message[\"content\"] + \"[/INST]\" }}\n        {%- else %}\n            {{- \"[INST] \" + message[\"content\"] + \"[/INST]\" }}\n        {%- endif %}\n    {%- elif message.tool_calls is defined and message.tool_calls is not none %}\n        {{- \"[TOOL_CALLS] [\" }}\n        {%- for tool_call in message.tool_calls %}\n            {%- set out = tool_call.function|tojson %}\n            {{- out[:-1] }}\n            {%- if not tool_call.id is defined or tool_call.id|length != 9 %}\n                {{- raise_exception(\"Tool call IDs should be alphanumeric strings with length 9!\") }}\n            {%- endif %}\n            {{- ', \"id\": \"' + tool_call.id + '\"}' }}\n            {%- if not loop.last %}\n                {{- \", \" }}\n            {%- else %}\n                {{- \"]\" + '</s>' }}\n            {%- endif %}\n        {%- endfor %}\n    {%- elif message[\"role\"] == \"assistant\" %}\n        {{- \" \" + message[\"content\"]|trim + '</s>'}}\n    {%- elif message[\"role\"] == \"tool_results\" or message[\"role\"] == \"tool\" %}\n        {%- if message.content is defined and message.content.content is defined %}\n            {%- set content = message.content.content %}\n        {%- else %}\n            {%- set content = message.content %}\n        {%- endif %}\n        {{- '[TOOL_RESULTS] {\"content\": ' + content|string + \", \" }}\n        {%- if not message.tool_call_id is defined or message.tool_call_id|length != 9 %}\n            {{- raise_exception(\"Tool call IDs should be alphanumeric strings with length 9!\") }}\n        {%- endif %}\n        {{- '\"call_id\": \"' + message.tool_call_id + '\"}[/TOOL_RESULTS]' }}\n    {%- else %}\n        {{- raise_exception(\"Only user and assistant roles are supported, with the exception of an initial optional system message!\") }}\n    {%- endif %}\n{%- endfor %}\n",
    "stop_token_ids": [
      2
    ],
    "stop": [
      "</s>"
    ]
  },
  {
    "version": 1,
    "context_length": 4096,
    "model_name": "Yi",
    "model_lang": [
      "en",
      "zh"
    ],
    "model_ability": [
      "generate"
    ],
    "model_description": "The Yi series models are large language models trained from scratch by developers at 01.AI.",
    "model_specs": [
      {
        "model_format": "ggufv2",
        "model_size_in_billions": 34,
        "quantizations": [
          "Q2_K",
          "Q3_K_L",
          "Q3_K_M",
          "Q3_K_S",
          "Q4_0",
          "Q4_K_M",
          "Q4_K_S",
          "Q5_0",
          "Q5_K_M",
          "Q5_K_S",
          "Q6_K",
          "Q8_0"
        ],
        "model_id": "TheBloke/Yi-34B-GGUF",
        "model_file_name_template": "yi-34b.{quantization}.gguf"
      },
      {
        "model_format": "pytorch",
        "model_size_in_billions": 6,
        "quantizations": [
          "4-bit",
          "8-bit",
          "none"
        ],
        "model_id": "01-ai/Yi-6B",
        "model_revision": "25beebcb1166b9f49458459eb7b68130b9f9cf4d"
      },
      {
        "model_format": "pytorch",
        "model_size_in_billions": 9,
        "quantizations": [
          "4-bit",
          "8-bit",
          "none"
        ],
        "model_id": "01-ai/Yi-9B",
        "model_revision": "f70a5ff8b2e51c5d5b20e649d7b5f4238ffe6d5b"
      },
      {
        "model_format": "pytorch",
        "model_size_in_billions": 34,
        "quantizations": [
          "4-bit",
          "8-bit",
          "none"
        ],
        "model_id": "01-ai/Yi-34B",
        "model_revision": "168c48e05e1429779a896c7ef0d2e01b85e6bd8d"
      }
    ]
  },
  {
    "version": 1,
    "context_length": 262144,
    "model_name": "Yi-200k",
    "model_lang": [
      "en",
      "zh"
    ],
    "model_ability": [
      "generate"
    ],
    "model_description": "The Yi series models are large language models trained from scratch by developers at 01.AI.",
    "model_specs": [
      {
        "model_format": "pytorch",
        "model_size_in_billions": 6,
        "quantizations": [
          "4-bit",
          "8-bit",
          "none"
        ],
        "model_id": "01-ai/Yi-6B-200K",
        "model_revision": "70649e36d43f91dff1357b576e6713cac03c1d4c"
      },
      {
        "model_format": "pytorch",
        "model_size_in_billions": 34,
        "quantizations": [
          "4-bit",
          "8-bit",
          "none"
        ],
        "model_id": "01-ai/Yi-34B-200K",
        "model_revision": "591ae83b8f9c269700ef27f9dbd548934d800302"
      }
    ]
  },
  {
    "version": 1,
    "context_length": 4096,
    "model_name": "Yi-chat",
    "model_lang": [
      "en",
      "zh"
    ],
    "model_ability": [
      "chat"
    ],
    "model_description": "The Yi series models are large language models trained from scratch by developers at 01.AI.",
    "model_specs": [
      {
        "model_format": "gptq",
        "model_size_in_billions": 34,
        "quantizations": [
          "8bits"
        ],
        "model_id": "01-ai/Yi-34B-Chat-{quantization}"
      },
      {
        "model_format": "pytorch",
        "model_size_in_billions": 6,
        "quantizations": [
          "4-bit",
          "8-bit",
          "none"
        ],
        "model_id": "01-ai/Yi-6B-Chat",
        "model_revision": "1c20c960895e4c3877cf478bc2df074221b81d7b"
      },
      {
        "model_format": "pytorch",
        "model_size_in_billions": 34,
        "quantizations": [
          "4-bit",
          "8-bit",
          "none"
        ],
        "model_id": "01-ai/Yi-34B-Chat",
        "model_revision": "a99ec35331cbfc9da596af7d4538fe2efecff03c"
      },
      {
        "model_format": "ggufv2",
        "model_size_in_billions": 34,
        "quantizations": [
          "Q2_K",
          "Q3_K_L",
          "Q3_K_M",
          "Q3_K_S",
          "Q4_0",
          "Q4_K_M",
          "Q4_K_S",
          "Q5_0",
          "Q5_K_M",
          "Q5_K_S",
          "Q6_K",
          "Q8_0"
        ],
        "model_id": "TheBloke/Yi-34B-Chat-GGUF",
        "model_file_name_template": "yi-34b-chat.{quantization}.gguf"
      }
    ],
    "chat_template": "{% if not add_generation_prompt is defined %}{% set add_generation_prompt = false %}{% endif %}{% for message in messages %}{{'<|im_start|>' + message['role'] + '\n' + message['content'] + '<|im_end|>' + '\n'}}{% endfor %}{% if add_generation_prompt %}{{ '<|im_start|>assistant\n' }}{% endif %}",
    "stop_token_ids": [
      2,
      6,
      7,
      8
    ],
    "stop": [
      "<|endoftext|>",
      "<|im_start|>",
      "<|im_end|>",
      "<|im_sep|>"
    ]
  },
  {
    "version": 1,
    "context_length": 4096,
    "model_name": "Yi-1.5",
    "model_lang": [
      "en",
      "zh"
    ],
    "model_ability": [
      "generate"
    ],
    "model_description": "Yi-1.5 is an upgraded version of Yi. It is continuously pre-trained on Yi with a high-quality corpus of 500B tokens and fine-tuned on 3M diverse fine-tuning samples.",
    "model_specs": [
      {
        "model_format": "pytorch",
        "model_size_in_billions": 6,
        "quantizations": [
          "4-bit",
          "8-bit",
          "none"
        ],
        "model_id": "01-ai/Yi-1.5-6B",
        "model_revision": "741a657c42d2081f777ce4c6c5572090f8b8c886"
      },
      {
        "model_format": "pytorch",
        "model_size_in_billions": 9,
        "quantizations": [
          "4-bit",
          "8-bit",
          "none"
        ],
        "model_id": "01-ai/Yi-1.5-9B",
        "model_revision": "9a6839c5b9db3dbb245fb98a072bfabc242621f2"
      },
      {
        "model_format": "pytorch",
        "model_size_in_billions": 34,
        "quantizations": [
          "4-bit",
          "8-bit",
          "none"
        ],
        "model_id": "01-ai/Yi-1.5-34B",
        "model_revision": "4f83007957ec3eec76d87df19ad061eb0f57b5c5"
      }
    ]
  },
  {
    "version": 1,
    "context_length": 4096,
    "model_name": "Yi-1.5-chat",
    "model_lang": [
      "en",
      "zh"
    ],
    "model_ability": [
      "chat"
    ],
    "model_description": "Yi-1.5 is an upgraded version of Yi. It is continuously pre-trained on Yi with a high-quality corpus of 500B tokens and fine-tuned on 3M diverse fine-tuning samples.",
    "model_specs": [
      {
        "model_format": "pytorch",
        "model_size_in_billions": 6,
        "quantizations": [
          "4-bit",
          "8-bit",
          "none"
        ],
        "model_id": "01-ai/Yi-1.5-6B-Chat",
        "model_revision": "d68dab90947a3c869e28c9cb2806996af99a6080"
      },
      {
        "model_format": "pytorch",
        "model_size_in_billions": 9,
        "quantizations": [
          "4-bit",
          "8-bit",
          "none"
        ],
        "model_id": "01-ai/Yi-1.5-9B-Chat",
        "model_revision": "1dc6e2b8dcfc12b95bede8dec67e6b6332ac64c6"
      },
      {
        "model_format": "pytorch",
        "model_size_in_billions": 34,
        "quantizations": [
          "4-bit",
          "8-bit",
          "none"
        ],
        "model_id": "01-ai/Yi-1.5-34B-Chat",
        "model_revision": "fa695ee438bfcd0ec2b378fa1c7e0dea1b40393e"
      },
      {
        "model_format": "ggufv2",
        "model_size_in_billions": 6,
        "quantizations": [
          "Q3_K_L",
          "Q4_K_M",
          "Q5_K_M",
          "Q6_K",
          "Q8_0",
          "f32"
        ],
        "model_id": "lmstudio-community/Yi-1.5-6B-Chat-GGUF",
        "model_file_name_template": "Yi-1.5-6B-Chat-{quantization}.gguf"
      },
      {
        "model_format": "ggufv2",
        "model_size_in_billions": 9,
        "quantizations": [
          "Q3_K_L",
          "Q4_K_M",
          "Q5_K_M",
          "Q6_K",
          "Q8_0",
          "f32"
        ],
        "model_id": "lmstudio-community/Yi-1.5-9B-Chat-GGUF",
        "model_file_name_template": "Yi-1.5-9B-Chat-{quantization}.gguf"
      },
      {
        "model_format": "ggufv2",
        "model_size_in_billions": 34,
        "quantizations": [
          "Q2_K",
          "Q3_K_L",
          "Q4_K_M",
          "Q5_K_M",
          "Q6_K",
          "Q8_0"
        ],
        "model_id": "lmstudio-community/Yi-1.5-34B-Chat-GGUF",
        "model_file_name_template": "Yi-1.5-34B-Chat-{quantization}.gguf"
      },
      {
        "model_format": "gptq",
        "model_size_in_billions": 6,
        "quantizations": [
          "Int4"
        ],
        "model_id": "modelscope/Yi-1.5-6B-Chat-GPTQ",
        "model_revision": "2ad3a602e64d1c79e28e6e92beced2935047367c"
      },
      {
        "model_format": "gptq",
        "model_size_in_billions": 9,
        "quantizations": [
          "Int4"
        ],
        "model_id": "modelscope/Yi-1.5-9B-Chat-GPTQ",
        "model_revision": "76f47d16982923f7b6674c4e23ddac7c3b1d2e03"
      },
      {
        "model_format": "gptq",
        "model_size_in_billions": 34,
        "quantizations": [
          "Int4"
        ],
        "model_id": "modelscope/Yi-1.5-34B-Chat-GPTQ",
        "model_revision": "173fb4036265b2dac1d6296a8e2fd2f652c19968"
      },
      {
        "model_format": "awq",
        "model_size_in_billions": 6,
        "quantizations": [
          "Int4"
        ],
        "model_id": "modelscope/Yi-1.5-6B-Chat-AWQ",
        "model_revision": "23bf37f1666874e15e239422de0d3948d8735fa9"
      },
      {
        "model_format": "awq",
        "model_size_in_billions": 9,
        "quantizations": [
          "Int4"
        ],
        "model_id": "modelscope/Yi-1.5-9B-Chat-AWQ",
        "model_revision": "2605f388332672789eae1f422644add2901b433f"
      },
      {
        "model_format": "awq",
        "model_size_in_billions": 34,
        "quantizations": [
          "Int4"
        ],
        "model_id": "modelscope/Yi-1.5-34B-Chat-AWQ",
        "model_revision": "26234fea6ac49d456f32f8017289021fb1087a04"
      }
      ,
      {
        "model_format": "mlx",
        "model_size_in_billions": 6,
        "quantizations": [
          "4-bit"
        ],
        "model_id": "mlx-community/Yi-1.5-6B-Chat-4bit",
        "model_revision": "0177c9a12b869d6bc73f772b5a1981a7c966adb6"
      },
      {
        "model_format": "mlx",
        "model_size_in_billions": 6,
        "quantizations": [
          "8-bit"
        ],
        "model_id": "mlx-community/Yi-1.5-6B-Chat-8bit",
        "model_revision": "7756e65d1bf1e2e6e97aef6bc9484307225f536b"
      },
      {
        "model_format": "mlx",
        "model_size_in_billions": 9,
        "quantizations": [
          "4-bit"
        ],
        "model_id": "mlx-community/Yi-1.5-9B-Chat-4bit",
        "model_revision": "e15f886479c44e7d90f0ac13ace69b2319b71c2f"
      },
      {
        "model_format": "mlx",
        "model_size_in_billions": 9,
        "quantizations": [
          "8-bit"
        ],
        "model_id": "mlx-community/Yi-1.5-9B-Chat-8bit",
        "model_revision": "c1f742fcf3683edbe2d2c2fd1ad7ac2bb6c5ca36"
      },
      {
        "model_format": "mlx",
        "model_size_in_billions": 34,
        "quantizations": [
          "4-bit"
        ],
        "model_id": "mlx-community/Yi-1.5-34B-Chat-4bit",
        "model_revision": "945e3b306ef37c46ab444fdc857d1f3ea7247374"
      },
      {
        "model_format": "mlx",
        "model_size_in_billions": 34,
        "quantizations": [
          "8-bit"
        ],
        "model_id": "mlx-community/Yi-1.5-34B-Chat-8bit",
        "model_revision": "3c12761a2c6663f216caab6dff84b0dd29b472ac"
      }
    ],
    "chat_template": "{% if messages[0]['role'] == 'system' %}{% set system_message = messages[0]['content'] %}{% endif %}{% if system_message is defined %}{{ system_message }}{% endif %}{% for message in messages %}{% set content = message['content'] %}{% if message['role'] == 'user' %}{{ '<|im_start|>user\n' + content + '<|im_end|>\n<|im_start|>assistant\n' }}{% elif message['role'] == 'assistant' %}{{ content + '<|im_end|>' + '\n' }}{% endif %}{% endfor %}",
    "stop_token_ids": [
      2,
      6,
      7,
      8
    ],
    "stop": [
      "<|endoftext|>",
      "<|im_start|>",
      "<|im_end|>",
      "<|im_sep|>"
    ]
  },
  {
    "version": 1,
    "context_length": 16384,
    "model_name": "Yi-1.5-chat-16k",
    "model_lang": [
      "en",
      "zh"
    ],
    "model_ability": [
      "chat"
    ],
    "model_description": "Yi-1.5 is an upgraded version of Yi. It is continuously pre-trained on Yi with a high-quality corpus of 500B tokens and fine-tuned on 3M diverse fine-tuning samples.",
    "model_specs": [
      {
        "model_format": "pytorch",
        "model_size_in_billions": 9,
        "quantizations": [
          "4-bit",
          "8-bit",
          "none"
        ],
        "model_id": "01-ai/Yi-1.5-9B-Chat-16K",
        "model_revision": "551220fb24d69b6bfec5defceeb160395ce5da8d"
      },
      {
        "model_format": "pytorch",
        "model_size_in_billions": 34,
        "quantizations": [
          "4-bit",
          "8-bit",
          "none"
        ],
        "model_id": "01-ai/Yi-1.5-34B-Chat-16K",
        "model_revision": "dfdbc67be750972bfcc1ac7ffd7fe48689c856fd"
      },
      {
        "model_format": "ggufv2",
        "model_size_in_billions": 9,
        "quantizations": [
          "Q2_K",
          "Q3_K_L",
          "Q3_K_M",
          "Q3_K_S",
          "Q4_0",
          "Q4_1",
          "Q4_K_M",
          "Q4_K_S",
          "Q5_0",
          "Q5_1",
          "Q5_K_M",
          "Q5_K_S",
          "Q6_K",
          "Q8_0"
        ],
        "model_id": "QuantFactory/Yi-1.5-9B-Chat-16K-GGUF",
        "model_file_name_template": "Yi-1.5-9B-Chat-16K.{quantization}.gguf"
      },
      {
        "model_format": "ggufv2",
        "model_size_in_billions": 34,
        "quantizations": [
          "Q2_K",
          "Q3_K_L",
          "Q3_K_M",
          "Q3_K_S",
          "Q4_K_M",
          "Q4_K_S",
          "Q5_K_M",
          "Q5_K_S",
          "Q6_K",
          "Q8_0"
        ],
        "model_id": "bartowski/Yi-1.5-34B-Chat-16K-GGUF",
        "model_file_name_template": "Yi-1.5-34B-Chat-16K-{quantization}.gguf"
      }
    ],
    "chat_template": "{% if messages[0]['role'] == 'system' %}{% set system_message = messages[0]['content'] %}{% endif %}{% if system_message is defined %}{{ system_message }}{% endif %}{% for message in messages %}{% set content = message['content'] %}{% if message['role'] == 'user' %}{{ '<|im_start|>user\n' + content + '<|im_end|>\n<|im_start|>assistant\n' }}{% elif message['role'] == 'assistant' %}{{ content + '<|im_end|>' + '\n' }}{% endif %}{% endfor %}",
    "stop_token_ids": [
      2,
      6,
      7,
      8
    ],
    "stop": [
      "<|endoftext|>",
      "<|im_start|>",
      "<|im_end|>",
      "<|im_sep|>"
    ]
  },
  {
    "version": 1,
    "context_length": 100000,
    "model_name": "wizardcoder-python-v1.0",
    "model_lang": [
      "en"
    ],
    "model_ability": [
      "chat"
    ],
    "model_specs": [
      {
        "model_format": "pytorch",
        "model_size_in_billions": 13,
        "quantizations": [
          "4-bit",
          "8-bit",
          "none"
        ],
        "model_id": "WizardLMTeam/WizardCoder-Python-13B-V1.0",
        "model_revision": "5ac6748b1f5a4c282107ddc7d3b69fdc4a686d75"
      },
      {
        "model_format": "pytorch",
        "model_size_in_billions": 34,
        "quantizations": [
          "4-bit",
          "8-bit",
          "none"
        ],
        "model_id": "WizardLMTeam/WizardCoder-Python-34B-V1.0",
        "model_revision": "897fc6d9e12136c68c441b2350d015902c144b20"
      },
      {
        "model_format": "ggufv2",
        "model_size_in_billions": 7,
        "quantizations": [
          "Q2_K",
          "Q3_K_L",
          "Q3_K_M",
          "Q3_K_S",
          "Q4_0",
          "Q4_K_M",
          "Q4_K_S",
          "Q5_0",
          "Q5_K_M",
          "Q5_K_S",
          "Q6_K",
          "Q8_0"
        ],
        "model_id": "TheBloke/WizardCoder-Python-7B-V1.0-GGUF",
        "model_file_name_template": "wizardcoder-python-7b-v1.0.{quantization}.gguf"
      },
      {
        "model_format": "ggufv2",
        "model_size_in_billions": 13,
        "quantizations": [
          "Q2_K",
          "Q3_K_L",
          "Q3_K_M",
          "Q3_K_S",
          "Q4_0",
          "Q4_K_M",
          "Q4_K_S",
          "Q5_0",
          "Q5_K_M",
          "Q5_K_S",
          "Q6_K",
          "Q8_0"
        ],
        "model_id": "TheBloke/WizardCoder-Python-13B-V1.0-GGUF",
        "model_file_name_template": "wizardcoder-python-13b-v1.0.{quantization}.gguf"
      },
      {
        "model_format": "ggufv2",
        "model_size_in_billions": 34,
        "quantizations": [
          "Q2_K",
          "Q3_K_L",
          "Q3_K_M",
          "Q3_K_S",
          "Q4_0",
          "Q4_K_M",
          "Q4_K_S",
          "Q5_0",
          "Q5_K_M",
          "Q5_K_S",
          "Q6_K",
          "Q8_0"
        ],
        "model_id": "TheBloke/WizardCoder-Python-34B-V1.0-GGUF",
        "model_file_name_template": "wizardcoder-python-34b-v1.0.{quantization}.gguf"
      }
    ],
    "chat_template": "{% for item in messages %}{% if loop.first and item['role'] == 'system' %}{{ item['content'] + '\n\n### ' }}{% elif loop.first %}{{ 'Below is an instruction that describes a task. Write a response that appropriately completes the request.\n\n### ' }}{% endif %}{% if item['role'] == 'user' %}{{ 'Instruction: ' + item['content'] + '\n\n### ' }}{% elif item['role'] == 'assistant' %}{{ 'Response: ' + item['content'] + '\n\n### ' }}{% endif %}{% endfor %}{% if add_generation_prompt %}{{ 'Response: Let\\'s think step by step.' }}{% endif %}",
    "stop_token_ids": [
      2
    ],
    "stop": [
      "</s>"
    ]
  },
  {
    "version": 1,
    "context_length": 4096,
    "model_name": "gorilla-openfunctions-v2",
    "model_lang": [
      "en"
    ],
    "model_ability": [
      "chat"
    ],
    "model_description": "OpenFunctions is designed to extend Large Language Model (LLM) Chat Completion feature to formulate executable APIs call given natural language instructions and API context.",
    "model_specs": [
      {
        "model_format": "pytorch",
        "model_size_in_billions": 7,
        "quantizations": [
          "none"
        ],
        "model_id": "gorilla-llm/gorilla-openfunctions-v2",
        "model_revision": "0f91d705e64b77fb55e35a7eab5d03bf965c9b5c"
      },
      {
        "model_format": "ggufv2",
        "model_size_in_billions": 7,
        "quantizations": [
          "Q2_K",
          "Q3_K_L",
          "Q3_K_M",
          "Q3_K_S",
          "Q4_0",
          "Q4_K_M",
          "Q4_K_S",
          "Q5_K_M",
          "Q5_K_S",
          "Q6_K"
        ],
        "model_id": "gorilla-llm//gorilla-openfunctions-v2-GGUF",
        "model_file_name_template": "gorilla-openfunctions-v2.{quantization}.gguf"
      }
    ],
    "chat_template": "{% if not add_generation_prompt is defined %}\n{% set add_generation_prompt = false %}\n{% endif %}\n{%- set ns = namespace(found=false) -%}\n{%- for message in messages -%}\n    {%- if message['role'] == 'system' -%}\n        {%- set ns.found = true -%}\n    {%- endif -%}\n{%- endfor -%}\n{{'<｜begin▁of▁sentence｜>'}}{%- if not ns.found -%}\n{{'You are an AI programming assistant, utilizing the Gorilla LLM model, developed by Gorilla LLM, and you only answer questions related to computer science. For politically sensitive questions, security and privacy issues, and other non-computer science questions, you will refuse to answer\n'}}\n{%- endif %}\n{%- for message in messages %}\n    {%- if message['role'] == 'system' %}\n{{ message['content'] }}\n    {%- else %}\n        {%- if message['role'] == 'user' %}\n{{'### Instruction:\n' + message['content'] + '\n'}}\n        {%- else %}\n{{'### Response:\n' + message['content'] + '\n<|EOT|>\n'}}\n        {%- endif %}\n    {%- endif %}\n{%- endfor %}\n{% if add_generation_prompt %}\n{{'### Response:'}}\n{% endif %}",
    "stop_token_ids": [
      100015,
      100001
    ],
    "stop": [
      "<|EOT|>",
      "<｜end▁of▁sentence｜>"
    ]
  },
  {
    "version": 1,
    "context_length": 4096,
    "model_name": "deepseek-vl-chat",
    "model_lang": [
      "en",
      "zh"
    ],
    "model_ability": [
      "chat",
      "vision"
    ],
    "model_description": "DeepSeek-VL possesses general multimodal understanding capabilities, capable of processing logical diagrams, web pages, formula recognition, scientific literature, natural images, and embodied intelligence in complex scenarios.",
    "model_specs": [
      {
        "model_format": "pytorch",
        "model_size_in_billions": "1_3",
        "quantizations": [
          "none"
        ],
        "model_id": "deepseek-ai/deepseek-vl-1.3b-chat",
        "model_revision": "8f13a8e00dbdc381d614a9d29d61b07e8fe91b3f"
      },
      {
        "model_format": "pytorch",
        "model_size_in_billions": 7,
        "quantizations": [
          "none"
        ],
        "model_id": "deepseek-ai/deepseek-vl-7b-chat",
        "model_revision": "6f16f00805f45b5249f709ce21820122eeb43556"
      }
    ],
    "chat_template": "",
    "stop_token_ids": [
      100001
    ],
    "stop": [
      "<｜end▁of▁sentence｜>"
    ]
  },
  {
    "version": 1,
    "context_length": 4096,
    "model_name": "deepseek",
    "model_lang": [
      "en",
      "zh"
    ],
    "model_ability": [
      "generate"
    ],
    "model_description": "DeepSeek LLM, trained from scratch on a vast dataset of 2 trillion tokens in both English and Chinese. ",
    "model_specs": [
      {
        "model_format": "pytorch",
        "model_size_in_billions": 7,
        "quantizations": [
          "4-bit",
          "8-bit",
          "none"
        ],
        "model_id": "deepseek-ai/deepseek-llm-7b-base",
        "model_revision": "7683fea62db869066ddaff6a41d032262c490d4f"
      },
      {
        "model_format": "pytorch",
        "model_size_in_billions": 67,
        "quantizations": [
          "4-bit",
          "8-bit",
          "none"
        ],
        "model_id": "deepseek-ai/deepseek-llm-67b-base",
        "model_revision": "c3f813a1121c95488a20132d3a4da89f4a46452f"
      },
      {
        "model_format": "ggufv2",
        "model_size_in_billions": 7,
        "quantizations": [
          "Q2_K",
          "Q3_K_L",
          "Q3_K_M",
          "Q3_K_S",
          "Q4_0",
          "Q4_K_M",
          "Q4_K_S",
          "Q5_0",
          "Q5_K_M",
          "Q5_K_S",
          "Q6_K",
          "Q8_0"
        ],
        "model_id": "TheBloke/deepseek-llm-7B-chat-GGUF",
        "model_file_name_template": "deepseek-llm-7b-chat.{quantization}.gguf"
      },
      {
        "model_format": "ggufv2",
        "model_size_in_billions": 67,
        "quantizations": [
          "Q2_K",
          "Q3_K_L",
          "Q3_K_M",
          "Q3_K_S",
          "Q4_0",
          "Q4_K_M",
          "Q4_K_S",
          "Q5_0",
          "Q5_K_M",
          "Q5_K_S",
          "Q6_K",
          "Q8_0"
        ],
        "model_id": "TheBloke/deepseek-llm-67b-chat-GGUF",
        "model_file_name_template": "deepseek-llm-67b-chat.{quantization}.gguf"
      }
    ]
  },
  {
    "version": 1,
    "context_length": 4096,
    "model_name": "deepseek-chat",
    "model_lang": [
      "en",
      "zh"
    ],
    "model_ability": [
      "chat"
    ],
    "model_description": "DeepSeek LLM is an advanced language model comprising 67 billion parameters. It has been trained from scratch on a vast dataset of 2 trillion tokens in both English and Chinese.",
    "model_specs": [
      {
        "model_format": "pytorch",
        "model_size_in_billions": 7,
        "quantizations": [
          "4-bit",
          "8-bit",
          "none"
        ],
        "model_id": "deepseek-ai/deepseek-llm-7b-chat",
        "model_revision": "afbda8b347ec881666061fa67447046fc5164ec8"
      },
      {
        "model_format": "pytorch",
        "model_size_in_billions": 67,
        "quantizations": [
          "4-bit",
          "8-bit",
          "none"
        ],
        "model_id": "deepseek-ai/deepseek-llm-67b-chat",
        "model_revision": "79648bef7658bb824e4630740f6e1484c1b0620b"
      },
      {
        "model_format": "ggufv2",
        "model_size_in_billions": 7,
        "quantizations": [
          "Q2_K",
          "Q3_K_L",
          "Q3_K_M",
          "Q3_K_S",
          "Q4_0",
          "Q4_K_M",
          "Q4_K_S",
          "Q5_0",
          "Q5_K_M",
          "Q5_K_S",
          "Q6_K",
          "Q8_0"
        ],
        "model_id": "TheBloke/deepseek-llm-7B-chat-GGUF",
        "model_file_name_template": "deepseek-llm-7b-chat.{quantization}.gguf"
      },
      {
        "model_format": "ggufv2",
        "model_size_in_billions": 67,
        "quantizations": [
          "Q2_K",
          "Q3_K_L",
          "Q3_K_M",
          "Q3_K_S",
          "Q4_0",
          "Q4_K_M",
          "Q4_K_S",
          "Q5_0",
          "Q5_K_M",
          "Q5_K_S",
          "Q6_K",
          "Q8_0"
        ],
        "model_id": "TheBloke/deepseek-llm-67b-chat-GGUF",
        "model_file_name_template": "deepseek-llm-67b-chat.{quantization}.gguf"
      }
    ],
    "chat_template": "{% if not add_generation_prompt is defined %}{% set add_generation_prompt = false %}{% endif %}{{ '<｜begin▁of▁sentence｜>' }}{% for message in messages %}{% if message['role'] == 'user' %}{{ 'User: ' + message['content'] + '\n\n' }}{% elif message['role'] == 'assistant' %}{{ 'Assistant: ' + message['content'] + '<｜end▁of▁sentence｜>' }}{% elif message['role'] == 'system' %}{{ message['content'] + '\n\n' }}{% endif %}{% endfor %}{% if add_generation_prompt %}{{ 'Assistant:' }}{% endif %}",
    "stop_token_ids": [
      100001
    ],
    "stop": [
      "<｜end▁of▁sentence｜>"
    ]
  },
  {
    "version": 1,
    "context_length": 16384,
    "model_name": "deepseek-coder",
    "model_lang": [
      "en",
      "zh"
    ],
    "model_ability": [
      "generate"
    ],
    "model_description": "Deepseek Coder is composed of a series of code language models, each trained from scratch on 2T tokens, with a composition of 87% code and 13% natural language in both English and Chinese. ",
    "model_specs": [
      {
        "model_format": "pytorch",
        "model_size_in_billions": "1_3",
        "quantizations": [
          "4-bit",
          "8-bit",
          "none"
        ],
        "model_id": "deepseek-ai/deepseek-coder-1.3b-base",
        "model_revision": "c919139c3a9b4070729c8b2cca4847ab29ca8d94"
      },
      {
        "model_format": "pytorch",
        "model_size_in_billions": "6_7",
        "quantizations": [
          "4-bit",
          "8-bit",
          "none"
        ],
        "model_id": "deepseek-ai/deepseek-coder-6.7b-base",
        "model_revision": "ce2207a8bfef3ee92bd7dd4cc31c52cfa0046912"
      },
      {
        "model_format": "pytorch",
        "model_size_in_billions": 7,
        "quantizations": [
          "4-bit",
          "8-bit",
          "none"
        ],
        "model_id": "deepseek-ai/deepseek-coder-7b-base-v1.5",
        "model_revision": "98f0904cee2237e235f10408ae12292037b21dac"
      },
      {
        "model_format": "pytorch",
        "model_size_in_billions": 33,
        "quantizations": [
          "4-bit",
          "8-bit",
          "none"
        ],
        "model_id": "deepseek-ai/deepseek-coder-33b-base",
        "model_revision": "45c85cadf3720ef3e85a492e24fd4b8c5d21d8ac"
      },
      {
        "model_format": "ggufv2",
        "model_size_in_billions": "1_3",
        "quantizations": [
          "Q2_K",
          "Q3_K_L",
          "Q3_K_M",
          "Q3_K_S",
          "Q4_0",
          "Q4_K_M",
          "Q4_K_S",
          "Q5_0",
          "Q5_K_M",
          "Q5_K_S",
          "Q6_K",
          "Q8_0"
        ],
        "model_id": "TheBloke/deepseek-coder-1.3b-base-GGUF",
        "model_file_name_template": "deepseek-coder-1.3b-base.{quantization}.gguf"
      },
      {
        "model_format": "ggufv2",
        "model_size_in_billions": "6_7",
        "quantizations": [
          "Q2_K",
          "Q3_K_L",
          "Q3_K_M",
          "Q3_K_S",
          "Q4_0",
          "Q4_K_M",
          "Q4_K_S",
          "Q5_0",
          "Q5_K_M",
          "Q5_K_S",
          "Q6_K",
          "Q8_0"
        ],
        "model_id": "TheBloke/deepseek-coder-6.7B-base-GGUF",
        "model_file_name_template": "deepseek-coder-6.7b-base.{quantization}.gguf"
      },
      {
        "model_format": "ggufv2",
        "model_size_in_billions": 7,
        "quantizations": [
          "Q2_K",
          "Q3_K_L",
          "Q3_K_M",
          "Q3_K_S",
          "Q4_K_M",
          "Q4_K_S",
          "Q5_0",
          "Q5_K_M",
          "Q5_K_S",
          "Q6_K",
          "Q8_0"
        ],
        "model_id": "dagbs/deepseek-coder-7b-base-v1.5-GGUF",
        "model_file_name_template": "deepseek-coder-7b-base-v1.5.{quantization}.gguf"
      },
      {
        "model_format": "ggufv2",
        "model_size_in_billions": 33,
        "quantizations": [
          "Q2_K",
          "Q3_K_L",
          "Q3_K_M",
          "Q3_K_S",
          "Q4_0",
          "Q4_K_M",
          "Q4_K_S",
          "Q5_0",
          "Q5_K_M",
          "Q5_K_S",
          "Q6_K",
          "Q8_0"
        ],
        "model_id": "TheBloke/deepseek-coder-33B-base-GGUF",
        "model_file_name_template": "deepseek-coder-33b-base.{quantization}.gguf"
      },
      {
        "model_format": "gptq",
        "model_size_in_billions": "1_3",
        "quantizations": [
          "Int4"
        ],
        "model_id": "TheBloke/deepseek-coder-1.3b-base-GPTQ",
        "model_revision": "a5bf3b76d70cda53327311a631b1003024d5de29"
      },
      {
        "model_format": "gptq",
        "model_size_in_billions": "6_7",
        "quantizations": [
          "Int4"
        ],
        "model_id": "TheBloke/deepseek-coder-6.7B-base-GPTQ",
        "model_revision": "6476ea3d6e623a1313d363dbc6e172773e031bb1"
      },
      {
        "model_format": "gptq",
        "model_size_in_billions": 33,
        "quantizations": [
          "Int4"
        ],
        "model_id": "TheBloke/deepseek-coder-33B-base-GPTQ",
        "model_revision": "f527d7325e463a5cb091d044e4f2b15902674a70"
      },
      {
        "model_format": "awq",
        "model_size_in_billions": "1_3",
        "quantizations": [
          "Int4"
        ],
        "model_id": "TheBloke/deepseek-coder-1.3b-base-AWQ",
        "model_revision": "ffb66f1a2a194401b4f29025edcd261d7f0a08a7"
      },
      {
        "model_format": "awq",
        "model_size_in_billions": "6_7",
        "quantizations": [
          "Int4"
        ],
        "model_id": "TheBloke/deepseek-coder-6.7B-base-AWQ",
        "model_revision": "e3d4bdf39712665f5e9d5c05c9df6f20fe1e2d5a"
      },
      {
        "model_format": "awq",
        "model_size_in_billions": 33,
        "quantizations": [
          "Int4"
        ],
        "model_id": "TheBloke/deepseek-coder-33B-base-AWQ",
        "model_revision": "c7edb2d5868d61a5dcf2591933a8992c8cbe3ef4"
      }
    ]
  },
  {
    "version": 1,
    "context_length": 16384,
    "model_name": "deepseek-coder-instruct",
    "model_lang": [
      "en",
      "zh"
    ],
    "model_ability": [
      "chat"
    ],
    "model_description": "deepseek-coder-instruct is a model initialized from deepseek-coder-base and fine-tuned on 2B tokens of instruction data.",
    "model_specs": [
      {
        "model_format": "pytorch",
        "model_size_in_billions": "1_3",
        "quantizations": [
          "4-bit",
          "8-bit",
          "none"
        ],
        "model_id": "deepseek-ai/deepseek-coder-1.3b-instruct",
        "model_revision": "2df081ceaca101a867fef2844e44f4d6a4857039"
      },
      {
        "model_format": "pytorch",
        "model_size_in_billions": "6_7",
        "quantizations": [
          "4-bit",
          "8-bit",
          "none"
        ],
        "model_id": "deepseek-ai/deepseek-coder-6.7b-instruct",
        "model_revision": "cbb77d7448ea3168d884758817e7f895e3828d1c"
      },
      {
        "model_format": "pytorch",
        "model_size_in_billions": 7,
        "quantizations": [
          "4-bit",
          "8-bit",
          "none"
        ],
        "model_id": "deepseek-ai/deepseek-coder-7b-instruct-v1.5",
        "model_revision": "2a050a4c59d687a85324d32e147517992117ed30"
      },
      {
        "model_format": "pytorch",
        "model_size_in_billions": 33,
        "quantizations": [
          "4-bit",
          "8-bit",
          "none"
        ],
        "model_id": "deepseek-ai/deepseek-coder-33b-instruct",
        "model_revision": "ea15d17db84d1fc94ac5cba8e6fa97764c9549d3"
      },
      {
        "model_format": "ggufv2",
        "model_size_in_billions": "1_3",
        "quantizations": [
          "Q2_K",
          "Q3_K_L",
          "Q3_K_M",
          "Q3_K_S",
          "Q4_0",
          "Q4_K_M",
          "Q4_K_S",
          "Q5_0",
          "Q5_K_M",
          "Q5_K_S",
          "Q6_K",
          "Q8_0"
        ],
        "model_id": "TheBloke/deepseek-coder-1.3b-instruct-GGUF",
        "model_file_name_template": "deepseek-coder-1.3b-instruct.{quantization}.gguf"
      },
      {
        "model_format": "ggufv2",
        "model_size_in_billions": "6_7",
        "quantizations": [
          "Q2_K",
          "Q3_K_L",
          "Q3_K_M",
          "Q3_K_S",
          "Q4_0",
          "Q4_K_M",
          "Q4_K_S",
          "Q5_0",
          "Q5_K_M",
          "Q5_K_S",
          "Q6_K",
          "Q8_0"
        ],
        "model_id": "TheBloke/deepseek-coder-6.7B-instruct-GGUF",
        "model_file_name_template": "deepseek-coder-6.7b-instruct.{quantization}.gguf"
      },
      {
        "model_format": "ggufv2",
        "model_size_in_billions": 7,
        "quantizations": [
          "Q3_K_L",
          "Q3_K_M",
          "Q3_K_S",
          "Q4_0",
          "Q4_K_M",
          "Q4_K_S",
          "Q5_0",
          "Q5_K_M",
          "Q5_K_S",
          "Q6_K",
          "Q8_0"
        ],
        "model_id": "LoneStriker/deepseek-coder-7b-instruct-v1.5-GGUF",
        "model_file_name_template": "deepseek-coder-7b-instruct-v1.5-{quantization}.gguf"
      },
      {
        "model_format": "ggufv2",
        "model_size_in_billions": 33,
        "quantizations": [
          "Q2_K",
          "Q3_K_L",
          "Q3_K_M",
          "Q3_K_S",
          "Q4_0",
          "Q4_K_M",
          "Q4_K_S",
          "Q5_0",
          "Q5_K_M",
          "Q5_K_S",
          "Q6_K",
          "Q8_0"
        ],
        "model_id": "TheBloke/deepseek-coder-33B-instruct-GGUF",
        "model_file_name_template": "deepseek-coder-33b-instruct.{quantization}.gguf"
      },
      {
        "model_format": "gptq",
        "model_size_in_billions": "1_3",
        "quantizations": [
          "Int4"
        ],
        "model_id": "TheBloke/deepseek-coder-1.3b-instruct-GPTQ",
        "model_revision": "9c002e9af6cbdf3bd9244e2d7264b6a35d1dcacf"
      },
      {
        "model_format": "gptq",
        "model_size_in_billions": "6_7",
        "quantizations": [
          "Int4"
        ],
        "model_id": "TheBloke/deepseek-coder-6.7B-instruct-GPTQ",
        "model_revision": "13ccea6e3a43dcfdcb655d92097610018b431a17"
      },
      {
        "model_format": "gptq",
        "model_size_in_billions": 33,
        "quantizations": [
          "Int4"
        ],
        "model_id": "TheBloke/deepseek-coder-33B-instruct-GPTQ",
        "model_revision": "08372729d98dfc248f9531a412fe69e14e607027"
      },
      {
        "model_format": "awq",
        "model_size_in_billions": "1_3",
        "quantizations": [
          "Int4"
        ],
        "model_id": "TheBloke/deepseek-coder-1.3b-instruct-AWQ",
        "model_revision": "a2a484da6e4146d055316a9a63cf5b13955715a4"
      },
      {
        "model_format": "awq",
        "model_size_in_billions": "6_7",
        "quantizations": [
          "Int4"
        ],
        "model_id": "TheBloke/deepseek-coder-6.7B-instruct-AWQ",
        "model_revision": "502ae3e19e57ae78dc30a791ba33c565da72dc62"
      },
      {
        "model_format": "awq",
        "model_size_in_billions": 33,
        "quantizations": [
          "Int4"
        ],
        "model_id": "TheBloke/deepseek-coder-33B-instruct-AWQ",
        "model_revision": "c40b499bac2712cd3c445cf1b05d2c6558ab0d29"
      }
    ],
    "chat_template": "{% if not add_generation_prompt is defined %}\n{% set add_generation_prompt = false %}\n{% endif %}\n{%- set ns = namespace(found=false) -%}\n{%- for message in messages -%}\n    {%- if message['role'] == 'system' -%}\n        {%- set ns.found = true -%}\n    {%- endif -%}\n{%- endfor -%}\n{{'<｜begin▁of▁sentence｜>'}}{%- if not ns.found -%}\n{{'You are an AI programming assistant, utilizing the Deepseek Coder model, developed by Deepseek Company, and you only answer questions related to computer science. For politically sensitive questions, security and privacy issues, and other non-computer science questions, you will refuse to answer\n'}}\n{%- endif %}\n{%- for message in messages %}\n    {%- if message['role'] == 'system' %}\n{{ message['content'] }}\n    {%- else %}\n        {%- if message['role'] == 'user' %}\n{{'### Instruction:\n' + message['content'] + '\n'}}\n        {%- else %}\n{{'### Response:\n' + message['content'] + '\n<|EOT|>\n'}}\n        {%- endif %}\n    {%- endif %}\n{%- endfor %}\n{% if add_generation_prompt %}\n{{'### Response:'}}\n{% endif %}",
    "stop_token_ids": [
      32021
    ],
    "stop": [
      "<|EOT|>"
    ]
  },
  {
    "version": 1,
    "context_length": 4096,
    "model_name": "Skywork",
    "model_lang": [
      "en",
      "zh"
    ],
    "model_ability": [
      "generate"
    ],
    "model_description": "Skywork is a series of large models developed by the Kunlun Group · Skywork team.",
    "model_specs": [
      {
        "model_format": "pytorch",
        "model_size_in_billions": 13,
        "quantizations": [
          "8-bit",
          "none"
        ],
        "model_id": "skywork/Skywork-13B-base",
        "model_revision": "bc35915066fbbf15b77a1a4a74e9b574ab167816"
      }
    ]
  },
  {
    "version": 1,
    "context_length": 4096,
    "model_name": "Skywork-Math",
    "model_lang": [
      "en",
      "zh"
    ],
    "model_ability": [
      "generate"
    ],
    "model_description": "Skywork is a series of large models developed by the Kunlun Group · Skywork team.",
    "model_specs": [
      {
        "model_format": "pytorch",
        "model_size_in_billions": 13,
        "quantizations": [
          "8-bit",
          "none"
        ],
        "model_id": "skywork/Skywork-13B-Math",
        "model_revision": "70d1740208c8ba39f9ba250b22117ec25311ab33"
      }
    ]
  },
  {
    "version": 1,
    "context_length": 32768,
    "model_name": "internlm2-chat",
    "model_lang": [
      "en",
      "zh"
    ],
    "model_ability": [
      "chat"
    ],
    "model_description": "The second generation of the InternLM model, InternLM2.",
    "model_specs": [
      {
        "model_format": "pytorch",
        "model_size_in_billions": 7,
        "quantizations": [
          "none"
        ],
        "model_id": "internlm/internlm2-chat-7b",
        "model_revision": "2292b86b21cb856642782cebed0a453997453b1f"
      },
      {
        "model_format": "pytorch",
        "model_size_in_billions": 20,
        "quantizations": [
          "none"
        ],
        "model_id": "internlm/internlm2-chat-20b",
        "model_revision": "b666125047cd98c5a7c85ca28720b44a06aed124"
      }
    ],
    "chat_template": "{{ '<s>' }}{% for message in messages %}{{'<|im_start|>' + message['role'] + '\n' + message['content'] + '<|im_end|>' + '\n'}}{% endfor %}{% if add_generation_prompt %}{{ '<|im_start|>assistant\n' }}{% endif %}",
    "stop_token_ids": [
      2,
      92542
    ],
    "stop": [
      "</s>",
      "<|im_end|>"
    ]
  },
  {
    "version": 1,
    "context_length": 32768,
    "model_name": "internlm2.5-chat",
    "model_lang": [
      "en",
      "zh"
    ],
    "model_ability": [
      "chat"
    ],
    "model_description": "InternLM2.5 series of the InternLM model.",
    "model_specs": [
      {
        "model_format": "pytorch",
        "model_size_in_billions": "1_8",
        "quantizations": [
          "none"
        ],
        "model_id": "internlm/internlm2_5-1_8b-chat",
        "model_revision": "4426f00b854561fa60d555d2b628064b56bcb758"
      },
      {
        "model_format": "pytorch",
        "model_size_in_billions": 7,
        "quantizations": [
          "none"
        ],
        "model_id": "internlm/internlm2_5-7b-chat",
        "model_revision": "9dc8536a922ab4954726aad1b37fa199004a291a"
      },
      {
        "model_format": "pytorch",
        "model_size_in_billions": 20,
        "quantizations": [
          "none"
        ],
        "model_id": "internlm/internlm2_5-20b-chat",
        "model_revision": "ef17bde929761255fee76d95e2c25969ccd93b0d"
      },
      {
        "model_format": "gptq",
        "model_size_in_billions": 7,
        "quantizations": [
          "Int4"
        ],
        "model_id": "ModelCloud/internlm-2.5-7b-chat-gptq-4bit",
        "model_revision": "2e2dda735c326544921a4035bbeb6c6e316a8254"
      },
      {
        "model_format": "ggufv2",
        "model_size_in_billions": "1_8",
        "quantizations": [
          "q2_k",
          "q3_k_m",
          "q4_0",
          "q4_k_m",
          "q5_0",
          "q5_k_m",
          "q6_k",
          "q8_0",
          "fp16"
        ],
        "model_id": "internlm/internlm2_5-1_8b-chat-gguf",
        "model_file_name_template": "internlm2_5-1_8b-chat-{quantization}.gguf"
      },
      {
        "model_format": "ggufv2",
        "model_size_in_billions": 7,
        "quantizations": [
          "q2_k",
          "q3_k_m",
          "q4_0",
          "q4_k_m",
          "q5_0",
          "q5_k_m",
          "q6_k",
          "q8_0",
          "fp16"
        ],
        "model_id": "internlm/internlm2_5-7b-chat-gguf",
        "model_file_name_template": "internlm2_5-7b-chat-{quantization}.gguf"
      },
      {
        "model_format": "ggufv2",
        "model_size_in_billions": 20,
        "quantizations": [
          "q2_k",
          "q3_k_m",
          "q4_0",
          "q4_k_m",
          "q5_0",
          "q5_k_m",
          "q6_k",
          "q8_0",
          "fp16"
        ],
        "model_id": "internlm/internlm2_5-20b-chat-gguf",
        "model_file_name_template": "internlm2_5-20b-chat-{quantization}.gguf"
      },
      {
        "model_format": "mlx",
        "model_size_in_billions": 7,
        "quantizations": [
          "4-bit"
        ],
        "model_id": "mlx-community/internlm2_5-7b-chat-4bit",
        "model_revision": "d12097a867721978142a6048399f470a3d18beee"
      },
      {
        "model_format": "mlx",
        "model_size_in_billions": 7,
        "quantizations": [
          "8-bit"
        ],
        "model_id": "mlx-community/internlm2_5-7b-chat-8bit",
        "model_revision": "0ec94d61d30ab161b49c69f9bf92ec2b9986d234"
      }
    ],
    "chat_template": "{{ '<s>' }}{% for message in messages %}{{'<|im_start|>' + message['role'] + '\n' + message['content'] + '<|im_end|>' + '\n'}}{% endfor %}{% if add_generation_prompt %}{{ '<|im_start|>assistant\n' }}{% endif %}",
    "stop_token_ids": [
      2,
      92542
    ],
    "stop": [
      "</s>",
      "<|im_end|>"
    ]
  },
  {
    "version": 1,
    "context_length": 262144,
    "model_name": "internlm2.5-chat-1m",
    "model_lang": [
      "en",
      "zh"
    ],
    "model_ability": [
      "chat"
    ],
    "model_description": "InternLM2.5 series of the InternLM model supports 1M long-context",
    "model_specs": [
      {
        "model_format": "pytorch",
        "model_size_in_billions": 7,
        "quantizations": [
          "none"
        ],
        "model_id": "internlm/internlm2_5-7b-chat-1m",
        "model_revision": "8d1a709a04d71440ef3df6ebbe204672f411c8b6"
      },
      {
        "model_format": "gptq",
        "model_size_in_billions": 7,
        "quantizations": [
          "Int4"
        ],
        "model_id": "ModelCloud/internlm-2.5-7b-chat-1m-gptq-4bit",
        "model_revision": "022e59cb30f03b271d56178478acb038b2b9b58c"
      },
      {
        "model_format": "ggufv2",
        "model_size_in_billions": 7,
        "quantizations": [
          "q2_k",
          "q3_k_m",
          "q4_0",
          "q4_k_m",
          "q5_0",
          "q5_k_m",
          "q6_k",
          "q8_0",
          "fp16"
        ],
        "model_id": "internlm/internlm2_5-7b-chat-1m-gguf",
        "model_file_name_template": "internlm2_5-7b-chat-1m-{quantization}.gguf"
      }
    ],
    "chat_template": "{{ '<s>' }}{% for message in messages %}{{'<|im_start|>' + message['role'] + '\n' + message['content'] + '<|im_end|>' + '\n'}}{% endfor %}{% if add_generation_prompt %}{{ '<|im_start|>assistant\n' }}{% endif %}",
    "stop_token_ids": [
      2,
      92542
    ],
    "stop": [
      "</s>",
      "<|im_end|>"
    ]
  },
  {
    "version":1,
    "context_length":2048,
    "model_name":"OmniLMM",
    "model_lang":[
      "en",
      "zh"
    ],
    "model_ability":[
      "chat",
      "vision"
    ],
    "model_description":"OmniLMM is a family of open-source large multimodal models (LMMs) adept at vision & language modeling.",
    "model_specs":[
      {
        "model_format":"pytorch",
        "model_size_in_billions":3,
        "quantizations":[
          "none"
        ],
        "model_id":"openbmb/MiniCPM-V",
        "model_revision":"bec7d1cd1c9e804c064ec291163e40624825eaaa"
      },
      {
        "model_format":"pytorch",
        "model_size_in_billions":12,
        "quantizations":[
          "none"
        ],
        "model_id":"openbmb/OmniLMM-12B",
        "model_revision":"ef62bae5af34be653b9801037cd613e05ab24fdc"
      }
    ],
    "chat_template": "",
    "stop_token_ids": [
      2
    ],
    "stop": [
      "</s>"
    ]
  },
  {
    "version":1,
    "context_length":8192,
    "model_name":"MiniCPM-Llama3-V-2_5",
    "model_lang":[
      "en",
      "zh"
    ],
    "model_ability":[
      "chat",
      "vision"
    ],
    "model_description":"MiniCPM-Llama3-V 2.5 is the latest model in the MiniCPM-V series. The model is built on SigLip-400M and Llama3-8B-Instruct with a total of 8B parameters.",
    "model_specs":[
      {
        "model_format":"pytorch",
        "model_size_in_billions":8,
        "quantizations":[
          "none"
        ],
        "model_id":"openbmb/MiniCPM-Llama3-V-2_5",
        "model_revision":"285a637ba8a30a0660dfcccad16f9a864f75abfd"
      },
      {
        "model_format":"pytorch",
        "model_size_in_billions":8,
        "quantizations":[
          "int4"
        ],
        "model_id":"openbmb/MiniCPM-Llama3-V-2_5-{quantization}",
        "model_revision":"f92aff28552de35de3be204e8fe292dd4824e544"
      }
    ],
    "chat_template": "{% set loop_messages = messages %}{% for message in loop_messages %}{% set content = '<|start_header_id|>' + message['role'] + '<|end_header_id|>\n\n'+ message['content'] | trim + '<|eot_id|>' %}{% if loop.index0 == 0 %}{% set content = '<|begin_of_text|>' + content %}{% endif %}{{ content }}{% endfor %}{{ '<|start_header_id|>assistant<|end_header_id|>\n\n' }}",
    "stop_token_ids": [
      128001
    ],
    "stop": [
      "<|end_of_text|>"
    ]
  },
  {
    "version":1,
    "context_length":32768,
    "model_name":"MiniCPM-V-2.6",
    "model_lang":[
      "en",
      "zh"
    ],
    "model_ability":[
      "chat",
      "vision"
    ],
    "model_description":"MiniCPM-V 2.6 is the latest model in the MiniCPM-V series. The model is built on SigLip-400M and Qwen2-7B with a total of 8B parameters.",
    "model_specs":[
      {
        "model_format":"pytorch",
        "model_size_in_billions":8,
        "quantizations":[
          "none"
        ],
        "model_id":"openbmb/MiniCPM-V-2_6",
        "model_revision":"3f7a8da1b7a8b928b5ee229fae33cf43fd64cf31"
      },
      {
        "model_format":"pytorch",
        "model_size_in_billions":8,
        "quantizations":[
          "4-bit"
        ],
        "model_id":"openbmb/MiniCPM-V-2_6-int4",
        "model_revision":"051e2df6505f1fc4305f2c9bd42ed90db8bf4874"
      }
    ],
    "chat_template": "{% for message in messages %}{% if loop.first and messages[0]['role'] != 'system' %}{{ '<|im_start|>system\nYou are a helpful assistant.<|im_end|>\n' }}{% endif %}{{'<|im_start|>' + message['role'] + '\n' + message['content'] + '<|im_end|>' + '\n'}}{% endfor %}{% if add_generation_prompt %}{{ '<|im_start|>assistant\n' }}{% endif %}",
    "stop_token_ids": [
      151645,
      151643
    ],
    "stop": [
      "<|im_end|>",
      "<|endoftext|>"
    ]
  },
  {
    "version": 1,
    "context_length": 4096,
    "model_name": "qwen-vl-chat",
    "model_lang": [
      "en",
      "zh"
    ],
    "model_ability": [
      "chat",
      "vision"
    ],
    "model_description": "Qwen-VL-Chat supports more flexible interaction, such as multiple image inputs, multi-round question answering, and creative capabilities.",
    "model_specs": [
      {
        "model_format": "pytorch",
        "model_size_in_billions": 7,
        "quantizations": [
          "none"
        ],
        "model_id": "Qwen/Qwen-VL-Chat",
        "model_revision": "6665c780ade5ff3f08853b4262dcb9c8f9598d42"
      },
      {
        "model_format": "gptq",
        "model_size_in_billions": 7,
        "quantizations": [
          "Int4"
        ],
        "model_id": "Qwen/Qwen-VL-Chat-{quantization}",
        "model_revision": "5d3a5aa033ed2c502300d426c81cc5b13bcd1409"
      }
    ],
    "chat_template": "",
    "stop_token_ids": [
      151643,
      151644,
      151645
    ],
    "stop": [
      "<|endoftext|>",
      "<|im_start|>",
      "<|im_end|>"
    ]
  },
  {
    "version": 1,
    "context_length": 4096,
    "model_name": "orion-chat",
    "model_lang": [
      "en",
      "zh"
    ],
    "model_ability": [
      "chat"
    ],
    "model_description": "Orion-14B series models are open-source multilingual large language models trained from scratch by OrionStarAI.",
    "model_specs": [
      {
        "model_format": "pytorch",
        "model_size_in_billions": 14,
        "quantizations": [
          "none",
          "4-bit",
          "8-bit"
        ],
        "model_id": "OrionStarAI/Orion-14B-Chat",
        "model_revision": "ea6fb9b7e1917f3693935accbeb0bfecfd6552a7"
      },
      {
        "model_format": "awq",
        "model_size_in_billions": 14,
        "quantizations": [
          "Int4"
        ],
        "model_id": "OrionStarAI/Orion-14B-Chat-{quantization}"
      }
    ],
    "chat_template": "{% for message in messages %}{% if loop.first %}{{ '<s>' }}{% endif %}{% if message['role'] == 'user' %}{{ 'Human: ' + message['content'] + '\n\nAssistant: ' + '</s>' }}{% elif message['role'] == 'assistant' %}{{ message['content'] + '</s>' }}{% endif %}{% endfor %}",
    "stop_token_ids": [
      1,
      2,
      0
    ],
    "stop": [
      "<s>",
      "</s>",
      "<unk>"
    ]
  },
  {
    "version": 1,
    "context_length": 4096,
    "model_name": "orion-chat-rag",
    "model_lang": [
      "en",
      "zh"
    ],
    "model_ability": [
      "chat"
    ],
    "model_description": "Orion-14B series models are open-source multilingual large language models trained from scratch by OrionStarAI.",
    "model_specs": [
      {
        "model_format": "pytorch",
        "model_size_in_billions": 14,
        "quantizations": [
          "none",
          "4-bit",
          "8-bit"
        ],
        "model_id": "OrionStarAI/Orion-14B-Chat-RAG",
        "model_revision": "eba2e20808407fb431a76b90d5d506e04a0325f2"
      }
    ],
    "chat_template": "{% for message in messages %}{% if loop.first %}{{ '<s>' }}{% endif %}{% if message['role'] == 'user' %}{{ 'Human: ' + message['content'] + '\n\nAssistant: ' + '</s>' }}{% elif message['role'] == 'assistant' %}{{ message['content'] + '</s>' }}{% endif %}{% endfor %}",
    "stop_token_ids": [
      1,
      2,
      0
    ],
    "stop": [
      "<s>",
      "</s>",
      "<unk>"
    ]
  },
  {
    "version": 1,
    "context_length": 4096,
    "model_name": "yi-vl-chat",
    "model_lang": [
      "en",
      "zh"
    ],
    "model_ability": [
      "chat",
      "vision"
    ],
    "model_description": "Yi Vision Language (Yi-VL) model is the open-source, multimodal version of the Yi Large Language Model (LLM) series, enabling content comprehension, recognition, and multi-round conversations about images.",
    "model_specs": [
      {
        "model_format": "pytorch",
        "model_size_in_billions": 6,
        "quantizations": [
          "none"
        ],
        "model_id": "01-ai/Yi-VL-6B",
        "model_revision": "897c938da1ec860330e2ba2d425ab3004495ba38"
      },
      {
        "model_format": "pytorch",
        "model_size_in_billions": 34,
        "quantizations": [
          "none"
        ],
        "model_id": "01-ai/Yi-VL-34B",
        "model_revision": "ea29a9a430f27893e780366dae81d4ca5ebab561"
      }
    ],
    "chat_template": "{% if not add_generation_prompt is defined %}{% set add_generation_prompt = false %}{% endif %}{% for message in messages %}{{'<|im_start|>' + message['role'] + '\n' + message['content'] + '<|im_end|>' + '\n'}}{% endfor %}{% if add_generation_prompt %}{{ '<|im_start|>assistant\n' }}{% endif %}",
    "stop_token_ids": [
      2,
      6,
      7,
      8
    ],
    "stop": [
      "<|endoftext|>",
      "<|im_start|>",
      "<|im_end|>",
      "<|im_sep|>"
    ]
  },
  {
    "version": 1,
    "context_length": 8192,
    "model_name": "gemma-it",
    "model_lang": [
      "en"
    ],
    "model_ability": [
      "chat"
    ],
    "model_description": "Gemma is a family of lightweight, state-of-the-art open models from Google, built from the same research and technology used to create the Gemini models.",
    "model_specs": [
      {
        "model_format": "pytorch",
        "model_size_in_billions": 2,
        "quantizations": [
          "none",
          "4-bit",
          "8-bit"
        ],
        "model_id": "google/gemma-2b-it"
      },
      {
        "model_format": "pytorch",
        "model_size_in_billions": 7,
        "quantizations": [
          "none",
          "4-bit",
          "8-bit"
        ],
        "model_id": "google/gemma-7b-it"
      }
    ],
    "chat_template": "{{ '<bos>' }}{% if messages[0]['role'] == 'system' %}{{ raise_exception('System role not supported') }}{% endif %}{% for message in messages %}{% if (message['role'] == 'user') != (loop.index0 % 2 == 0) %}{{ raise_exception('Conversation roles must alternate user/assistant/user/assistant/...') }}{% endif %}{% if (message['role'] == 'assistant') %}{% set role = 'model' %}{% else %}{% set role = message['role'] %}{% endif %}{{ '<start_of_turn>' + role + '\n' + message['content'] | trim + '<end_of_turn>\n' }}{% endfor %}{% if add_generation_prompt %}{{'<start_of_turn>model\n'}}{% endif %}",
    "stop_token_ids": [
      1,
      106,
      107
    ],
    "stop": [
      "<eos>",
      "<end_of_turn>",
      "<start_of_turn>"
    ]
  },
  {
    "version": 1,
    "context_length": 8192,
    "model_name": "gemma-2-it",
    "model_lang": [
      "en"
    ],
    "model_ability": [
      "chat"
    ],
    "model_description": "Gemma is a family of lightweight, state-of-the-art open models from Google, built from the same research and technology used to create the Gemini models.",
    "model_specs": [
      {
        "model_format": "pytorch",
        "model_size_in_billions": 2,
        "quantizations": [
          "none",
          "4-bit",
          "8-bit"
        ],
        "model_id": "google/gemma-2-2b-it"
      },
      {
        "model_format": "pytorch",
        "model_size_in_billions": 9,
        "quantizations": [
          "none",
          "4-bit",
          "8-bit"
        ],
        "model_id": "google/gemma-2-9b-it"
      },
      {
        "model_format": "pytorch",
        "model_size_in_billions": 27,
        "quantizations": [
          "none",
          "4-bit",
          "8-bit"
        ],
        "model_id": "google/gemma-2-27b-it"
      },
      {
        "model_format": "ggufv2",
        "model_size_in_billions": 2,
        "quantizations": [
          "Q3_K_L",
          "Q4_K_M",
          "Q4_K_S",
          "Q5_K_M",
          "Q5_K_S",
          "Q6_K",
          "Q6_K_L",
          "Q8_0",
          "f32"
        ],
        "model_id": "bartowski/gemma-2-2b-it-GGUF",
        "model_file_name_template": "gemma-2-2b-it-{quantization}.gguf"
      },
      {
        "model_format": "ggufv2",
        "model_size_in_billions": 9,
        "quantizations": [
          "Q2_K",
          "Q2_K_L",
          "Q3_K_L",
          "Q3_K_M",
          "Q3_K_S",
          "Q4_K_L",
          "Q4_K_M",
          "Q4_K_S",
          "Q5_K_L",
          "Q5_K_M",
          "Q5_K_S",
          "Q6_K",
          "Q6_K_L",
          "Q8_0",
          "f32"
        ],
        "model_id": "bartowski/gemma-2-9b-it-GGUF",
        "model_file_name_template": "gemma-2-9b-it-{quantization}.gguf"
      },
      {
        "model_format": "ggufv2",
        "model_size_in_billions": 27,
        "quantizations": [
          "Q2_K",
          "Q2_K_L",
          "Q3_K_L",
          "Q3_K_M",
          "Q3_K_S",
          "Q4_K_L",
          "Q4_K_M",
          "Q4_K_S",
          "Q5_K_L",
          "Q5_K_M",
          "Q5_K_S",
          "Q6_K",
          "Q6_K_L",
          "Q8_0",
          "f32"
        ],
        "model_id": "bartowski/gemma-2-27b-it-GGUF",
        "model_file_name_template": "gemma-2-27b-it-{quantization}.gguf"
      },
      {
        "model_format": "mlx",
        "model_size_in_billions": 2,
        "quantizations": [
          "4-bit"
        ],
        "model_id": "mlx-community/gemma-2-2b-it-4bit"
      },
      {
        "model_format": "mlx",
        "model_size_in_billions": 2,
        "quantizations": [
          "8-bit"
        ],
        "model_id": "mlx-community/gemma-2-2b-it-8bit"
      },
      {
        "model_format": "mlx",
        "model_size_in_billions": 2,
        "quantizations": [
          "None"
        ],
        "model_id": "mlx-community/gemma-2-2b-it"
      },
      {
        "model_format": "mlx",
        "model_size_in_billions": 9,
        "quantizations": [
          "4-bit"
        ],
        "model_id": "mlx-community/gemma-2-9b-it-4bit"
      },
      {
        "model_format": "mlx",
        "model_size_in_billions": 9,
        "quantizations": [
          "8-bit"
        ],
        "model_id": "mlx-community/gemma-2-9b-it-8bit"
      },
      {
        "model_format": "mlx",
        "model_size_in_billions": 9,
        "quantizations": [
          "None"
        ],
        "model_id": "mlx-community/gemma-2-9b-it-fp16"
      },
      {
        "model_format": "mlx",
        "model_size_in_billions": 27,
        "quantizations": [
          "4-bit"
        ],
        "model_id": "mlx-community/gemma-2-27b-it-4bit"
      },
      {
        "model_format": "mlx",
        "model_size_in_billions": 27,
        "quantizations": [
          "8-bit"
        ],
        "model_id": "mlx-community/gemma-2-27b-it-8bit"
      },
      {
        "model_format": "mlx",
        "model_size_in_billions": 27,
        "quantizations": [
          "None"
        ],
        "model_id": "mlx-community/gemma-2-27b-it-fp16"
      }
    ],
    "chat_template": "{{ '<bos>' }}{% if messages[0]['role'] == 'system' %}{{ raise_exception('System role not supported') }}{% endif %}{% for message in messages %}{% if (message['role'] == 'user') != (loop.index0 % 2 == 0) %}{{ raise_exception('Conversation roles must alternate user/assistant/user/assistant/...') }}{% endif %}{% if (message['role'] == 'assistant') %}{% set role = 'model' %}{% else %}{% set role = message['role'] %}{% endif %}{{ '<start_of_turn>' + role + '\n' + message['content'] | trim + '<end_of_turn>\n' }}{% endfor %}{% if add_generation_prompt %}{{'<start_of_turn>model\n'}}{% endif %}",
    "stop_token_ids": [
      1,
      106,
      107
    ],
    "stop": [
      "<eos>",
      "<end_of_turn>",
      "<start_of_turn>"
    ]
  },
  {
    "version": 1,
    "context_length": 4096,
    "model_name": "platypus2-70b-instruct",
    "model_lang": [
      "en"
    ],
    "model_ability": [
      "generate"
    ],
    "model_description": "Platypus-70B-instruct is a merge of garage-bAInd/Platypus2-70B and upstage/Llama-2-70b-instruct-v2.",
    "model_specs": [
      {
        "model_format": "pytorch",
        "model_size_in_billions": 70,
        "quantizations": [
          "none"
        ],
        "model_id": "garage-bAInd/Platypus2-70B-instruct",
        "model_revision": "31389b50953688e4e542be53e6d2ab04d5c34e87"
      }
    ]
  },
  {
    "version": 1,
    "context_length": 2048,
    "model_name": "aquila2",
    "model_lang": [
      "zh"
    ],
    "model_ability": [
      "generate"
    ],
    "model_description": "Aquila2 series models are the base language models",
    "model_specs": [
      {
        "model_format": "pytorch",
        "model_size_in_billions": 7,
        "quantizations": [
          "none"
        ],
        "model_id": "BAAI/Aquila2-7B",
        "model_revision": "9c76e143c6e9621689ca76e078c465b0dee75eb8"
      },
      {
        "model_format": "pytorch",
        "model_size_in_billions": 34,
        "quantizations": [
          "none"
        ],
        "model_id": "BAAI/Aquila2-34B",
        "model_revision": "356733caf6221e9dd898cde8ff189a98175526ec"
      },
      {
        "model_format": "pytorch",
        "model_size_in_billions": 70,
        "quantizations": [
          "none"
        ],
        "model_id": "BAAI/Aquila2-70B-Expr",
        "model_revision": "32a2897235541b9f5238bbe88f8d76a19993c0ba"
      }
    ]
  },
  {
    "version": 1,
    "context_length": 2048,
    "model_name": "aquila2-chat",
    "model_lang": [
      "zh"
    ],
    "model_ability": [
      "chat"
    ],
    "model_description": "Aquila2-chat series models are the chat models",
    "model_specs": [
      {
        "model_format": "pytorch",
        "model_size_in_billions": 7,
        "quantizations": [
          "none"
        ],
        "model_id": "BAAI/AquilaChat2-7B",
        "model_revision": "0d060c4edeb4e0febd81130c17f6868653184fb3"
      },
      {
        "model_format": "ggufv2",
        "model_size_in_billions": 34,
        "quantizations": [
          "Q2_K",
          "Q3_K_L",
          "Q3_K_M",
          "Q3_K_S",
          "Q4_0",
          "Q4_K_M",
          "Q4_K_S",
          "Q5_0",
          "Q5_K_M",
          "Q5_K_S",
          "Q6_K",
          "Q8_0"
        ],
        "model_id": "TheBloke/AquilaChat2-34B-GGUF",
        "model_file_name_template": "aquilachat2-34b.{quantization}.gguf"
      },
      {
        "model_format": "gptq",
        "model_size_in_billions": 34,
        "quantizations": [
          "Int4"
        ],
        "model_id": "TheBloke/AquilaChat2-34B-GPTQ",
        "model_revision": "9a9d21424f7db608be51df769885514ab6e052db"
      },
      {
        "model_format": "awq",
        "model_size_in_billions": "34",
        "quantizations": [
          "Int4"
        ],
        "model_id": "TheBloke/AquilaChat2-34B-AWQ",
        "model_revision": "ad1dec1c8adb7fa6cb07b7e261aaa04fccf1c4c0"
      },
      {
        "model_format": "pytorch",
        "model_size_in_billions": 34,
        "quantizations": [
          "none"
        ],
        "model_id": "BAAI/AquilaChat2-34B",
        "model_revision": "b9cd9c7436435ab9cfa5e4f009be2b0354979ca8"
      },
      {
        "model_format": "pytorch",
        "model_size_in_billions": 70,
        "quantizations": [
          "none"
        ],
        "model_id": "BAAI/AquilaChat2-70B-Expr",
        "model_revision": "0df19b6e10f1a19ca663f7cc1141aae10f1825f4"
      }
    ],
    "chat_template": "{% for item in messages %}{% if loop.first and item['role'] == 'system' %}{{ item['content'] + '\n' }}{% endif %}{% if item['role'] == 'user' %}{{ 'USER: ' + item['content'] + '\n' }}{% elif item['role'] == 'assistant' %}{{ 'ASSISTANT: ' + item['content'] + '\n' }}{% endif %}{% endfor %}{% if add_generation_prompt %}{{ 'ASSISTANT: ' }}{% endif %}",
    "stop_token_ids": [
      100006,
      100007
    ],
    "stop": [
      "[CLS]",
      "</s>"
    ]
  },
  {
    "version": 1,
    "context_length": 16384,
    "model_name": "aquila2-chat-16k",
    "model_lang": [
      "zh"
    ],
    "model_ability": [
      "chat"
    ],
    "model_description": "AquilaChat2-16k series models are the long-text chat models",
    "model_specs": [
      {
        "model_format": "pytorch",
        "model_size_in_billions": 7,
        "quantizations": [
          "none"
        ],
        "model_id": "BAAI/AquilaChat2-7B-16K",
        "model_revision": "fb46d48479d05086ccf6952f19018322fcbb54cd"
      },
      {
        "model_format": "ggufv2",
        "model_size_in_billions": 34,
        "quantizations": [
          "Q2_K",
          "Q3_K_L",
          "Q3_K_M",
          "Q3_K_S",
          "Q4_0",
          "Q4_K_M",
          "Q4_K_S",
          "Q5_0",
          "Q5_K_M",
          "Q5_K_S",
          "Q6_K",
          "Q8_0"
        ],
        "model_id": "TheBloke/AquilaChat2-34B-16K-GGUF",
        "model_file_name_template": "aquilachat2-34b-16k.{quantization}.gguf"
      },
      {
        "model_format": "gptq",
        "model_size_in_billions": 34,
        "quantizations": [
          "Int4"
        ],
        "model_id": "TheBloke/AquilaChat2-34B-16K-GPTQ",
        "model_revision": "0afa1c2a55a4ee1a6f0dba81d9ec296dc7936b91"
      },
      {
        "model_format": "awq",
        "model_size_in_billions": 34,
        "quantizations": [
          "Int4"
        ],
        "model_id": "TheBloke/AquilaChat2-34B-16K-AWQ",
        "model_revision": "db7403ca492416903c84a7a38b11cb5506de48b1"
      },
      {
        "model_format": "pytorch",
        "model_size_in_billions": 34,
        "quantizations": [
          "none"
        ],
        "model_id": "BAAI/AquilaChat2-34B-16K",
        "model_revision": "a06fd164c7170714924d2881c61c8348425ebc94"
      }
    ],
    "chat_template": "{% for item in messages %}{% if loop.first and item['role'] == 'system' %}{{ item['content'] + '\n' }}{% endif %}{% if item['role'] == 'user' %}{{ 'USER: ' + item['content'] + '\n' }}{% elif item['role'] == 'assistant' %}{{ 'ASSISTANT: ' + item['content'] + '\n' }}{% endif %}{% endfor %}{% if add_generation_prompt %}{{ 'ASSISTANT: ' }}{% endif %}",
    "stop_token_ids": [
      100006,
      100007
    ],
    "stop": [
      "[CLS]",
      "</s>"
    ]
  },
  {
    "version": 1,
    "context_length": 4096,
    "model_name": "minicpm-2b-sft-bf16",
    "model_lang": [
      "zh"
    ],
    "model_ability": [
      "chat"
    ],
    "model_description": "MiniCPM is an End-Size LLM developed by ModelBest Inc. and TsinghuaNLP, with only 2.4B parameters excluding embeddings.",
    "model_specs": [
      {
        "model_format": "pytorch",
        "model_size_in_billions": 2,
        "quantizations": [
          "none"
        ],
        "model_id": "openbmb/MiniCPM-2B-sft-bf16",
        "model_revision": "fe1d74027ebdd81cef5f815fa3a2d432a6b5de2a"
      }
    ],
    "chat_template": "{% for message in messages %}{% if message['role'] == 'user' %}{{'<用户>' + message['content'].strip() + '<AI>'}}{% else %}{{message['content'].strip()}}{% endif %}{% endfor %}",
    "stop_token_ids": [
      1,
      2
    ],
    "stop": [
      "<s>",
      "</s>"
    ]
  },
  {
    "version": 1,
    "context_length": 4096,
    "model_name": "minicpm-2b-sft-fp32",
    "model_lang": [
      "zh"
    ],
    "model_ability": [
      "chat"
    ],
    "model_description": "MiniCPM is an End-Size LLM developed by ModelBest Inc. and TsinghuaNLP, with only 2.4B parameters excluding embeddings.",
    "model_specs": [
      {
        "model_format": "pytorch",
        "model_size_in_billions": 2,
        "quantizations": [
          "none"
        ],
        "model_id": "openbmb/MiniCPM-2B-sft-fp32",
        "model_revision": "35b90dd57d977b6e5bc4907986fa5b77aa15a82e"
      }
    ],
    "chat_template": "{% for message in messages %}{% if message['role'] == 'user' %}{{'<用户>' + message['content'].strip() + '<AI>'}}{% else %}{{message['content'].strip()}}{% endif %}{% endfor %}",
    "stop_token_ids": [
      1,
      2
    ],
    "stop": [
      "<s>",
      "</s>"
    ]
  },
  {
    "version": 1,
    "context_length": 4096,
    "model_name": "minicpm-2b-dpo-bf16",
    "model_lang": [
      "zh"
    ],
    "model_ability": [
      "chat"
    ],
    "model_description": "MiniCPM is an End-Size LLM developed by ModelBest Inc. and TsinghuaNLP, with only 2.4B parameters excluding embeddings.",
    "model_specs": [
      {
        "model_format": "pytorch",
        "model_size_in_billions": 2,
        "quantizations": [
          "none"
        ],
        "model_id": "openbmb/MiniCPM-2B-dpo-bf16",
        "model_revision": "f4a3ba49f3f18695945c2a7c12400d4da99da498"
      }
    ],
    "chat_template": "{% for message in messages %}{% if message['role'] == 'user' %}{{'<用户>' + message['content'].strip() + '<AI>'}}{% else %}{{message['content'].strip()}}{% endif %}{% endfor %}",
    "stop_token_ids": [
      1,
      2
    ],
    "stop": [
      "<s>",
      "</s>"
    ]
  },
  {
    "version": 1,
    "context_length": 4096,
    "model_name": "minicpm-2b-dpo-fp16",
    "model_lang": [
      "zh"
    ],
    "model_ability": [
      "chat"
    ],
    "model_description": "MiniCPM is an End-Size LLM developed by ModelBest Inc. and TsinghuaNLP, with only 2.4B parameters excluding embeddings.",
    "model_specs": [
      {
        "model_format": "pytorch",
        "model_size_in_billions": 2,
        "quantizations": [
          "none"
        ],
        "model_id": "openbmb/MiniCPM-2B-dpo-fp16",
        "model_revision": "e7a50289e4f839674cf8d4a5a2ce032ccacf64ac"
      }
    ],
    "chat_template": "{% for message in messages %}{% if message['role'] == 'user' %}{{'<用户>' + message['content'].strip() + '<AI>'}}{% else %}{{message['content'].strip()}}{% endif %}{% endfor %}",
    "stop_token_ids": [
      1,
      2
    ],
    "stop": [
      "<s>",
      "</s>"
    ]
  },
  {
    "version": 1,
    "context_length": 4096,
    "model_name": "minicpm-2b-dpo-fp32",
    "model_lang": [
      "zh"
    ],
    "model_ability": [
      "chat"
    ],
    "model_description": "MiniCPM is an End-Size LLM developed by ModelBest Inc. and TsinghuaNLP, with only 2.4B parameters excluding embeddings.",
    "model_specs": [
      {
        "model_format": "pytorch",
        "model_size_in_billions": 2,
        "quantizations": [
          "none"
        ],
        "model_id": "openbmb/MiniCPM-2B-dpo-fp32",
        "model_revision": "b560a1593779b735a84a6daf72fba96ae38da288"
      }
    ],
    "chat_template": "{% for message in messages %}{% if message['role'] == 'user' %}{{'<用户>' + message['content'].strip() + '<AI>'}}{% else %}{{message['content'].strip()}}{% endif %}{% endfor %}",
    "stop_token_ids": [
      1,
      2
    ],
    "stop": [
      "<s>",
      "</s>"
    ]
  },
  {
    "version": 1,
    "context_length": 8192,
    "model_name": "seallm_v2",
    "model_lang": [
      "en",
      "zh",
      "vi",
      "id",
      "th",
      "ms",
      "km",
      "lo",
      "my",
      "tl"
    ],
    "model_ability": [
      "generate"
    ],
    "model_description": "We introduce SeaLLM-7B-v2, the state-of-the-art multilingual LLM for Southeast Asian (SEA) languages",
    "model_specs": [
      {
        "model_format": "pytorch",
        "model_size_in_billions": 7,
        "quantizations": [
          "none"
        ],
        "model_id": "SeaLLMs/SeaLLM-7B-v2",
        "model_revision": "f1bd48e0d75365c24a3c5ad006b2d0a0c9dca30f"
      },
      {
        "model_format": "ggufv2",
        "model_size_in_billions": 7,
        "quantizations": [
          "Q4_0",
          "Q8_0"
        ],
        "model_id": "SeaLLMs/SeaLLM-7B-v2-gguf",
        "model_file_name_template": "SeaLLM-7B-v2.{quantization}.gguf"
      }
    ]
  },
  {
    "version": 1,
    "context_length": 8192,
    "model_name": "seallm_v2.5",
    "model_lang": [
      "en",
      "zh",
      "vi",
      "id",
      "th",
      "ms",
      "km",
      "lo",
      "my",
      "tl"
    ],
    "model_ability": [
      "generate"
    ],
    "model_description": "We introduce SeaLLM-7B-v2.5, the state-of-the-art multilingual LLM for Southeast Asian (SEA) languages",
    "model_specs": [
      {
        "model_format": "pytorch",
        "model_size_in_billions": 7,
        "quantizations": [
          "none"
        ],
        "model_id": "SeaLLMs/SeaLLM-7B-v2.5",
        "model_revision": "c54a8eb8e2d58c5a680bfbbe3a7ae71753bb644b"
      },
      {
        "model_format": "ggufv2",
        "model_size_in_billions": 7,
        "quantizations": [
          "Q4_K_M",
          "Q8_0"
        ],
        "model_id": "SeaLLMs/SeaLLM-7B-v2.5-GGUF",
        "model_file_name_template": "SeaLLM-7B-v2.5.{quantization}.gguf"
      }
    ]
  },
  {
    "version": 1,
    "context_length": 131072,
    "model_name": "c4ai-command-r-v01",
    "model_lang": [
      "en",
      "fr",
      "de",
      "es",
      "it",
      "pt",
      "ja",
      "ko",
      "zh",
      "ar"
    ],
    "model_ability": [
      "chat"
    ],
    "model_description": "C4AI Command-R(+) is a research release of a 35 and 104 billion parameter highly performant generative model.",
    "model_specs": [
      {
        "model_format": "pytorch",
        "model_size_in_billions": 35,
        "quantizations": [
          "none"
        ],
        "model_id": "CohereForAI/c4ai-command-r-v01",
        "model_revision": "16881ccde1c68bbc7041280e6a66637bc46bfe88"
      },
      {
        "model_format": "pytorch",
        "model_size_in_billions": 35,
        "quantizations": [
          "4-bit"
        ],
        "model_id": "CohereForAI/c4ai-command-r-v01-4bit",
        "model_revision": "f2e87936a146643c9dd143422dcafb9cb1552611"
      },
      {
        "model_format": "ggufv2",
        "model_size_in_billions": 35,
        "quantizations": [
          "Q2_K",
          "Q3_K_L",
          "Q3_K_M",
          "Q3_K_S",
          "Q4_0",
          "Q4_K_M",
          "Q4_K_S",
          "Q5_0",
          "Q5_K_M",
          "Q5_K_S",
          "Q6_K",
          "Q8_0"
        ],
        "model_id": "andrewcanis/c4ai-command-r-v01-GGUF",
        "model_file_name_template": "c4ai-command-r-v01-{quantization}.gguf"
      },
      {
        "model_format": "pytorch",
        "model_size_in_billions": 104,
        "quantizations": [
          "none"
        ],
        "model_id": "CohereForAI/c4ai-command-r-plus",
        "model_revision": "ba7f1d954c9d1609013677d87e4142ab95c34e62"
      },
      {
        "model_format": "pytorch",
        "model_size_in_billions": 104,
        "quantizations": [
          "4-bit"
        ],
        "model_id": "CohereForAI/c4ai-command-r-plus-4bit",
        "model_revision": "bb63b5b7005ecedb30b0cfd0d5953b02a5817f7b"
      },
      {
        "model_format": "gptq",
        "model_size_in_billions": 104,
        "quantizations": [
          "Int4"
        ],
        "model_id": "alpindale/c4ai-command-r-plus-GPTQ",
        "model_revision": "35febfc08f723ac0df32480eb4af349a7d08656e"
      }
    ],
    "chat_template": "{{ '<BOS_TOKEN>' }}{% if messages[0]['role'] == 'system' %}{% set loop_messages = messages[1:] %}{% set system_message = messages[0]['content'] %}{% elif false == true %}{% set loop_messages = messages %}{% set system_message = 'You are Command-R, a brilliant, sophisticated, AI-assistant trained to assist human users by providing thorough responses. You are trained by Cohere.' %}{% else %}{% set loop_messages = messages %}{% set system_message = false %}{% endif %}{% if system_message != false %}{{ '<|START_OF_TURN_TOKEN|><|SYSTEM_TOKEN|>' + system_message + '<|END_OF_TURN_TOKEN|>' }}{% endif %}{% for message in loop_messages %}{% if (message['role'] == 'user') != (loop.index0 % 2 == 0) %}{{ raise_exception('Conversation roles must alternate user/assistant/user/assistant/...') }}{% endif %}{% set content = message['content'] %}{% if message['role'] == 'user' %}{{ '<|START_OF_TURN_TOKEN|><|USER_TOKEN|>' + content.strip() + '<|END_OF_TURN_TOKEN|>' }}{% elif message['role'] == 'assistant' %}{{ '<|START_OF_TURN_TOKEN|><|CHATBOT_TOKEN|>'  + content.strip() + '<|END_OF_TURN_TOKEN|>' }}{% endif %}{% endfor %}{% if add_generation_prompt %}{{ '<|START_OF_TURN_TOKEN|><|CHATBOT_TOKEN|>' }}{% endif %}",
    "stop_token_ids": [
      6,
      255001
    ],
    "stop": [
      "<EOS_TOKEN>",
      "<|END_OF_TURN_TOKEN|>"
    ]
  },
  {
    "version": 1,
    "context_length": 4096,
    "model_name": "Starling-LM",
    "model_lang": [
      "en",
      "zh"
    ],
    "model_ability": [
      "chat"
    ],
    "model_description": "We introduce Starling-7B, an open large language model (LLM) trained by Reinforcement Learning from AI Feedback (RLAIF). The model harnesses the power of our new GPT-4 labeled ranking dataset",
    "model_specs": [
      {
        "model_format": "pytorch",
        "model_size_in_billions": 7,
        "quantizations": [
          "4-bit",
          "8-bit",
          "none"
        ],
        "model_id": "berkeley-nest/Starling-LM-7B-alpha",
        "model_revision": "1dddf3b95bc1391f6307299eb1c162c194bde9bd"
      }
    ],
    "chat_template": "ssage in messages %}{{ 'GPT4 Correct ' + message['role'].title() + ': ' + message['content'] + '<|end_of_turn|>'}}{% endfor %}{% if add_generation_prompt %}{{ 'GPT4 Correct Assistant:' }}{% endif %}",
    "stop_token_ids": [
      2,
      32000
    ],
    "stop": [
      "</s>",
      "<|end_of_turn|>"
    ]
  },
  {
    "version": 1,
    "context_length": 32768,
    "model_name": "internvl-chat",
    "model_lang": [
        "en",
        "zh"
    ],
    "model_ability": [
        "chat",
        "vision"
    ],
    "model_description": "InternVL 1.5 is an open-source multimodal large language model (MLLM) to bridge the capability gap between open-source and proprietary commercial models in multimodal understanding. ",
    "model_specs": [
      {
          "model_format": "pytorch",
          "model_size_in_billions": 2,
          "quantizations": [
            "4-bit",
            "8-bit",
            "none"
          ],
          "model_id": "OpenGVLab/Mini-InternVL-Chat-2B-V1-5",
          "model_revision": "ecbbd21dcf38caa74d925967b997167b0c7b3f47"
        },
        {
          "model_format": "pytorch",
          "model_size_in_billions": 4,
          "quantizations": [
            "4-bit",
            "8-bit",
            "none"
          ],
          "model_id": "OpenGVLab/Mini-InternVL-Chat-4B-V1-5",
          "model_revision": "ce1559ddf9d87f5130aa5233b0e93b95e4e4161a"
        },
        {
          "model_format": "pytorch",
          "model_size_in_billions": 26,
          "quantizations": [
            "4-bit",
            "8-bit",
            "none"
          ],
          "model_id": "OpenGVLab/InternVL-Chat-V1-5",
          "model_revision": "9db32d9127cac0c85961e169d75da57a18a847b1"
        }
    ],
    "chat_template": "{{ '<s>' }}{% for message in messages %}{{'<|im_start|>' + message['role'] + '\n' + message['content'] + '<|im_end|>' + '\n'}}{% endfor %}{% if add_generation_prompt %}{{ '<|im_start|>assistant\n' }}{% endif %}",
    "stop_token_ids": [
      2,
      92542,
      92543
    ],
    "stop": [
      "</s>",
      "<|im_end|>",
      "<|im_start|>"
    ]
  },
  {
    "version": 1,
    "context_length": 32768,
    "model_name": "internvl2",
    "model_lang": [
        "en",
        "zh"
    ],
    "model_ability": [
        "chat",
        "vision"
    ],
    "model_description": "InternVL 2 is an open-source multimodal large language model (MLLM) to bridge the capability gap between open-source and proprietary commercial models in multimodal understanding. ",
    "model_specs": [
      {
          "model_format": "pytorch",
          "model_size_in_billions": 1,
          "quantizations": [
            "4-bit",
            "8-bit",
            "none"
          ],
          "model_id": "OpenGVLab/InternVL2-1B"
        },
        {
          "model_format": "pytorch",
          "model_size_in_billions": 2,
          "quantizations": [
            "4-bit",
            "8-bit",
            "none"
          ],
          "model_id": "OpenGVLab/InternVL2-2B"
        },
        {
          "model_format": "awq",
          "model_size_in_billions": 2,
          "quantizations": [
            "Int4"
          ],
          "model_id": "OpenGVLab/InternVL2-2B-AWQ"
        },
        {
          "model_format": "pytorch",
          "model_size_in_billions": 4,
          "quantizations": [
            "4-bit",
            "8-bit",
            "none"
          ],
<<<<<<< HEAD
          "model_id": "OpenGVLab/InternVL2-4B",
          "model_revision": "b50544dafada6c41e80bfde2f57cc9b0140fc21c"
=======
          "model_id": "OpenGVLab/InternVL2-4B"
>>>>>>> bd599b2a
        },
        {
          "model_format": "pytorch",
          "model_size_in_billions": 8,
          "quantizations": [
            "4-bit",
            "8-bit",
            "none"
          ],
          "model_id": "OpenGVLab/InternVL2-8B"
        },
        {
          "model_format": "awq",
          "model_size_in_billions": 8,
          "quantizations": [
            "Int4"
          ],
          "model_id": "OpenGVLab/InternVL2-8B-AWQ"
        },
        {
          "model_format": "awq",
          "model_size_in_billions": 8,
          "quantizations": [
            "Int4"
          ],
          "model_id": "OpenGVLab/InternVL2-8B-AWQ",
          "model_revision": "9f1a4756b7ae18eb26d8a22b618dfc283e8193b3"
        },
        {
          "model_format": "pytorch",
          "model_size_in_billions": 26,
          "quantizations": [
            "4-bit",
            "8-bit",
            "none"
          ],
          "model_id": "OpenGVLab/InternVL2-26B"
        },
        {
          "model_format": "awq",
          "model_size_in_billions": 26,
          "quantizations": [
            "Int4"
          ],
          "model_id": "OpenGVLab/InternVL2-26B-AWQ"
        },
        {
          "model_format": "pytorch",
          "model_size_in_billions": 40,
          "quantizations": [
            "4-bit",
            "8-bit",
            "none"
          ],
          "model_id": "OpenGVLab/InternVL2-40B"
        },
        {
          "model_format": "awq",
          "model_size_in_billions": 40,
          "quantizations": [
            "Int4"
          ],
          "model_id": "OpenGVLab/InternVL2-40B-AWQ"
        },
        {
          "model_format": "pytorch",
          "model_size_in_billions": 76,
          "quantizations": [
            "4-bit",
            "8-bit",
            "none"
          ],
          "model_id": "OpenGVLab/InternVL2-Llama3-76B"
        },
        {
          "model_format": "awq",
          "model_size_in_billions": 76,
          "quantizations": [
            "Int4"
          ],
          "model_id": "OpenGVLab/InternVL2-Llama3-76B-AWQ"
        }
    ],
    "chat_template": "{% for message in messages %}{% if loop.first and messages[0]['role'] != 'system' %}{{ '<|im_start|>system\nYou are a helpful assistant.<|im_end|>\n' }}{% endif %}{{'<|im_start|>' + message['role'] + '\n' + message['content'] + '<|im_end|>' + '\n'}}{% endfor %}{% if add_generation_prompt %}{{ '<|im_start|>assistant\n' }}{% endif %}",
    "stop_token_ids": [],
    "stop": []
  },
  {
    "version": 1,
    "context_length": 8192,
    "model_name": "cogvlm2",
    "model_lang": [
        "en",
        "zh"
    ],
    "model_ability": [
        "chat",
        "vision"
    ],
    "model_description": "CogVLM2 have achieved good results in many lists compared to the previous generation of CogVLM open source models. Its excellent performance can compete with some non-open source models.",
    "model_specs": [
      {
        "model_format": "pytorch",
        "model_size_in_billions": 20,
        "quantizations": [
          "none"
        ],
        "model_id": "THUDM/cogvlm2-llama3-chinese-chat-19B",
        "model_revision": "d88b352bce5ee58a289b1ac8328553eb31efa2ef"
      },
      {
        "model_format": "pytorch",
        "model_size_in_billions": 20,
        "quantizations": [
          "int4"
        ],
        "model_id": "THUDM/cogvlm2-llama3-chinese-chat-19B-{quantization}",
        "model_revision": "7863e362174f4718c2fe9cba4befd0b580a3194f"
      }
    ],
    "chat_template": "{% if not add_generation_prompt is defined %}{% set add_generation_prompt = false %}{% endif %}{% set loop_messages = messages %}{% for message in loop_messages %}{% set content = '<|start_header_id|>' + message['role'] + '<|end_header_id|>\n\n'+ message['content'] | trim + '<|eot_id|>' %}{% if loop.index0 == 0 %}{% set content = '<|begin_of_text|>' + content %}{% endif %}{{ content }}{% endfor %}{% if add_generation_prompt %}{{ '<|start_header_id|>assistant<|end_header_id|>\n\n' }}{% else %}{{ '<|end_of_text|>' }}{% endif %}",
    "stop_token_ids": [
      128001,
      128009
    ],
    "stop": [
      "<|end_of_text|>",
      "<|eot_id|>"
    ]
  },
  {
    "version": 1,
    "context_length": 8192,
    "model_name": "cogvlm2-video-llama3-chat",
    "model_lang": [
        "en",
        "zh"
    ],
    "model_ability": [
        "chat",
        "vision"
    ],
    "model_description": "CogVLM2-Video achieves state-of-the-art performance on multiple video question answering tasks.",
    "model_specs": [
      {
        "model_format": "pytorch",
        "model_size_in_billions": 12,
        "quantizations": [
          "4-bit",
          "8-bit",
          "none"
        ],
        "model_id": "THUDM/cogvlm2-video-llama3-chat",
        "model_revision": "f375ead7d8202ebe2c3d09f1068abdddeb2929fa"
      }
    ],
    "chat_template": "{% if not add_generation_prompt is defined %}{% set add_generation_prompt = false %}{% endif %}{% set loop_messages = messages %}{% for message in loop_messages %}{% set content = '<|start_header_id|>' + message['role'] + '<|end_header_id|>\n\n'+ message['content'] | trim + '<|eot_id|>' %}{% if loop.index0 == 0 %}{% set content = '<|begin_of_text|>' + content %}{% endif %}{{ content }}{% endfor %}{% if add_generation_prompt %}{{ '<|start_header_id|>assistant<|end_header_id|>\n\n' }}{% else %}{{ '<|end_of_text|>' }}{% endif %}",
    "stop_token_ids": [
      128001,
      128009
    ],
    "stop": [
      "<|end_of_text|>",
      "<|eot_id|>"
    ]
  },
  {
    "version": 1,
    "context_length": 8192,
    "model_name": "telechat",
    "model_lang": [
      "en",
      "zh"
    ],
    "model_ability": [
      "chat"
    ],
    "model_description": "The TeleChat is a large language model developed and trained by China Telecom Artificial Intelligence Technology Co., LTD. The 7B model base is trained with 1.5 trillion Tokens and 3 trillion Tokens and Chinese high-quality corpus.",
    "model_specs": [
      {
        "model_format": "pytorch",
        "model_size_in_billions": 7,
        "quantizations": [
          "4-bit",
          "8-bit",
          "none"
        ],
        "model_id": "Tele-AI/telechat-7B"
      },
      {
        "model_format": "gptq",
        "model_size_in_billions": 7,
        "quantizations": [
          "int4",
          "int8"
        ],
        "model_id": "Tele-AI/telechat-7B-{quantization}"
      },
      {
        "model_format": "pytorch",
        "model_size_in_billions": 12,
        "quantizations": [
          "4-bit",
          "8-bit",
          "none"
        ],
        "model_id": "Tele-AI/TeleChat-12B"
      },
      {
        "model_format": "gptq",
        "model_size_in_billions": 12,
        "quantizations": [
          "int4",
          "int8"
        ],
        "model_id": "Tele-AI/TeleChat-12B-{quantization}"
      },
      {
        "model_format": "pytorch",
        "model_size_in_billions": 52,
        "quantizations": [
          "4-bit",
          "8-bit",
          "none"
        ],
        "model_id": "Tele-AI/TeleChat-52B"
      }
    ],
    "chat_template": "{{ (messages|selectattr('role', 'equalto', 'system')|list|last).content|trim if (messages|selectattr('role', 'equalto', 'system')|list) else '' }}{%- for message in messages -%}{%- if message['role'] == 'user' -%}{{- '<_user>' + message['content'] +'<_bot>' -}}{%- elif message['role'] == 'assistant' -%}{{- message['content'] + '<_end>' -}}{%- endif -%}{%- endfor -%}",
    "stop": [
      "<_end>",
      "<_start>"
    ],
    "stop_token_ids": [
      160133,
      160132
    ]
  },
  {
    "version": 1,
    "context_length": 32768,
    "model_name": "csg-wukong-chat-v0.1",
    "model_lang": [
      "en"
    ],
    "model_ability": [
      "chat"
    ],
    "model_description": "csg-wukong-1B is a 1 billion-parameter small language model(SLM) pretrained on 1T tokens.",
    "model_specs": [
      {
        "model_format": "pytorch",
        "model_size_in_billions": 1,
        "quantizations": [
          "none"
        ],
        "model_id": "opencsg/csg-wukong-1B-chat-v0.1",
        "model_revision": "2443c903d46074af0856e2ba11398dcd01d35536"
      },
      {
        "model_format": "ggufv2",
        "model_size_in_billions": 1,
        "quantizations": [
          "Q2_K",
          "Q3_K",
          "Q3_K_S",
          "Q3_K_M",
          "Q3_K_L",
          "Q4_0",
          "Q4_1",
          "Q4_K_S",
          "Q4_K_M",
          "Q5_0",
          "Q5_1",
          "Q5_K_S",
          "Q5_K_M",
          "Q6_K",
          "Q8_0"
        ],
        "model_id": "RichardErkhov/opencsg_-_csg-wukong-1B-chat-v0.1-gguf",
        "model_file_name_template": "csg-wukong-1B-chat-v0.1.{quantization}.gguf"
      }
    ],
    "chat_template": "{% for item in messages %}{% if loop.first and item['role'] == 'system' %}{{ item['content'] + '\n' }}{% elif loop.first %}{{ '<|system|>\nYou are a creative super artificial intelligence assistant, possessing all the knowledge of humankind. Your name is csg-wukong, developed by OpenCSG. You need to understand and infer the true intentions of users based on the topics discussed in the chat history, and respond to user questions correctly as required. You enjoy responding to users with accurate and insightful answers. Please pay attention to the appropriate style and format when replying, try to avoid repetitive words and sentences, and keep your responses as concise and profound as possible. You carefully consider the context of the discussion when replying to users. When the user says \"continue,\" please proceed with the continuation of the previous assistant\\'s response.</s>\n' }}{% endif %}{% if item['role'] == 'user' %}{{ '<|user|>\n' + item['content'] + '</s>\n' }}{% elif item['role'] == 'assistant' %}{{ '<|assistant|>\n' + item['content'] + '</s>\n' }}{% endif %}{% endfor %}{% if add_generation_prompt %}{{ '<|assistant|>\n' }}{% endif %}",
    "stop_token_ids": [
      2
    ],
    "stop": [
      "</s>"
    ]
  },
  {
    "version":1,
    "context_length":32768,
    "model_name":"qwen2-vl-instruct",
    "model_lang":[
      "en",
      "zh"
    ],
    "model_ability":[
      "chat",
      "vision"
    ],
    "model_description":"Qwen2-VL: To See the World More Clearly.Qwen2-VL is the latest version of the vision language models in the Qwen model familities.",
    "model_specs":[
      {
        "model_format":"pytorch",
        "model_size_in_billions":2,
        "quantizations":[
          "none"
        ],
        "model_id":"Qwen/Qwen2-VL-2B-Instruct",
        "model_revision":"096da3b96240e3d66d35be0e5ccbe282eea8d6b1"
      },
         {
        "model_format":"gptq",
        "model_size_in_billions":2,
        "quantizations":[
          "Int8"
        ],
        "model_id":"Qwen/Qwen2-VL-2B-Instruct-GPTQ-Int8",
        "model_revision":"d15fb11857ccc566903e2e71341f9db7babb567b"
      },
        {
        "model_format":"gptq",
        "model_size_in_billions":2,
        "quantizations":[
          "Int4"
        ],
        "model_id":"Qwen/Qwen2-VL-2B-Instruct-GPTQ-Int4",
        "model_revision":"800d396518c82960ce6d231adecd07bbc474f0a9"
      },
         {
        "model_format":"awq",
        "model_size_in_billions":2,
        "quantizations":[
          "Int4"
        ],
        "model_id":"Qwen/Qwen2-VL-2B-Instruct-AWQ",
        "model_revision":"ea8c5854c0044e28626719292de0d9b1a671f6fc"
      },
      {
        "model_format":"pytorch",
        "model_size_in_billions":7,
        "quantizations":[
          "none"
        ],
        "model_id":"Qwen/Qwen2-VL-7B-Instruct",
        "model_revision":"6010982c1010c3b222fa98afc81575f124aa9bd6"
      },
        {
        "model_format":"gptq",
        "model_size_in_billions":7,
        "quantizations":[
          "Int8"
        ],
        "model_id":"Qwen/Qwen2-VL-7B-Instruct-GPTQ-Int8",
        "model_revision":"3d152a77eaccfd72d59baedb0b183a1b8fd56e48"
      },
      {
        "model_format":"gptq",
        "model_size_in_billions":7,
        "quantizations":[
          "Int4"
        ],
        "model_id":"Qwen/Qwen2-VL-7B-Instruct-GPTQ-Int4",
        "model_revision":"5ab897112fa83b9699826be8753ef9184585c77d"
      },
      {
        "model_format":"awq",
        "model_size_in_billions":7,
        "quantizations":[
          "Int4"
        ],
        "model_id":"Qwen/Qwen2-VL-7B-Instruct-AWQ",
        "model_revision":"f94216e8b513933bccd567bcd9b7350199f32538"
      },
      {
        "model_format":"pytorch",
        "model_size_in_billions":72,
        "quantizations":[
          "none"
        ],
        "model_id":"Qwen/Qwen2-VL-72B-Instruct"
      },
      {
        "model_format":"awq",
        "model_size_in_billions":72,
        "quantizations":[
          "Int4"
        ],
        "model_id":"Qwen/Qwen2-VL-72B-Instruct-AWQ"
      },
      {
        "model_format":"gptq",
        "model_size_in_billions":72,
        "quantizations":[
          "Int4",
          "Int8"
        ],
        "model_id":"Qwen/Qwen2-VL-72B-Instruct-GPTQ-{quantization}"
      }
    ],
    "chat_template": "{% set image_count = namespace(value=0) %}{% set video_count = namespace(value=0) %}{% for message in messages %}{% if loop.first and message['role'] != 'system' %}<|im_start|>system\nYou are a helpful assistant.<|im_end|>\n{% endif %}<|im_start|>{{ message['role'] }}\n{% if message['content'] is string %}{{ message['content'] }}<|im_end|>\n{% else %}{% for content in message['content'] %}{% if content['type'] == 'image' or 'image' in content or 'image_url' in content %}{% set image_count.value = image_count.value + 1 %}{% if add_vision_id %}Picture {{ image_count.value }}: {% endif %}<|vision_start|><|image_pad|><|vision_end|>{% elif content['type'] == 'video' or 'video' in content %}{% set video_count.value = video_count.value + 1 %}{% if add_vision_id %}Video {{ video_count.value }}: {% endif %}<|vision_start|><|video_pad|><|vision_end|>{% elif 'text' in content %}{{ content['text'] }}{% endif %}{% endfor %}<|im_end|>\n{% endif %}{% endfor %}{% if add_generation_prompt %}<|im_start|>assistant\n{% endif %}",
    "stop_token_ids": [
      151645,
      151643
    ],
    "stop": [
      "<|im_end|>",
      "<|endoftext|>"
    ]
  },
  {
    "version": 1,
    "context_length": 32768,
    "model_name": "minicpm3-4b",
    "model_lang": [
      "zh"
    ],
    "model_ability": [
      "chat"
    ],
    "model_description": "MiniCPM3-4B is the 3rd generation of MiniCPM series. The overall performance of MiniCPM3-4B surpasses Phi-3.5-mini-Instruct and GPT-3.5-Turbo-0125, being comparable with many recent 7B~9B models.",
    "model_specs": [
      {
        "model_format": "pytorch",
        "model_size_in_billions": 4,
        "quantizations": [
          "none"
        ],
        "model_id": "openbmb/MiniCPM3-4B",
        "model_revision": "75f9f1097d9d66d11f37fff49210bf940455f8ac"
      },
      {
        "model_format": "gptq",
        "model_size_in_billions": 4,
        "quantizations": [
          "none"
        ],
        "model_id": "openbmb/MiniCPM3-4B-GPTQ-Int4",
        "model_revision": "97a66a62f7d09c1ee35b087b42694716a8113dce"
      }
    ],
    "chat_template": "{% for message in messages %}{{'<|im_start|>' + message['role'] + '\n' + message['content'] + '<|im_end|>' + '\n'}}{% endfor %}{% if add_generation_prompt %}{{ '<|im_start|>assistant\n' }}{% endif %}",
    "stop_token_ids": [
      1,
      2
    ],
    "stop": [
      "<s>",
      "</s>"
    ]
  },
  {
    "version":1,
    "context_length":32768,
    "model_name":"qwen2-audio-instruct",
    "model_lang":[
      "en",
      "zh"
    ],
    "model_ability":[
      "chat",
      "audio"
    ],
    "model_description":"Qwen2-Audio: A large-scale audio-language model which is capable of accepting various audio signal inputs and performing audio analysis or direct textual responses with regard to speech instructions.",
    "model_specs":[
      {
        "model_format":"pytorch",
        "model_size_in_billions":7,
        "quantizations":[
          "none"
        ],
        "model_id":"Qwen/Qwen2-Audio-7B-Instruct",
        "model_revision":"bac62d2c6808845904c709c17a0402d817558c64"
      }
    ],
    "prompt_style":{
      "style_name":"QWEN",
      "system_prompt":"You are a helpful assistant",
      "roles":[
        "user",
        "assistant"
      ],
      "stop": [
        "<|im_end|>",
        "<|endoftext|>"
      ]
    }
  },
  {
    "version":1,
    "context_length":32768,
    "model_name":"qwen2-audio",
    "model_lang":[
      "en",
      "zh"
    ],
    "model_ability":[
      "chat",
      "audio"
    ],
    "model_description":"Qwen2-Audio: A large-scale audio-language model which is capable of accepting various audio signal inputs and performing audio analysis or direct textual responses with regard to speech instructions.",
    "model_specs":[
      {
        "model_format":"pytorch",
        "model_size_in_billions":7,
        "quantizations":[
          "none"
        ],
        "model_id":"Qwen/Qwen2-Audio-7B",
        "model_revision":"8577bc71d330c8fa32ffe9f8a1374100759f2466"
      }
    ],
    "prompt_style":{
      "style_name":"QWEN",
      "system_prompt":"You are a helpful assistant",
      "roles":[
        "user",
        "assistant"
      ],
      "stop": [
        "<|im_end|>",
        "<|endoftext|>"
      ]
    }
  },
  {
    "version": 1,
    "context_length": 128000,
    "model_name": "deepseek-v2",
    "model_lang": [
      "en",
      "zh"
    ],
    "model_ability": [
      "generate"
    ],
    "model_description": "DeepSeek-V2, a strong Mixture-of-Experts (MoE) language model characterized by economical training and efficient inference. ",
    "model_specs": [
      {
        "model_format": "pytorch",
        "model_size_in_billions": 16,
        "quantizations": [
          "4-bit",
          "8-bit",
          "none"
        ],
        "model_id": "deepseek-ai/DeepSeek-V2-Lite",
        "model_revision": "604d5664dddd88a0433dbae533b7fe9472482de0"
      },
      {
        "model_format": "pytorch",
        "model_size_in_billions": 236,
        "quantizations": [
          "4-bit",
          "8-bit",
          "none"
        ],
        "model_id": "deepseek-ai/DeepSeek-V2",
        "model_revision": "4461458f186c35188585855f28f77af5661ad489"
      }
    ]
  },
  {
    "version": 1,
    "context_length": 128000,
    "model_name": "deepseek-v2-chat",
    "model_lang": [
      "en",
      "zh"
    ],
    "model_ability": [
      "chat"
    ],
    "model_description": "DeepSeek-V2, a strong Mixture-of-Experts (MoE) language model characterized by economical training and efficient inference. ",
    "model_specs": [
      {
        "model_format": "pytorch",
        "model_size_in_billions": 16,
        "quantizations": [
          "4-bit",
          "8-bit",
          "none"
        ],
        "model_id": "deepseek-ai/DeepSeek-V2-Lite-Chat",
        "model_revision": "85864749cd611b4353ce1decdb286193298f64c7"
      },
      {
        "model_format": "pytorch",
        "model_size_in_billions": 236,
        "quantizations": [
          "4-bit",
          "8-bit",
          "none"
        ],
        "model_id": "deepseek-ai/DeepSeek-V2-Chat",
        "model_revision": "8e3f5f6c2226787e41ba3e9283a06389d178c926"
      }
    ],
    "chat_template": "{% if not add_generation_prompt is defined %}{% set add_generation_prompt = false %}{% endif %}{{ '<｜begin▁of▁sentence｜>' }}{% for message in messages %}{% if message['role'] == 'user' %}{{ 'User: ' + message['content'] + '\n\n' }}{% elif message['role'] == 'assistant' %}{{ 'Assistant: ' + message['content'] + '<｜end▁of▁sentence｜>' }}{% elif message['role'] == 'system' %}{{ message['content'] + '\n\n' }}{% endif %}{% endfor %}{% if add_generation_prompt %}{{ 'Assistant:' }}{% endif %}",
    "stop_token_ids": [
      100001
    ],
    "stop": [
      "<｜end▁of▁sentence｜>"
    ]
  },
  {
    "version": 1,
    "context_length": 128000,
    "model_name": "deepseek-v2-chat-0628",
    "model_lang": [
      "en",
      "zh"
    ],
    "model_ability": [
      "chat"
    ],
    "model_description": "DeepSeek-V2-Chat-0628 is an improved version of DeepSeek-V2-Chat. ",
    "model_specs": [
      {
        "model_format": "pytorch",
        "model_size_in_billions": 236,
        "quantizations": [
          "4-bit",
          "8-bit",
          "none"
        ],
        "model_id": "deepseek-ai/DeepSeek-V2-Chat-0628",
        "model_revision": "5d09e272c2b223830f4e84359cd9dd047a5d7c78"
      }
    ],
    "chat_template": "{% if not add_generation_prompt is defined %}{% set add_generation_prompt = false %}{% endif %}{{ '<｜begin▁of▁sentence｜>' }}{% for message in messages %}{% if message['role'] == 'user' %}{{ '<｜User｜>' + message['content'] }}{% elif message['role'] == 'assistant' %}{{ '<｜Assistant｜>' + message['content'] + '<｜end▁of▁sentence｜>' }}{% elif message['role'] == 'system' %}{{ message['content'] + '\n\n' }}{% endif %}{% endfor %}{% if add_generation_prompt %}{{ '<｜Assistant｜>' }}{% endif %}",
    "stop_token_ids": [
      100001
    ],
    "stop": [
      "<｜end▁of▁sentence｜>"
    ]
  },
  {
    "version": 1,
    "context_length": 128000,
    "model_name": "deepseek-v2.5",
    "model_lang": [
      "en",
      "zh"
    ],
    "model_ability": [
      "chat"
    ],
    "model_description": "DeepSeek-V2.5 is an upgraded version that combines DeepSeek-V2-Chat and DeepSeek-Coder-V2-Instruct. The new model integrates the general and coding abilities of the two previous versions.",
    "model_specs": [
      {
        "model_format": "pytorch",
        "model_size_in_billions": 236,
        "quantizations": [
          "4-bit",
          "8-bit",
          "none"
        ],
        "model_id": "deepseek-ai/DeepSeek-V2.5",
        "model_revision": "24b08cb750e0c2757de112d2e16327cb21ed4833"
      }
    ],
    "chat_template": "{% if not add_generation_prompt is defined %}{% set add_generation_prompt = false %}{% endif %}{% set ns = namespace(is_first=false, is_tool=false, is_output_first=true, system_prompt='') %}{%- for message in messages %}    {%- if message['role'] == 'system' %}        {% set ns.system_prompt = message['content'] %}    {%- endif %}{%- endfor %}{{'<｜begin▁of▁sentence｜>'}}{{ns.system_prompt}}{%- for message in messages %}    {%- if message['role'] == 'user' %}    {%- set ns.is_tool = false -%}{{'<｜User｜>' + message['content']}}    {%- endif %}    {%- if message['role'] == 'assistant' and message['content'] is none %}        {%- set ns.is_tool = false -%}        {%- for tool in message['tool_calls']%}            {%- if not ns.is_first %}{{'<｜Assistant｜><｜tool▁calls▁begin｜><｜tool▁call▁begin｜>' + tool['type'] + '<｜tool▁sep｜>' + tool['function']['name'] + '\\n' + '```json' + '\\n' + tool['function']['arguments'] + '\\n' + '```' + '<｜tool▁call▁end｜>'}}            {%- set ns.is_first = true -%}            {%- else %}{{'\\n' + '<｜tool▁call▁begin｜>' + tool['type'] + '<｜tool▁sep｜>' + tool['function']['name'] + '\\n' + '```json' + '\\n' + tool['function']['arguments'] + '\\n' + '```' + '<｜tool▁call▁end｜>'}}{{'<｜tool▁calls▁end｜><｜end▁of▁sentence｜>'}}                   {%- endif %}        {%- endfor %}    {%- endif %}    {%- if message['role'] == 'assistant' and message['content'] is not none %}        {%- if ns.is_tool %}{{'<｜tool▁outputs▁end｜>' + message['content'] + '<｜end▁of▁sentence｜>'}}        {%- set ns.is_tool = false -%}        {%- else %}{{'<｜Assistant｜>' + message['content'] + '<｜end▁of▁sentence｜>'}}        {%- endif %}    {%- endif %}    {%- if message['role'] == 'tool' %}        {%- set ns.is_tool = true -%}        {%- if ns.is_output_first %}{{'<｜tool▁outputs▁begin｜><｜tool▁output▁begin｜>' + message['content'] + '<｜tool▁output▁end｜>'}}        {%- set ns.is_output_first = false %}        {%- else %}{{'\\n<｜tool▁output▁begin｜>' + message['content'] + '<｜tool▁output▁end｜>'}}        {%- endif %}    {%- endif %}{%- endfor -%}{% if ns.is_tool %}{{'<｜tool▁outputs▁end｜>'}}{% endif %}{% if add_generation_prompt and not ns.is_tool %}{{'<｜Assistant｜>'}}{% endif %}",
    "stop_token_ids": [
      100001
    ],
    "stop": [
      "<｜end▁of▁sentence｜>"
    ]
  },
  {
    "version": 1,
    "context_length": 131072,
    "model_name": "yi-coder-chat",
    "model_lang": [
      "en"
    ],
    "model_ability": [
      "chat"
    ],
    "model_description": "Yi-Coder is a series of open-source code language models that delivers state-of-the-art coding performance with fewer than 10 billion parameters.Excelling in long-context understanding with a maximum context length of 128K tokens.Supporting 52 major programming languages, including popular ones such as Java, Python, JavaScript, and C++.",
    "model_specs": [
      {
        "model_format": "pytorch",
        "model_size_in_billions": 9,
        "quantizations": [
          "none"
        ],
        "model_id": "01ai/Yi-Coder-9B-Chat",
        "model_revision": "356a1f8d4e4a606d0b879e54191ca809918576b8"
      },
      {
        "model_format": "pytorch",
        "model_size_in_billions": "1_5",
        "quantizations": [
          "none"
        ],
        "model_id": "01ai/Yi-Coder-1.5B-Chat",
        "model_revision": "92fdd1b2f1539ac990e7f4a921db5601da2f0299"
      }
    ],
    "chat_template": "{% if messages[0]['role'] == 'system' %}{% set system_message = messages[0]['content'] %}{% endif %}{% if system_message is defined %}{{ '<|im_start|>system\n' + system_message + '<|im_end|>\n' }}{% endif %}{% for message in messages %}{% set content = message['content'] %}{% if message['role'] == 'user' %}{{ '<|im_start|>user\n' + content + '<|im_end|>\n<|im_start|>assistant\n' }}{% elif message['role'] == 'assistant' %}{{ content + '<|im_end|>' + '\n' }}{% endif %}{% endfor %}",
    "stop_token_ids": [
      1,
      2,
      6,
      7
    ],
    "stop": [
      "<|startoftext|>",
      "<|endoftext|>",
      "<|im_start|>",
      "<|im_end|>"
    ]
  },
  {
    "version": 1,
    "context_length": 131072,
    "model_name": "yi-coder",
    "model_lang": [
      "en"
    ],
    "model_ability": [
      "generate"
    ],
    "model_description": "Yi-Coder is a series of open-source code language models that delivers state-of-the-art coding performance with fewer than 10 billion parameters.Excelling in long-context understanding with a maximum context length of 128K tokens.Supporting 52 major programming languages, including popular ones such as Java, Python, JavaScript, and C++.",
    "model_specs": [
      {
        "model_format": "pytorch",
        "model_size_in_billions": 9,
        "quantizations": [
          "none"
        ],
        "model_id": "01-ai/Yi-Coder-9B",
        "model_revision": "e20f8087a9507ac8bce409dc5db5d0c608124238"
      },
      {
        "model_format": "pytorch",
        "model_size_in_billions": "1_5",
        "quantizations": [
          "none"
        ],
        "model_id": "01-ai/Yi-Coder-1.5B",
        "model_revision": "00e59e64f47d3c78e4cfbdd345888479797e8109"
      }
    ]
  },
  {
    "version": 1,
    "context_length": 32768,
    "model_name": "qwen2.5",
    "model_lang": [
      "en",
      "zh"
    ],
    "model_ability": [
      "generate"
    ],
    "model_description": "Qwen2.5 is the latest series of Qwen large language models. For Qwen2.5, we release a number of base language models and instruction-tuned language models ranging from 0.5 to 72 billion parameters.",
    "model_specs": [
      {
        "model_format": "pytorch",
        "model_size_in_billions": "0_5",
        "quantizations": [
          "4-bit",
          "8-bit",
          "none"
        ],
        "model_id": "Qwen/Qwen2.5-0.5B",
        "model_revision": "2630d3d2321bc1f1878f702166d1b2af019a7310"
      },
      {
        "model_format": "pytorch",
        "model_size_in_billions": "1_5",
        "quantizations": [
          "4-bit",
          "8-bit",
          "none"
        ],
        "model_id": "Qwen/Qwen2.5-1.5B",
        "model_revision": "e5dfabbcffd9b0c7b31d89b82c5a6b72e663f32c"
      },
      {
        "model_format": "pytorch",
        "model_size_in_billions": 3,
        "quantizations": [
          "4-bit",
          "8-bit",
          "none"
        ],
        "model_id": "Qwen/Qwen2.5-3B",
        "model_revision": "e4aa5ac50aa507415cda96cc99eb77ad0a3d2d34"
      },
      {
        "model_format": "pytorch",
        "model_size_in_billions": 7,
        "quantizations": [
          "4-bit",
          "8-bit",
          "none"
        ],
        "model_id": "Qwen/Qwen2.5-7B",
        "model_revision": "09a0bac5707b43ec44508eab308b0846320c1ed4"
      },
      {
        "model_format": "pytorch",
        "model_size_in_billions": 14,
        "quantizations": [
          "4-bit",
          "8-bit",
          "none"
        ],
        "model_id": "Qwen/Qwen2.5-14B",
        "model_revision": "d02b64ba1ce86bf9948668a13f82709600431ccc"
      },
      {
        "model_format": "pytorch",
        "model_size_in_billions": 32,
        "quantizations": [
          "4-bit",
          "8-bit",
          "none"
        ],
        "model_id": "Qwen/Qwen2.5-32B",
        "model_revision": "ff23665d01c3665be5fdb271d18a62090b65c06d"
      },
      {
        "model_format": "pytorch",
        "model_size_in_billions": 72,
        "quantizations": [
          "4-bit",
          "8-bit",
          "none"
        ],
        "model_id": "Qwen/Qwen2.5-72B",
        "model_revision": "587cc4061cf6a7cc0d429d05c109447e5cf063af"
      }
    ]
  },
  {
    "version": 1,
    "context_length": 32768,
    "model_name": "qwen2.5-instruct",
    "model_lang": [
      "en",
      "zh"
    ],
    "model_ability": [
      "chat",
      "tools"
    ],
    "model_description": "Qwen2.5 is the latest series of Qwen large language models. For Qwen2.5, we release a number of base language models and instruction-tuned language models ranging from 0.5 to 72 billion parameters.",
    "model_specs": [
      {
        "model_format": "pytorch",
        "model_size_in_billions": "0_5",
        "quantizations": [
          "4-bit",
          "8-bit",
          "none"
        ],
        "model_id": "Qwen/Qwen2.5-0.5B-Instruct"
      },
      {
        "model_format": "pytorch",
        "model_size_in_billions": "1_5",
        "quantizations": [
          "4-bit",
          "8-bit",
          "none"
        ],
        "model_id": "Qwen/Qwen2.5-1.5B-Instruct"
      },
      {
        "model_format": "pytorch",
        "model_size_in_billions": 3,
        "quantizations": [
          "4-bit",
          "8-bit",
          "none"
        ],
        "model_id": "Qwen/Qwen2.5-3B-Instruct"
      },
      {
        "model_format": "pytorch",
        "model_size_in_billions": 7,
        "quantizations": [
          "4-bit",
          "8-bit",
          "none"
        ],
        "model_id": "Qwen/Qwen2.5-7B-Instruct"
      },
      {
        "model_format": "pytorch",
        "model_size_in_billions": 14,
        "quantizations": [
          "4-bit",
          "8-bit",
          "none"
        ],
        "model_id": "Qwen/Qwen2.5-14B-Instruct"
      },
      {
        "model_format": "pytorch",
        "model_size_in_billions": 32,
        "quantizations": [
          "4-bit",
          "8-bit",
          "none"
        ],
        "model_id": "Qwen/Qwen2.5-32B-Instruct"
      },
      {
        "model_format": "pytorch",
        "model_size_in_billions": 72,
        "quantizations": [
          "4-bit",
          "8-bit",
          "none"
        ],
        "model_id": "Qwen/Qwen2.5-72B-Instruct"
      },
      {
        "model_format": "gptq",
        "model_size_in_billions": "0_5",
        "quantizations": [
          "Int4",
          "Int8"
        ],
        "model_id": "Qwen/Qwen2.5-0.5B-Instruct-GPTQ-{quantization}"
      },
      {
        "model_format": "gptq",
        "model_size_in_billions": "1_5",
        "quantizations": [
          "Int4",
          "Int8"
        ],
        "model_id": "Qwen/Qwen2.5-1.5B-Instruct-GPTQ-{quantization}"
      },
      {
        "model_format": "gptq",
        "model_size_in_billions": 3,
        "quantizations": [
          "Int4",
          "Int8"
        ],
        "model_id": "Qwen/Qwen2.5-3B-Instruct-GPTQ-{quantization}"
      },
      {
        "model_format": "gptq",
        "model_size_in_billions": 7,
        "quantizations": [
          "Int4",
          "Int8"
        ],
        "model_id": "Qwen/Qwen2.5-7B-Instruct-GPTQ-{quantization}"
      },
      {
        "model_format": "gptq",
        "model_size_in_billions": 14,
        "quantizations": [
          "Int4",
          "Int8"
        ],
        "model_id": "Qwen/Qwen2.5-14B-Instruct-GPTQ-{quantization}"
      },
      {
        "model_format": "gptq",
        "model_size_in_billions": 32,
        "quantizations": [
          "Int4",
          "Int8"
        ],
        "model_id": "Qwen/Qwen2.5-32B-Instruct-GPTQ-{quantization}"
      },
      {
        "model_format": "gptq",
        "model_size_in_billions": 72,
        "quantizations": [
          "Int4",
          "Int8"
        ],
        "model_id": "Qwen/Qwen2.5-72B-Instruct-GPTQ-{quantization}"
      },
      {
        "model_format": "awq",
        "model_size_in_billions": "0_5",
        "quantizations": [
          "Int4"
        ],
        "model_id": "Qwen/Qwen2.5-0.5B-Instruct-AWQ"
      },
      {
        "model_format": "awq",
        "model_size_in_billions": "1_5",
        "quantizations": [
          "Int4"
        ],
        "model_id": "Qwen/Qwen2.5-1.5B-Instruct-AWQ"
      },
      {
        "model_format": "awq",
        "model_size_in_billions": 3,
        "quantizations": [
          "Int4"
        ],
        "model_id": "Qwen/Qwen2.5-3B-Instruct-AWQ"
      },
      {
        "model_format": "awq",
        "model_size_in_billions": 7,
        "quantizations": [
          "Int4"
        ],
        "model_id": "Qwen/Qwen2.5-7B-Instruct-AWQ"
      },
      {
        "model_format": "awq",
        "model_size_in_billions": 14,
        "quantizations": [
          "Int4"
        ],
        "model_id": "Qwen/Qwen2.5-14B-Instruct-AWQ"
      },
      {
        "model_format": "awq",
        "model_size_in_billions": 32,
        "quantizations": [
          "Int4"
        ],
        "model_id": "Qwen/Qwen2.5-32B-Instruct-AWQ"
      },
      {
        "model_format": "awq",
        "model_size_in_billions": 72,
        "quantizations": [
          "Int4"
        ],
        "model_id": "Qwen/Qwen2.5-72B-Instruct-AWQ"
      },
      {
        "model_format": "ggufv2",
        "model_size_in_billions": "0_5",
        "quantizations": [
          "q2_k",
          "q3_k_m",
          "q4_0",
          "q4_k_m",
          "q5_0",
          "q5_k_m",
          "q6_k",
          "q8_0"
        ],
        "model_id": "Qwen/Qwen2.5-0.5B-Instruct-GGUF",
        "model_file_name_template": "qwen2.5-0.5b-instruct-{quantization}.gguf"
      },
      {
        "model_format": "ggufv2",
        "model_size_in_billions": "1_5",
        "quantizations": [
          "q2_k",
          "q3_k_m",
          "q4_0",
          "q4_k_m",
          "q5_0",
          "q5_k_m",
          "q6_k",
          "q8_0"
        ],
        "model_id": "Qwen/Qwen2.5-1.5B-Instruct-GGUF",
        "model_file_name_template": "qwen2.5-1.5b-instruct-{quantization}.gguf"
      },
      {
        "model_format": "ggufv2",
        "model_size_in_billions": 3,
        "quantizations": [
          "q2_k",
          "q3_k_m",
          "q4_0",
          "q4_k_m",
          "q5_0",
          "q5_k_m",
          "q6_k",
          "q8_0"
        ],
        "model_id": "Qwen/Qwen2.5-3B-Instruct-GGUF",
        "model_file_name_template": "qwen2.5-3b-instruct-{quantization}.gguf"
      },
      {
        "model_format": "ggufv2",
        "model_size_in_billions": 7,
        "quantizations": [
          "q2_k",
          "q3_k_m",
          "q4_0",
          "q4_k_m",
          "q5_0",
          "q5_k_m",
          "q6_k",
          "q8_0"
        ],
        "model_id": "Qwen/Qwen2.5-7B-Instruct-GGUF",
        "model_file_name_template": "qwen2.5-7b-instruct-{quantization}.gguf",
        "model_file_name_split_template": "qwen2.5-7b-instruct-{quantization}-{part}.gguf",
        "quantization_parts": {
          "q4_0": [
            "00001-of-00002",
            "00002-of-00002"
          ],
          "q4_k_m": [
            "00001-of-00002",
            "00002-of-00002"
          ],
          "q5_0": [
            "00001-of-00002",
            "00002-of-00002"
          ],
          "q5_k_m": [
            "00001-of-00002",
            "00002-of-00002"
          ],
          "q6_k": [
            "00001-of-00002",
            "00002-of-00002"
          ],
          "q8_0": [
            "00001-of-00002",
            "00002-of-00002"
          ]
        }
      },
      {
        "model_format": "ggufv2",
        "model_size_in_billions": 14,
        "quantizations": [
          "q2_k",
          "q3_k_m",
          "q4_0",
          "q4_k_m",
          "q5_0",
          "q5_k_m",
          "q6_k",
          "q8_0"
        ],
        "model_id": "Qwen/Qwen2.5-14B-Instruct-GGUF",
        "model_file_name_template": "qwen2.5-14b-instruct-{quantization}.gguf",
        "model_file_name_split_template": "qwen2.5-14b-instruct-{quantization}-{part}.gguf",
        "quantization_parts": {
          "q2_k": [
            "00001-of-00002",
            "00002-of-00002"
          ],
          "q3_k_m": [
            "00001-of-00002",
            "00002-of-00002"
          ],
          "q4_0": [
            "00001-of-00003",
            "00002-of-00003",
            "00003-of-00003"
          ],
          "q4_k_m": [
            "00001-of-00003",
            "00002-of-00003",
            "00003-of-00003"
          ],
          "q5_0": [
            "00001-of-00003",
            "00002-of-00003",
            "00003-of-00003"
          ],
          "q5_k_m": [
            "00001-of-00003",
            "00002-of-00003",
            "00003-of-00003"
          ],
          "q6_k": [
            "00001-of-00004",
            "00002-of-00004",
            "00003-of-00004",
            "00004-of-00004"
          ],
          "q8_0": [
            "00001-of-00004",
            "00002-of-00004",
            "00003-of-00004",
            "00004-of-00004"
          ]
        }
      },
      {
        "model_format": "ggufv2",
        "model_size_in_billions": 32,
        "quantizations": [
          "q2_k",
          "q3_k_m",
          "q4_0",
          "q4_k_m",
          "q5_0",
          "q5_k_m",
          "q6_k",
          "q8_0"
        ],
        "model_id": "Qwen/Qwen2.5-32B-Instruct-GGUF",
        "model_file_name_template": "qwen2_5-32b-instruct-{quantization}.gguf",
        "model_file_name_split_template": "qwen2.5-32b-instruct-{quantization}-{part}.gguf",
        "quantization_parts": {
          "q2_k": [
            "00001-of-00004",
            "00002-of-00004",
            "00003-of-00004",
            "00004-of-00004"
          ],
          "q3_k_m": [
            "00001-of-00005",
            "00002-of-00005",
            "00003-of-00005",
            "00004-of-00005",
            "00005-of-00005"
          ],
          "q4_0": [
            "00001-of-00005",
            "00002-of-00005",
            "00003-of-00005",
            "00004-of-00005",
            "00005-of-00005"
          ],
          "q4_k_m": [
            "00001-of-00005",
            "00002-of-00005",
            "00003-of-00005",
            "00004-of-00005",
            "00005-of-00005"
          ],
          "q5_0": [
            "00001-of-00006",
            "00002-of-00006",
            "00003-of-00006",
            "00004-of-00006",
            "00005-of-00006",
            "00006-of-00006"
          ],
          "q5_k_m": [
            "00001-of-00006",
            "00002-of-00006",
            "00003-of-00006",
            "00004-of-00006",
            "00005-of-00006",
            "00006-of-00006"
          ],
          "q6_k": [
            "00001-of-00007",
            "00002-of-00007",
            "00003-of-00007",
            "00004-of-00007",
            "00005-of-00007",
            "00006-of-00007",
            "00007-of-00007"
          ],
          "q8_0": [
            "00001-of-00009",
            "00002-of-00009",
            "00003-of-00009",
            "00004-of-00009",
            "00005-of-00009",
            "00006-of-00009",
            "00007-of-00009",
            "00008-of-00009",
            "00009-of-00009"
          ]
        }
      },
      {
        "model_format": "ggufv2",
        "model_size_in_billions": 72,
        "quantizations": [
          "q2_k",
          "q3_k_m",
          "q4_0",
          "q4_k_m",
          "q5_0",
          "q5_k_m",
          "q6_k",
          "q8_0",
          "fp16"
        ],
        "model_id": "Qwen/Qwen2.5-72B-Instruct-GGUF",
        "model_file_name_template": "qwen2_5-72b-instruct-{quantization}.gguf",
        "model_file_name_split_template": "qwen2.5-72b-instruct-{quantization}-{part}.gguf",
        "quantization_parts": {
           "q2_k": [
            "00001-of-00007",
            "00002-of-00007",
            "00003-of-00007",
            "00004-of-00007",
            "00005-of-00007",
            "00006-of-00007",
            "00007-of-00007"
          ],
          "q3_k_m": [
            "00001-of-00009",
            "00002-of-00009",
            "00003-of-00009",
            "00004-of-00009",
            "00005-of-00009",
            "00006-of-00009",
            "00007-of-00009",
            "00008-of-00009",
            "00009-of-00009"
          ],
          "q4_0": [
            "00001-of-00011",
            "00002-of-00011",
            "00003-of-00011",
            "00004-of-00011",
            "00005-of-00011",
            "00006-of-00011",
            "00007-of-00011",
            "00008-of-00011",
            "00009-of-00011",
            "00010-of-00011",
            "00011-of-00011"
          ],
          "q4_k_m": [
            "00001-of-00012",
            "00002-of-00012",
            "00003-of-00012",
            "00004-of-00012",
            "00005-of-00012",
            "00006-of-00012",
            "00007-of-00012",
            "00008-of-00012",
            "00009-of-00012",
            "00010-of-00012",
            "00011-of-00012",
            "00012-of-00012"
          ],
          "q5_0": [
            "00001-of-00013",
            "00002-of-00013",
            "00003-of-00013",
            "00004-of-00013",
            "00005-of-00013",
            "00006-of-00013",
            "00007-of-00013",
            "00008-of-00013",
            "00009-of-00013",
            "00010-of-00013",
            "00011-of-00013",
            "00012-of-00013",
            "00013-of-00013"
          ],
          "q5_k_m": [
            "00001-of-00014",
            "00002-of-00014",
            "00003-of-00014",
            "00004-of-00014",
            "00005-of-00014",
            "00006-of-00014",
            "00007-of-00014",
            "00008-of-00014",
            "00009-of-00014",
            "00010-of-00014",
            "00011-of-00014",
            "00012-of-00014",
            "00013-of-00014",
            "00014-of-00014"
          ],
          "q6_k": [
            "00001-of-00016",
            "00002-of-00016",
            "00003-of-00016",
            "00004-of-00016",
            "00005-of-00016",
            "00006-of-00016",
            "00007-of-00016",
            "00008-of-00016",
            "00009-of-00016",
            "00010-of-00016",
            "00011-of-00016",
            "00012-of-00016",
            "00013-of-00016",
            "00014-of-00016",
            "00015-of-00016",
            "00016-of-00016"
          ],
          "q8_0": [
            "00001-of-00021",
            "00002-of-00021",
            "00003-of-00021",
            "00004-of-00021",
            "00005-of-00021",
            "00006-of-00021",
            "00007-of-00021",
            "00008-of-00021",
            "00009-of-00021",
            "00010-of-00021",
            "00011-of-00021",
            "00012-of-00021",
            "00013-of-00021",
            "00014-of-00021",
            "00015-of-00021",
            "00016-of-00021",
            "00017-of-00021",
            "00018-of-00021",
            "00019-of-00021",
            "00020-of-00021",
            "00021-of-00021"
          ]
        }
      },
      {
        "model_format": "mlx",
        "model_size_in_billions": "0_5",
        "quantizations": [
          "4-bit"
        ],
        "model_id": "mlx-community/Qwen2.5-0.5B-Instruct-4bit"
      },
      {
        "model_format": "mlx",
        "model_size_in_billions": "0_5",
        "quantizations": [
          "8-bit"
        ],
        "model_id": "mlx-community/Qwen2.5-0.5B-Instruct-8bit"
      },
      {
        "model_format": "mlx",
        "model_size_in_billions": "0_5",
        "quantizations": [
          "none"
        ],
        "model_id": "mlx-community/Qwen2.5-0.5B-Instruct-bf16"
      },
      {
        "model_format": "mlx",
        "model_size_in_billions": "1_5",
        "quantizations": [
          "4-bit"
        ],
        "model_id": "mlx-community/Qwen2.5-1.5B-Instruct-4bit"
      },
      {
        "model_format": "mlx",
        "model_size_in_billions": "1_5",
        "quantizations": [
          "8-bit"
        ],
        "model_id": "mlx-community/Qwen2.5-1.5B-Instruct-8bit"
      },
      {
        "model_format": "mlx",
        "model_size_in_billions": "1_5",
        "quantizations": [
          "none"
        ],
        "model_id": "mlx-community/Qwen2.5-1.5B-Instruct-bf16"
      },
      {
        "model_format": "mlx",
        "model_size_in_billions": 3,
        "quantizations": [
          "4-bit"
        ],
        "model_id": "mlx-community/Qwen2.5-3B-Instruct-4bit"
      },
      {
        "model_format": "mlx",
        "model_size_in_billions": 3,
        "quantizations": [
          "8-bit"
        ],
        "model_id": "mlx-community/Qwen2.5-3B-Instruct-8bit"
      },
      {
        "model_format": "mlx",
        "model_size_in_billions": 3,
        "quantizations": [
          "none"
        ],
        "model_id": "mlx-community/Qwen2.5-3B-Instruct-bf16"
      },
      {
        "model_format": "mlx",
        "model_size_in_billions": 7,
        "quantizations": [
          "4-bit"
        ],
        "model_id": "mlx-community/Qwen2.5-7B-Instruct-4bit"
      },
      {
        "model_format": "mlx",
        "model_size_in_billions": 7,
        "quantizations": [
          "8-bit"
        ],
        "model_id": "mlx-community/Qwen2.5-7B-Instruct-8bit"
      },
      {
        "model_format": "mlx",
        "model_size_in_billions": 7,
        "quantizations": [
          "none"
        ],
        "model_id": "mlx-community/Qwen2.5-7B-Instruct-bf16"
      },
      {
        "model_format": "mlx",
        "model_size_in_billions": 14,
        "quantizations": [
          "4-bit"
        ],
        "model_id": "mlx-community/Qwen2.5-14B-Instruct-4bit"
      },
      {
        "model_format": "mlx",
        "model_size_in_billions": 14,
        "quantizations": [
          "8-bit"
        ],
        "model_id": "mlx-community/Qwen2.5-14B-Instruct-8bit"
      },
      {
        "model_format": "mlx",
        "model_size_in_billions": 14,
        "quantizations": [
          "none"
        ],
        "model_id": "mlx-community/Qwen2.5-14B-Instruct-bf16"
      },
      {
        "model_format": "mlx",
        "model_size_in_billions": 32,
        "quantizations": [
          "4-bit"
        ],
        "model_id": "mlx-community/Qwen2.5-32B-Instruct-4bit"
      },
      {
        "model_format": "mlx",
        "model_size_in_billions": 32,
        "quantizations": [
          "8-bit"
        ],
        "model_id": "mlx-community/Qwen2.5-32B-Instruct-8bit"
      },
      {
        "model_format": "mlx",
        "model_size_in_billions": 32,
        "quantizations": [
          "none"
        ],
        "model_id": "mlx-community/Qwen2.5-32B-Instruct-bf16"
      },
      {
        "model_format": "mlx",
        "model_size_in_billions": 72,
        "quantizations": [
          "4-bit"
        ],
        "model_id": "mlx-community/Qwen2.5-72B-Instruct-4bit"
      },
      {
        "model_format": "mlx",
        "model_size_in_billions": 72,
        "quantizations": [
          "8-bit"
        ],
        "model_id": "mlx-community/Qwen2.5-72B-Instruct-8bit"
      },
      {
        "model_format": "mlx",
        "model_size_in_billions": 72,
        "quantizations": [
          "none"
        ],
        "model_id": "mlx-community/Qwen2.5-72B-Instruct-bf16"
      }
    ],
    "chat_template": "{%- if tools %}\n    {{- '<|im_start|>system\\n' }}\n    {%- if messages[0]['role'] == 'system' %}\n        {{- messages[0]['content'] }}\n    {%- else %}\n        {{- 'You are Qwen, created by Alibaba Cloud. You are a helpful assistant.' }}\n    {%- endif %}\n    {{- \"\\n\\n# Tools\\n\\nYou may call one or more functions to assist with the user query.\\n\\nYou are provided with function signatures within <tools></tools> XML tags:\\n<tools>\" }}\n    {%- for tool in tools %}\n        {{- \"\\n\" }}\n        {{- tool | tojson }}\n    {%- endfor %}\n    {{- \"\\n</tools>\\n\\nFor each function call, return a json object with function name and arguments within <tool_call></tool_call> XML tags:\\n<tool_call>\\n{\\\"name\\\": <function-name>, \\\"arguments\\\": <args-json-object>}\\n</tool_call><|im_end|>\\n\" }}\n{%- else %}\n    {%- if messages[0]['role'] == 'system' %}\n        {{- '<|im_start|>system\\n' + messages[0]['content'] + '<|im_end|>\\n' }}\n    {%- else %}\n        {{- '<|im_start|>system\\nYou are Qwen, created by Alibaba Cloud. You are a helpful assistant.<|im_end|>\\n' }}\n    {%- endif %}\n{%- endif %}\n{%- for message in messages %}\n    {%- if (message.role == \"user\") or (message.role == \"system\" and not loop.first) or (message.role == \"assistant\" and not message.tool_calls) %}\n        {{- '<|im_start|>' + message.role + '\\n' + message.content + '<|im_end|>' + '\\n' }}\n    {%- elif message.role == \"assistant\" %}\n        {{- '<|im_start|>' + message.role }}\n        {%- if message.content %}\n            {{- '\\n' + message.content }}\n        {%- endif %}\n        {%- for tool_call in message.tool_calls %}\n            {%- if tool_call.function is defined %}\n                {%- set tool_call = tool_call.function %}\n            {%- endif %}\n            {{- '\\n<tool_call>\\n{\"name\": \"' }}\n            {{- tool_call.name }}\n            {{- '\", \"arguments\": ' }}\n            {{- tool_call.arguments | tojson }}\n            {{- '}\\n</tool_call>' }}\n        {%- endfor %}\n        {{- '<|im_end|>\\n' }}\n    {%- elif message.role == \"tool\" %}\n        {%- if (loop.index0 == 0) or (messages[loop.index0 - 1].role != \"tool\") %}\n            {{- '<|im_start|>user' }}\n        {%- endif %}\n        {{- '\\n<tool_response>\\n' }}\n        {{- message.content }}\n        {{- '\\n</tool_response>' }}\n        {%- if loop.last or (messages[loop.index0 + 1].role != \"tool\") %}\n            {{- '<|im_end|>\\n' }}\n        {%- endif %}\n    {%- endif %}\n{%- endfor %}\n{%- if add_generation_prompt %}\n    {{- '<|im_start|>assistant\\n' }}\n{%- endif %}\n",
    "stop_token_ids": [
      151643,
      151644,
      151645
    ],
    "stop": [
      "<|endoftext|>",
      "<|im_start|>",
      "<|im_end|>"
    ]
  },
  {
    "version": 1,
    "context_length": 32768,
    "model_name": "qwen2.5-coder",
    "model_lang": [
      "en",
      "zh"
    ],
    "model_ability": [
      "generate"
    ],
    "model_description": "Qwen2.5-Coder is the latest series of Code-Specific Qwen large language models (formerly known as CodeQwen).",
    "model_specs": [
      {
        "model_format": "pytorch",
        "model_size_in_billions": "1_5",
        "quantizations": [
          "4-bit",
          "8-bit",
          "none"
        ],
        "model_id": "Qwen/Qwen2.5-Coder-1.5B",
        "model_revision": "d3586cfe793730945f8e4d7ef31032a3ee50247d"
      },
      {
        "model_format": "pytorch",
        "model_size_in_billions": 7,
        "quantizations": [
          "4-bit",
          "8-bit",
          "none"
        ],
        "model_id": "Qwen/Qwen2.5-Coder-7B",
        "model_revision": "30b6a7e874a78d46b80fa1db3194ea427dd41b08"
      }
    ]
  },
  {
    "version": 1,
    "context_length": 32768,
    "model_name": "qwen2.5-coder-instruct",
    "model_lang": [
      "en",
      "zh"
    ],
    "model_ability": [
      "chat",
      "tools"
    ],
    "model_description": "Qwen2.5-Coder is the latest series of Code-Specific Qwen large language models (formerly known as CodeQwen).",
    "model_specs": [
      {
        "model_format": "pytorch",
        "model_size_in_billions": "1_5",
        "quantizations": [
          "4-bit",
          "8-bit",
          "none"
        ],
        "model_id": "Qwen/Qwen2.5-Coder-1.5B-Instruct"
      },
      {
        "model_format": "pytorch",
        "model_size_in_billions": 7,
        "quantizations": [
          "4-bit",
          "8-bit",
          "none"
        ],
        "model_id": "Qwen/Qwen2.5-Coder-7B-Instruct"
      },
      {
        "model_format": "gptq",
        "model_size_in_billions": "7",
        "quantizations": [
            "Int4",
            "Int8"
        ],
        "model_id": "Qwen/Qwen2.5-Coder-7B-Instruct-GPTQ-{quantization}"
      },
      {
        "model_format": "ggufv2",
        "model_size_in_billions": "1_5",
        "quantizations": [
          "q2_k",
          "q3_k_m",
          "q4_0",
          "q4_k_m",
          "q5_0",
          "q5_k_m",
          "q6_k",
          "q8_0"
        ],
        "model_id": "Qwen/Qwen2.5-Coder-1.5B-Instruct-GGUF",
        "model_file_name_template": "qwen2.5-coder-1.5b-instruct-{quantization}.gguf"
      },
      {
        "model_format": "ggufv2",
        "model_size_in_billions": 7,
        "quantizations": [
          "q2_k",
          "q3_k_m",
          "q4_0",
          "q4_k_m",
          "q5_0",
          "q5_k_m",
          "q6_k",
          "q8_0"
        ],
        "model_id": "Qwen/Qwen2.5-Coder-7B-Instruct-GGUF",
        "model_file_name_template": "qwen2.5-coder-7b-instruct-{quantization}.gguf",
        "model_file_name_split_template": "qwen2.5-coder-7b-instruct-{quantization}-{part}.gguf",
        "quantization_parts": {
          "q4_0": [
            "00001-of-00002",
            "00002-of-00002"
          ],
          "q4_k_m": [
            "00001-of-00002",
            "00002-of-00002"
          ],
          "q5_0": [
            "00001-of-00002",
            "00002-of-00002"
          ],
          "q5_k_m": [
            "00001-of-00002",
            "00002-of-00002"
          ],
          "q6_k": [
            "00001-of-00002",
            "00002-of-00002"
          ],
          "q8_0": [
            "00001-of-00003",
            "00002-of-00003",
            "00003-of-00003"
          ]
        }
      }
    ],
    "chat_template": "{%- if tools %}\n    {{- '<|im_start|>system\\n' }}\n    {%- if messages[0]['role'] == 'system' %}\n        {{- messages[0]['content'] }}\n    {%- else %}\n        {{- 'You are a helpful assistant.' }}\n    {%- endif %}\n    {{- \"\\n\\n# Tools\\n\\nYou may call one or more functions to assist with the user query.\\n\\nYou are provided with function signatures within <tools></tools> XML tags:\\n<tools>\" }}\n    {%- for tool in tools %}\n        {{- \"\\n\" }}\n        {{- tool | tojson }}\n    {%- endfor %}\n    {{- \"\\n</tools>\\n\\nFor each function call, return a json object with function name and arguments within <tool_call></tool_call> XML tags:\\n<tool_call>\\n{{\\\"name\\\": <function-name>, \\\"arguments\\\": <args-json-object>}}\\n</tool_call><|im_end|>\\n\" }}\n{%- else %}\n    {%- if messages[0]['role'] == 'system' %}\n        {{- '<|im_start|>system\\n' + messages[0]['content'] + '<|im_end|>\\n' }}\n    {%- else %}\n        {{- '<|im_start|>system\\nYou are a helpful assistant.<|im_end|>\\n' }}\n    {%- endif %}\n{%- endif %}\n{%- for message in messages %}\n    {%- if (message.role == \"user\") or (message.role == \"system\" and not loop.first) or (message.role == \"assistant\" and not message.tool_calls) %}\n        {{- '<|im_start|>' + message.role + '\\n' + message.content + '<|im_end|>' + '\\n' }}\n    {%- elif message.role == \"assistant\" %}\n        {{- '<|im_start|>' + message.role }}\n        {%- if message.content %}\n            {{- '\\n' + message.content }}\n        {%- endif %}\n        {%- for tool_call in message.tool_calls %}\n            {%- if tool_call.function is defined %}\n                {%- set tool_call = tool_call.function %}\n            {%- endif %}\n            {{- '\\n<tool_call>\\n{\"name\": \"' }}\n            {{- tool_call.name }}\n            {{- '\", \"arguments\": ' }}\n            {{- tool_call.arguments | tojson }}\n            {{- '}\\n</tool_call>' }}\n        {%- endfor %}\n        {{- '<|im_end|>\\n' }}\n    {%- elif message.role == \"tool\" %}\n        {%- if (loop.index0 == 0) or (messages[loop.index0 - 1].role != \"tool\") %}\n            {{- '<|im_start|>user' }}\n        {%- endif %}\n        {{- '\\n<tool_response>\\n' }}\n        {{- message.content }}\n        {{- '\\n</tool_response>' }}\n        {%- if loop.last or (messages[loop.index0 + 1].role != \"tool\") %}\n            {{- '<|im_end|>\\n' }}\n        {%- endif %}\n    {%- endif %}\n{%- endfor %}\n{%- if add_generation_prompt %}\n    {{- '<|im_start|>assistant\\n' }}\n{%- endif %}\n",
    "stop_token_ids": [
      151643,
      151644,
      151645
    ],
    "stop": [
      "<|endoftext|>",
      "<|im_start|>",
      "<|im_end|>"
    ]
  }
]<|MERGE_RESOLUTION|>--- conflicted
+++ resolved
@@ -6514,12 +6514,7 @@
             "8-bit",
             "none"
           ],
-<<<<<<< HEAD
-          "model_id": "OpenGVLab/InternVL2-4B",
-          "model_revision": "b50544dafada6c41e80bfde2f57cc9b0140fc21c"
-=======
           "model_id": "OpenGVLab/InternVL2-4B"
->>>>>>> bd599b2a
         },
         {
           "model_format": "pytorch",
@@ -6538,15 +6533,6 @@
             "Int4"
           ],
           "model_id": "OpenGVLab/InternVL2-8B-AWQ"
-        },
-        {
-          "model_format": "awq",
-          "model_size_in_billions": 8,
-          "quantizations": [
-            "Int4"
-          ],
-          "model_id": "OpenGVLab/InternVL2-8B-AWQ",
-          "model_revision": "9f1a4756b7ae18eb26d8a22b618dfc283e8193b3"
         },
         {
           "model_format": "pytorch",
