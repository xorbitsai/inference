--- conflicted
+++ resolved
@@ -736,13 +736,9 @@
     ):
         return cache_dir
 
-<<<<<<< HEAD
-    need_symlinks = huggingface_hub.__version__ >= "0.23.0"
-=======
     use_symlinks = {}
     if not IS_NEW_HUGGINGFACE_HUB:
         use_symlinks = {"local_dir_use_symlinks": True, "local_dir": cache_dir}
->>>>>>> bf88e9b7
 
     if llm_spec.model_format in ["pytorch", "gptq", "awq"]:
         assert isinstance(llm_spec, PytorchLLMSpecV1)
@@ -757,16 +753,8 @@
             revision=llm_spec.model_revision,
             **use_symlinks,
         )
-<<<<<<< HEAD
-        if need_symlinks:
-            for subdir, dirs, files in os.walk(download_dir):
-                for file in files:
-                    relpath = os.path.relpath(os.path.join(subdir, file), download_dir)
-                    symlink_local_file(os.path.join(subdir, file), cache_dir, relpath)
-=======
         if IS_NEW_HUGGINGFACE_HUB:
             create_symlink(download_dir, cache_dir)
->>>>>>> bf88e9b7
 
     elif llm_spec.model_format in ["ggmlv3", "ggufv2"]:
         assert isinstance(llm_spec, GgmlLLMSpecV1)
@@ -775,11 +763,7 @@
         )
 
         for file_name in file_names:
-<<<<<<< HEAD
-            download_path = retry_download(
-=======
             download_file_path = retry_download(
->>>>>>> bf88e9b7
                 huggingface_hub.hf_hub_download,
                 llm_family.model_name,
                 {
@@ -791,13 +775,8 @@
                 filename=file_name,
                 **use_symlinks,
             )
-<<<<<<< HEAD
-            if need_symlinks:
-                symlink_local_file(download_path, cache_dir, file_name)
-=======
             if IS_NEW_HUGGINGFACE_HUB:
                 symlink_local_file(download_file_path, cache_dir, file_name)
->>>>>>> bf88e9b7
 
         if need_merge:
             _merge_cached_files(cache_dir, file_names, final_file_name)
