--- conflicted
+++ resolved
@@ -236,7 +236,6 @@
     "multilingual": true
   },
   {
-<<<<<<< HEAD
     "model_name": "CosyVoice2-0.5B",
     "model_family": "CosyVoice",
     "model_id": "mrfakename/CosyVoice2-0.5B",
@@ -245,10 +244,7 @@
     "multilingual": true
   },
   {
-    "model_name": "FishSpeech-1.4",
-=======
     "model_name": "FishSpeech-1.5",
->>>>>>> 67668a33
     "model_family": "FishAudio",
     "model_id": "fishaudio/fish-speech-1.5",
     "model_revision": "268b6ec86243dd683bc78dab7e9a6cedf9191f2a",
