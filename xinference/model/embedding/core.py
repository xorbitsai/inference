--- conflicted
+++ resolved
@@ -593,7 +593,6 @@
 
             return all_embeddings, all_token_nums
 
-<<<<<<< HEAD
         @no_type_check
         def _encode_clip(
             model: SentenceTransformer,
@@ -648,12 +647,10 @@
 
             return all_embeddings, all_token_nums
 
-=======
         is_bge_m3_flag_model = (
             self._kwargs.get("hybrid_mode")
             and "m3" in self._model_spec.model_name.lower()
         )
->>>>>>> e144e265
         if (
             "gte" in self._model_spec.model_name.lower()
             and "qwen2" in self._model_spec.model_name.lower()
