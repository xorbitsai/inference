--- conflicted
+++ resolved
@@ -219,18 +219,10 @@
             if torch_dtype and torch_dtype == torch.float16:
                 model_kwargs = {"use_fp16": True}
             else:
-<<<<<<< HEAD
-                model_kwargs = None
-            self._model = BGEM3FlagModel(
-                self._model_path,
-                device=self._device,
-                trust_remote_code=True,
-=======
                 model_kwargs = {}
             self._model = BGEM3FlagModel(
                 self._model_path,
                 device=self._device,
->>>>>>> 9b05e0e0
                 **model_kwargs,
             )
         else:
@@ -242,21 +234,6 @@
                 trust_remote_code=True,
             )
 
-<<<<<<< HEAD
-    @staticmethod
-    # copied from sentence-transformers
-    def _text_length(text):
-        if isinstance(text, dict):  # {key: value} case
-            return len(next(iter(text.values())))
-        elif not hasattr(text, "__len__"):  # Object has no len() method
-            return 1
-        elif len(text) == 0 or isinstance(text[0], int):  # Empty string or list of ints
-            return len(text)
-        else:
-            return sum([len(t) for t in text])  # Sum of length of individual strings
-
-=======
->>>>>>> 9b05e0e0
     def _fix_langchain_openai_inputs(
         self, sentences: Union[str, List[str], Dict[str, str], List[Dict[str, str]]]
     ):
@@ -293,155 +270,24 @@
                 sentences = lines_decoded
         return sentences
 
-<<<<<<< HEAD
+    @staticmethod
+    # copied from sentence-transformers
+    def _text_length(text):
+        if isinstance(text, dict):  # {key: value} case
+            return len(next(iter(text.values())))
+        elif not hasattr(text, "__len__"):  # Object has no len() method
+            return 1
+        elif len(text) == 0 or isinstance(text[0], int):  # Empty string or list of ints
+            return len(text)
+        else:
+            return sum([len(t) for t in text])  # Sum of length of individual strings
+
     @abstractmethod
     def create_embedding(self, sentences: Union[str, List[str]], **kwargs):
-        from FlagEmbedding import BGEM3FlagModel
-=======
-    def create_embedding(
-        self,
-        sentences: Union[str, List[str]],
-        **kwargs,
-    ):
-        sentences = self._fix_langchain_openai_inputs(sentences)
-
->>>>>>> 9b05e0e0
         from sentence_transformers import SentenceTransformer
 
         kwargs.setdefault("normalize_embeddings", True)
 
-<<<<<<< HEAD
-        @no_type_check
-        def _encode_bgem3(
-            model: Union[SentenceTransformer, BGEM3FlagModel],
-            sentences: Union[str, List[str]],
-            batch_size: int = 32,
-            show_progress_bar: bool = None,
-            output_value: str = "sparse_embedding",
-            convert_to_numpy: bool = True,
-            convert_to_tensor: bool = False,
-            device: str = None,
-            normalize_embeddings: bool = False,
-            **kwargs,
-        ):
-            """
-            Computes sentence embeddings with bge-m3 model
-            Nothing special here, just replace sentence-transformer with FlagEmbedding
-            TODO: think about how to solve the redundant code of encode method in the future
-
-            :param sentences: the sentences to embed
-            :param batch_size: the batch size used for the computation
-            :param show_progress_bar: Output a progress bar when encode sentences
-            :param output_value:  Default sentence_embedding, to get sentence embeddings. Can be set to token_embeddings to get wordpiece token embeddings. Set to None, to get all output values
-            :param convert_to_numpy: If true, the output is a list of numpy vectors. Else, it is a list of pytorch tensors.
-            :param convert_to_tensor: If true, you get one large tensor as return. Overwrites any setting from convert_to_numpy
-            :param device: Which torch.device to use for the computation
-            :param normalize_embeddings: If set to true, returned vectors will have length 1. In that case, the faster dot-product (util.dot_score) instead of cosine similarity can be used.
-
-            :return:
-               By default, a list of tensors is returned. If convert_to_tensor, a stacked tensor is returned. If convert_to_numpy, a numpy matrix is returned.
-            """
-            import torch
-            from tqdm.autonotebook import trange
-
-            if show_progress_bar is None:
-                show_progress_bar = (
-                    logger.getEffectiveLevel() == logging.INFO
-                    or logger.getEffectiveLevel() == logging.DEBUG
-                )
-
-            if convert_to_tensor:
-                convert_to_numpy = False
-
-            if output_value != "sparse_embedding":
-                convert_to_tensor = False
-                convert_to_numpy = False
-
-            input_was_string = False
-            if isinstance(sentences, str) or not hasattr(
-                sentences, "__len__"
-            ):  # Cast an individual sentence to a list with length 1
-                sentences = [sentences]
-                input_was_string = True
-
-            if device is None:
-                # Same as SentenceTransformer.py
-                from sentence_transformers.util import get_device_name
-
-                device = get_device_name()
-                logger.info(f"Use pytorch device_name: {device}")
-
-            all_embeddings = []
-            all_token_nums = 0
-
-            length_sorted_idx = np.argsort(
-                [-self._text_length(sen) for sen in sentences]
-            )
-            sentences_sorted = [sentences[idx] for idx in length_sorted_idx]
-
-            for start_index in trange(
-                0,
-                len(sentences),
-                batch_size,
-                desc="Batches",
-                disable=not show_progress_bar,
-            ):
-                sentences_batch = sentences_sorted[
-                    start_index : start_index + batch_size
-                ]
-
-                with torch.no_grad():
-                    out_features = model.encode(sentences_batch, **kwargs)
-
-                    if output_value == "token_embeddings":
-                        embeddings = []
-                        for token_emb, attention in zip(
-                            out_features[output_value], out_features["attention_mask"]
-                        ):
-                            last_mask_id = len(attention) - 1
-                            while (
-                                last_mask_id > 0 and attention[last_mask_id].item() == 0
-                            ):
-                                last_mask_id -= 1
-
-                            embeddings.append(token_emb[0 : last_mask_id + 1])
-                    elif output_value is None:  # Return all outputs
-                        embeddings = []
-                        for sent_idx in range(len(out_features["sentence_embedding"])):
-                            row = {
-                                name: out_features[name][sent_idx]
-                                for name in out_features
-                            }
-                            embeddings.append(row)
-                    # for sparse embedding
-                    else:
-                        if kwargs.get("return_sparse"):
-                            embeddings = out_features["lexical_weights"]
-                        else:
-                            embeddings = out_features["dense_vecs"]
-
-                        if convert_to_numpy:
-                            embeddings = embeddings.cpu()
-
-                    all_embeddings.extend(embeddings)
-
-            all_embeddings = [
-                all_embeddings[idx] for idx in np.argsort(length_sorted_idx)
-            ]
-
-            if convert_to_tensor:
-                if len(all_embeddings):
-                    all_embeddings = torch.stack(all_embeddings)
-                else:
-                    all_embeddings = torch.Tensor()
-            elif convert_to_numpy:
-                all_embeddings = np.asarray([emb.numpy() for emb in all_embeddings])
-
-            if input_was_string:
-                all_embeddings = all_embeddings[0]
-
-            return all_embeddings, all_token_nums
-=======
         try:
             from FlagEmbedding import BGEM3FlagModel
 
@@ -597,7 +443,6 @@
 
         except ImportError:
             _encode_bgem3 = None
->>>>>>> 9b05e0e0
 
         # copied from sentence-transformers, and modify it to return tokens num
         @no_type_check
@@ -790,12 +635,6 @@
                 convert_to_numpy=False,
                 **kwargs,
             )
-<<<<<<< HEAD
-        elif isinstance(self._model, BGEM3FlagModel):
-            all_embeddings, all_token_nums = _encode_bgem3(
-                self._model, sentences, convert_to_numpy=False, **kwargs
-            )
-=======
         elif is_bge_m3_flag_model:
             assert _encode_bgem3 is not None
             all_embeddings, all_token_nums = _encode_bgem3(
@@ -835,7 +674,6 @@
                 convert_to_numpy=False,
                 **self._kwargs,
             )
->>>>>>> 9b05e0e0
         else:
             all_embeddings, all_token_nums = encode(
                 self._model,
@@ -847,11 +685,7 @@
             all_embeddings = [all_embeddings]
         embedding_list = []
         for index, data in enumerate(all_embeddings):
-<<<<<<< HEAD
-            if kwargs.get("return_sparse") and isinstance(self._model, BGEM3FlagModel):
-=======
             if kwargs.get("return_sparse") and is_bge_m3_flag_model:
->>>>>>> 9b05e0e0
                 embedding_list.append(
                     EmbeddingData(
                         index=index,
@@ -871,12 +705,7 @@
         result = Embedding(
             object=(
                 "list"  # type: ignore
-<<<<<<< HEAD
-                if not isinstance(self._model, BGEM3FlagModel)
-                and not kwargs.get("return_sparse")
-=======
                 if not is_bge_m3_flag_model and not kwargs.get("return_sparse")
->>>>>>> 9b05e0e0
                 else "dict"
             ),
             model=self._model_uid,
@@ -906,8 +735,6 @@
         **kwargs,
     ) -> Union[List[str]]:
         batch_decoded_texts: List[str] = []
-<<<<<<< HEAD
-=======
 
         assert self._model is not None
 
@@ -934,33 +761,6 @@
             )
         return batch_decoded_texts
 
->>>>>>> 9b05e0e0
-
-        assert self._model is not None
-
-        if isinstance(batch_token_ids, (int, str)):
-            return self._model.tokenizer.convert_ids_to_tokens(
-                [int(str(batch_token_ids))]
-            )[0]
-
-        # check if it's a nested list
-        if (
-            isinstance(batch_token_ids, list)
-            and batch_token_ids
-            and isinstance(batch_token_ids[0], list)
-        ):
-            for token_ids in batch_token_ids:
-                token_ids = [int(token_id) for token_id in token_ids]
-                batch_decoded_texts.append(
-                    self._model.tokenizer.convert_ids_to_tokens(token_ids)
-                )
-        else:
-            batch_token_ids = [int(token_id) for token_id in batch_token_ids]
-            batch_decoded_texts = self._model.tokenizer.convert_ids_to_tokens(
-                batch_token_ids
-            )
-        return batch_decoded_texts
-
     @staticmethod
     def get_device_name() -> Literal["mps", "cuda", "npu", "hpu", "cpu"]:
         """
