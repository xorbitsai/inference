--- conflicted
+++ resolved
@@ -13,11 +13,7 @@
 # limitations under the License.
 
 from abc import ABC, abstractmethod
-<<<<<<< HEAD
-from typing import Any, List, Optional, Tuple
-=======
-from typing import Any, Dict, List, Optional, Tuple, Union
->>>>>>> fdef389c
+from typing import Any, List, Optional, Tuple, Union
 
 from .._compat import BaseModel
 from ..types import PeftModelConfig
