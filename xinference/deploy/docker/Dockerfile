--- conflicted
+++ resolved
@@ -32,26 +32,15 @@
     pip install -i "$PIP_INDEX" --upgrade-strategy only-if-needed -r /opt/inference/xinference/deploy/docker/requirements-ml.txt && \
     pip install -i "$PIP_INDEX" --upgrade-strategy only-if-needed -r /opt/inference/xinference/deploy/docker/requirements-models.txt && \
     pip install -i "$PIP_INDEX" transformers>=4.51.3 && \
-<<<<<<< HEAD
     pip install -i "$PIP_INDEX" --no-deps sglang && \
     pip uninstall flashinfer -y && \
     pip install flashinfer-python==0.4.6.post5 -i https://flashinfer.ai/whl/cu124/torch2.6 && \
-=======
-    pip install -i "$PIP_INDEX" --no-deps sglang==0.4.6.post5 && \
-    pip install torch==2.6.0 && \
-    pip uninstall flashinfer -y && \
-    pip install flashinfer-python==0.2.5+cu124torch2.6 -i https://flashinfer.ai/whl/cu124/torch2.6 && \
->>>>>>> f822871a
     cd /opt/inference && \
     python3 setup.py build_web && \
     git restore . && \
     pip install -i "$PIP_INDEX" --no-deps "." && \
     pip uninstall xllamacpp -y && \
-<<<<<<< HEAD
     pip install "xllamacpp>=0.1.18" --index-url https://xorbitsai.github.io/xllamacpp/whl/cu124 && \
-=======
-    pip install "xllamacpp>=0.1.23" --index-url https://xorbitsai.github.io/xllamacpp/whl/cu124 && \
->>>>>>> f822871a
     # clean packages
     pip cache purge
 
