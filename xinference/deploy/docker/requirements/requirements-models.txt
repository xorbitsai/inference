--- conflicted
+++ resolved
@@ -2,10 +2,6 @@
 omegaconf~=2.3.0  # For ChatTTS
 nemo_text_processing==1.1.0  # 1.1.0 requires pynini==2.1.6.post1
 #WeTextProcessing==1.0.4.1  # 1.0.4 requires pynini==2.1.6
-<<<<<<< HEAD
-WeTextProcessing<1.0.4.1  # 1.0.4 requires pynini==2.1.6
-=======
->>>>>>> 5c16e3dd
 librosa  # For ChatTTS
 ChatTTS>=0.2.1
 xxhash  # For ChatTTS
