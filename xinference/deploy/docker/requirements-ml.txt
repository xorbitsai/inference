uv
transformers==4.52.4
accelerate>=0.28.0
sentencepiece
transformers_stream_generator
bitsandbytes
protobuf
einops
tiktoken>=0.6.0
sentence-transformers>=3.1.0
controlnet_aux
<<<<<<< HEAD
gptqmodel
autoawq>0.2.6  # autoawq 0.2.6
=======
autoawq!=0.2.6  # autoawq 0.2.6 pinned torch to 2.3
>>>>>>> f822871a
optimum
attrdict  # For deepseek VL
timm>=0.9.16  # For deepseek VL
torchvision  # For deepseek VL
FlagEmbedding  # For rerank
torchaudio  # For ChatTTS
torch>=2.0.0  # For CosyVoice
lightning>=2.0.0  # For CosyVoice, matcha
hydra-core>=1.3.2  # For CosyVoice, matcha
inflect  # For CosyVoice, matcha
conformer  # For CosyVoice, matcha
diffusers>=0.32.0  # For CosyVoice, matcha
gdown  # For CosyVoice, matcha
pyarrow  # For CosyVoice, matcha
HyperPyYAML  # For CosyVoice
onnxruntime-gpu>1.16.0; sys_platform == 'linux'  # For CosyVoice
onnxruntime==1.16.0; sys_platform == 'darwin' or sys_platform == 'windows'  # For CosyVoice
pyworld>=0.3.4  # For CosyVoice
boto3>=1.28.55,<1.28.65 # For tensorizer
tensorizer~=2.9.0
eva-decord  # For video in VL
jj-pytorchvideo # For CogVLM2-video
loralib  # For Fish Speech
vector-quantize-pytorch<=1.17.3,>=1.14.24 # For Fish Speech
torchdiffeq  # For F5-TTS
x_transformers>=1.31.14  # For F5-TTS
<<<<<<< HEAD
gguf
=======
vllm==0.8.5
>>>>>>> f822871a

# sglang
decord
hf_transfer
huggingface_hub
interegular
outlines>=0.0.44,<=0.1.11
packaging
prometheus-client>=0.20.0
psutil
python-multipart
pyzmq>=25.1.2
torchao>=0.7.0
uvloop
xgrammar>=0.1.10
<<<<<<< HEAD
vllm
cuda-python
sgl-kernel>=0.0.3.post3
=======
cuda-python
sgl-kernel>=0.0.3.post3,<=0.1.4
>>>>>>> f822871a
IPython<|MERGE_RESOLUTION|>--- conflicted
+++ resolved
@@ -9,12 +9,7 @@
 tiktoken>=0.6.0
 sentence-transformers>=3.1.0
 controlnet_aux
-<<<<<<< HEAD
-gptqmodel
-autoawq>0.2.6  # autoawq 0.2.6
-=======
 autoawq!=0.2.6  # autoawq 0.2.6 pinned torch to 2.3
->>>>>>> f822871a
 optimum
 attrdict  # For deepseek VL
 timm>=0.9.16  # For deepseek VL
@@ -41,11 +36,7 @@
 vector-quantize-pytorch<=1.17.3,>=1.14.24 # For Fish Speech
 torchdiffeq  # For F5-TTS
 x_transformers>=1.31.14  # For F5-TTS
-<<<<<<< HEAD
-gguf
-=======
 vllm==0.8.5
->>>>>>> f822871a
 
 # sglang
 decord
@@ -61,12 +52,6 @@
 torchao>=0.7.0
 uvloop
 xgrammar>=0.1.10
-<<<<<<< HEAD
-vllm
-cuda-python
-sgl-kernel>=0.0.3.post3
-=======
 cuda-python
 sgl-kernel>=0.0.3.post3,<=0.1.4
->>>>>>> f822871a
 IPython