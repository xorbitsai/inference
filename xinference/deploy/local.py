--- conflicted
+++ resolved
@@ -28,17 +28,10 @@
 
     pool = None
     try:
-<<<<<<< HEAD
         pool = await create_worker_actor_pool(address=address)
-        await start_supervisor_components(address=address, host=host, port=port)
-        await start_worker_components(address=address, supervisor_address=address)
-=======
-        pool = await create_actor_pool(address=address, n_process=0)
-        url = await start_supervisor_components(address, host, port)
+        url = await start_supervisor_components(address=address, host=host, port=port)
         await start_worker_components(address=address, supervisor_address=address)
         webbrowser.open(url)
-
->>>>>>> e20000f7
         await pool.join()
     except asyncio.CancelledError:
         if pool is not None:
