# Copyright 2022-2023 XProbe Inc.
#
# Licensed under the Apache License, Version 2.0 (the "License");
# you may not use this file except in compliance with the License.
# You may obtain a copy of the License at
#
#      http://www.apache.org/licenses/LICENSE-2.0
#
# Unless required by applicable law or agreed to in writing, software
# distributed under the License is distributed on an "AS IS" BASIS,
# WITHOUT WARRANTIES OR CONDITIONS OF ANY KIND, either express or implied.
# See the License for the specific language governing permissions and
# limitations under the License.

import asyncio
import logging
import os
import sys
import warnings
from typing import Dict, List, Optional, Sequence, Tuple, Union

import click
from xoscar.utils import get_next_port

from .. import __version__
from ..client import RESTfulClient
from ..client.restful.restful_client import (
    RESTfulChatModelHandle,
    RESTfulGenerateModelHandle,
)
from ..constants import (
    XINFERENCE_AUTH_DIR,
    XINFERENCE_DEFAULT_DISTRIBUTED_HOST,
    XINFERENCE_DEFAULT_ENDPOINT_PORT,
    XINFERENCE_DEFAULT_LOCAL_HOST,
    XINFERENCE_ENV_ENDPOINT,
    XINFERENCE_LOG_BACKUP_COUNT,
    XINFERENCE_LOG_MAX_BYTES,
)
from ..isolation import Isolation
from .utils import (
    get_config_dict,
    get_log_file,
    get_timestamp_ms,
    handle_click_args_type,
    set_envs,
)

try:
    # provide elaborate line editing and history features.
    # https://docs.python.org/3/library/functions.html#input
    import readline  # noqa: F401
except ImportError:
    pass


def get_endpoint(endpoint: Optional[str]) -> str:
    # user didn't specify the endpoint.
    if endpoint is None:
        if XINFERENCE_ENV_ENDPOINT in os.environ:
            return os.environ[XINFERENCE_ENV_ENDPOINT]
        else:
            default_endpoint = f"http://{XINFERENCE_DEFAULT_LOCAL_HOST}:{XINFERENCE_DEFAULT_ENDPOINT_PORT}"
            return default_endpoint
    else:
        return endpoint


def get_hash_endpoint(endpoint: str) -> str:
    import hashlib

    m = hashlib.sha256()
    m.update(bytes(endpoint, "utf-8"))
    return m.hexdigest()


def get_stored_token(
    endpoint: str, client: Optional[RESTfulClient] = None
) -> Optional[str]:
    rest_client = RESTfulClient(endpoint) if client is None else client
    authed = rest_client._cluster_authed
    if not authed:
        return None

    token_path = os.path.join(XINFERENCE_AUTH_DIR, get_hash_endpoint(endpoint))
    if not os.path.exists(token_path):
        raise RuntimeError("Cannot find access token, please login first!")
    with open(token_path, "r") as f:
        access_token = str(f.read())
    return access_token


def start_local_cluster(
    log_level: str,
    host: str,
    port: int,
    metrics_exporter_host: Optional[str] = None,
    metrics_exporter_port: Optional[int] = None,
    auth_config_file: Optional[str] = None,
):
    from .local import main

    dict_config = get_config_dict(
        log_level,
        get_log_file(f"local_{get_timestamp_ms()}"),
        XINFERENCE_LOG_BACKUP_COUNT,
        XINFERENCE_LOG_MAX_BYTES,
    )
    logging.config.dictConfig(dict_config)  # type: ignore
    # refer to https://huggingface.co/docs/transformers/main_classes/logging
    set_envs("TRANSFORMERS_VERBOSITY", log_level.lower())

    main(
        host=host,
        port=port,
        metrics_exporter_host=metrics_exporter_host,
        metrics_exporter_port=metrics_exporter_port,
        logging_conf=dict_config,
        auth_config_file=auth_config_file,
    )


@click.group(
    invoke_without_command=True,
    name="xinference",
    help="Xinference command-line interface for serving and deploying models.",
)
@click.pass_context
@click.version_option(
    __version__,
    "--version",
    "-v",
    help="Show the current version of the Xinference tool.",
)
@click.option(
    "--log-level",
    default="INFO",
    type=str,
    help="""Set the logger level. Options listed from most log to least log are:
              DEBUG > INFO > WARNING > ERROR > CRITICAL (Default level is INFO)""",
)
@click.option(
    "--host",
    "-H",
    default=XINFERENCE_DEFAULT_LOCAL_HOST,
    type=str,
    help="Specify the host address for the Xinference server.",
)
@click.option(
    "--port",
    "-p",
    default=XINFERENCE_DEFAULT_ENDPOINT_PORT,
    type=int,
    help="Specify the port number for the Xinference server.",
)
def cli(
    ctx,
    log_level: str,
    host: str,
    port: int,
):
    if ctx.invoked_subcommand is None:
        # Save the current state of the warning filter.
        with warnings.catch_warnings():
            warnings.simplefilter("always", DeprecationWarning)
            warnings.warn(
                "Starting a local 'xinference' cluster via the 'xinference' command line is "
                "deprecated and will be removed in a future release. Please use the new "
                "'xinference-local' command.",
                category=DeprecationWarning,
            )

        start_local_cluster(log_level=log_level, host=host, port=port)


@click.command(help="Starts an Xinference local cluster.")
@click.option(
    "--log-level",
    default="INFO",
    type=str,
    help="""Set the logger level. Options listed from most log to least log are:
              DEBUG > INFO > WARNING > ERROR > CRITICAL (Default level is INFO)""",
)
@click.option(
    "--host",
    "-H",
    default=XINFERENCE_DEFAULT_LOCAL_HOST,
    type=str,
    help="Specify the host address for the Xinference server.",
)
@click.option(
    "--port",
    "-p",
    default=XINFERENCE_DEFAULT_ENDPOINT_PORT,
    type=int,
    help="Specify the port number for the Xinference server.",
)
@click.option(
    "--metrics-exporter-host",
    "-MH",
    default=None,
    type=str,
    help="Specify the host address for the Xinference metrics exporter server, default is the same as --host.",
)
@click.option(
    "--metrics-exporter-port",
    "-mp",
    type=int,
    help="Specify the port number for the Xinference metrics exporter server.",
)
@click.option(
    "--auth-config",
    type=str,
    help="Specify the auth config json file.",
)
def local(
    log_level: str,
    host: str,
    port: int,
    metrics_exporter_host: Optional[str],
    metrics_exporter_port: Optional[int],
    auth_config: Optional[str],
):
    if metrics_exporter_host is None:
        metrics_exporter_host = host
    start_local_cluster(
        log_level=log_level,
        host=host,
        port=port,
        metrics_exporter_host=metrics_exporter_host,
        metrics_exporter_port=metrics_exporter_port,
        auth_config_file=auth_config,
    )


@click.command(
    help="Starts an Xinference supervisor to control and monitor the worker actors."
)
@click.option(
    "--log-level",
    default="INFO",
    type=str,
    help="""Set the logger level for the supervisor. Options listed from most log to least log are:
              DEBUG > INFO > WARNING > ERROR > CRITICAL (Default level is INFO)""",
)
@click.option(
    "--host",
    "-H",
    default=XINFERENCE_DEFAULT_DISTRIBUTED_HOST,
    type=str,
    help="Specify the host address for the supervisor.",
)
@click.option(
    "--port",
    "-p",
    default=XINFERENCE_DEFAULT_ENDPOINT_PORT,
    type=int,
    help="Specify the port number for the Xinference web ui and service.",
)
@click.option(
    "--supervisor-port",
    type=int,
    help="Specify the port number for the Xinference supervisor.",
)
@click.option(
    "--auth-config",
    type=str,
    help="Specify the auth config json file.",
)
def supervisor(
    log_level: str,
    host: str,
    port: int,
    supervisor_port: Optional[int],
    auth_config: Optional[str],
):
    from ..deploy.supervisor import main

    dict_config = get_config_dict(
        log_level,
        get_log_file(f"supervisor_{get_timestamp_ms()}"),
        XINFERENCE_LOG_BACKUP_COUNT,
        XINFERENCE_LOG_MAX_BYTES,
    )
    logging.config.dictConfig(dict_config)  # type: ignore
    set_envs("TRANSFORMERS_VERBOSITY", log_level.lower())

    main(
        host=host,
        port=port,
        supervisor_port=supervisor_port,
        logging_conf=dict_config,
        auth_config_file=auth_config,
    )


@click.command(
    help="Starts an Xinference worker to execute tasks assigned by the supervisor in a distributed setup."
)
@click.option(
    "--log-level",
    default="INFO",
    type=str,
    help="""Set the logger level for the worker. Options listed from most log to least log are:
              DEBUG > INFO > WARNING > ERROR > CRITICAL (Default level is INFO)""",
)
@click.option("--endpoint", "-e", type=str, help="Xinference endpoint.")
@click.option(
    "--host",
    "-H",
    default=XINFERENCE_DEFAULT_DISTRIBUTED_HOST,
    type=str,
    help="Specify the host address for the worker.",
)
@click.option(
    "--worker-port",
    type=int,
    help="Specify the port number for the Xinference worker.",
)
@click.option(
    "--metrics-exporter-host",
    "-MH",
    default=XINFERENCE_DEFAULT_DISTRIBUTED_HOST,
    type=str,
    help="Specify the host address for the metrics exporter server.",
)
@click.option(
    "--metrics-exporter-port",
    type=int,
    help="Specify the port number for the Xinference metrics exporter worker.",
)
def worker(
    log_level: str,
    endpoint: Optional[str],
    host: str,
    worker_port: Optional[int],
    metrics_exporter_host: Optional[str],
    metrics_exporter_port: Optional[int],
):
    from ..deploy.worker import main

    dict_config = get_config_dict(
        log_level,
        get_log_file(f"worker_{get_timestamp_ms()}"),
        XINFERENCE_LOG_BACKUP_COUNT,
        XINFERENCE_LOG_MAX_BYTES,
    )
    logging.config.dictConfig(dict_config)  # type: ignore
    set_envs("TRANSFORMERS_VERBOSITY", log_level.lower())

    endpoint = get_endpoint(endpoint)

    client = RESTfulClient(base_url=endpoint)
    supervisor_internal_addr = client._get_supervisor_internal_address()

    address = f"{host}:{worker_port or get_next_port()}"
    main(
        address=address,
        supervisor_address=supervisor_internal_addr,
        metrics_exporter_host=metrics_exporter_host,
        metrics_exporter_port=metrics_exporter_port,
        logging_conf=dict_config,
    )


@cli.command("register", help="Register a new model with Xinference for deployment.")
@click.option("--endpoint", "-e", type=str, help="Xinference endpoint.")
@click.option(
    "--model-type",
    "-t",
    default="LLM",
    type=str,
    help="Type of model to register (default is 'LLM').",
)
@click.option("--file", "-f", type=str, help="Path to the model configuration file.")
@click.option(
    "--worker-ip", "-w", type=str, help="Specify the ip address of the worker."
)
@click.option(
    "--persist",
    "-p",
    is_flag=True,
    help="Persist the model configuration to the filesystem, retains the model registration after server restarts.",
)
@click.option(
    "--api-key",
    "-ak",
    default=None,
    type=str,
    help="Api-Key for access xinference api with authorization.",
)
def register_model(
    endpoint: Optional[str],
    model_type: str,
    file: str,
    worker_ip: str,
    persist: bool,
    api_key: Optional[str],
):
    endpoint = get_endpoint(endpoint)
    with open(file) as fd:
        model = fd.read()

    client = RESTfulClient(base_url=endpoint, api_key=api_key)
    if api_key is None:
        client._set_token(get_stored_token(endpoint, client))
    client.register_model(
        model_type=model_type,
        model=model,
        worker_ip=worker_ip,
        persist=persist,
    )


@cli.command(
    "unregister",
    help="Unregister a model from Xinference, removing it from deployment.",
)
@click.option("--endpoint", "-e", type=str, help="Xinference endpoint.")
@click.option(
    "--model-type",
    "-t",
    default="LLM",
    type=str,
    help="Type of model to unregister (default is 'LLM').",
)
@click.option("--model-name", "-n", type=str, help="Name of the model to unregister.")
@click.option(
    "--api-key",
    "-ak",
    default=None,
    type=str,
    help="Api-Key for access xinference api with authorization.",
)
def unregister_model(
    endpoint: Optional[str],
    model_type: str,
    model_name: str,
    api_key: Optional[str],
):
    endpoint = get_endpoint(endpoint)

    client = RESTfulClient(base_url=endpoint, api_key=api_key)
    if api_key is None:
        client._set_token(get_stored_token(endpoint, client))
    client.unregister_model(
        model_type=model_type,
        model_name=model_name,
    )


@cli.command("registrations", help="List all registered models in Xinference.")
@click.option(
    "--endpoint",
    "-e",
    type=str,
    help="Xinference endpoint.",
)
@click.option(
    "--model-type",
    "-t",
    default="LLM",
    type=str,
    help="Filter by model type (default is 'LLM').",
)
@click.option(
    "--api-key",
    "-ak",
    default=None,
    type=str,
    help="Api-Key for access xinference api with authorization.",
)
def list_model_registrations(
    endpoint: Optional[str],
    model_type: str,
    api_key: Optional[str],
):
    from tabulate import tabulate

    endpoint = get_endpoint(endpoint)
    client = RESTfulClient(base_url=endpoint, api_key=api_key)
    if api_key is None:
        client._set_token(get_stored_token(endpoint, client))

    registrations = client.list_model_registrations(model_type=model_type)

    table = []
    if model_type == "LLM":
        for registration in registrations:
            model_name = registration["model_name"]
            model_family = client.get_model_registration(model_type, model_name)
            table.append(
                [
                    model_type,
                    model_family["model_name"],
                    model_family["model_lang"],
                    model_family["model_ability"],
                    registration["is_builtin"],
                ]
            )
        print(
            tabulate(
                table, headers=["Type", "Name", "Language", "Ability", "Is-built-in"]
            ),
            file=sys.stderr,
        )
    elif model_type == "embedding":
        for registration in registrations:
            model_name = registration["model_name"]
            model_family = client.get_model_registration(model_type, model_name)
            table.append(
                [
                    model_type,
                    model_family["model_name"],
                    model_family["language"],
                    model_family["dimensions"],
                    registration["is_builtin"],
                ]
            )
        print(
            tabulate(
                table, headers=["Type", "Name", "Language", "Dimensions", "Is-built-in"]
            ),
            file=sys.stderr,
        )
    elif model_type == "rerank":
        for registration in registrations:
            model_name = registration["model_name"]
            model_family = client.get_model_registration(model_type, model_name)
            table.append(
                [
                    model_type,
                    model_family["model_name"],
                    model_family["language"],
                    registration["is_builtin"],
                ]
            )
        print(
            tabulate(table, headers=["Type", "Name", "Language", "Is-built-in"]),
            file=sys.stderr,
        )
    elif model_type == "image":
        for registration in registrations:
            model_name = registration["model_name"]
            model_family = client.get_model_registration(model_type, model_name)
            table.append(
                [
                    model_type,
                    model_family["model_name"],
                    model_family["model_family"],
                    registration["is_builtin"],
                ]
            )
        print(
            tabulate(table, headers=["Type", "Name", "Family", "Is-built-in"]),
            file=sys.stderr,
        )
    elif model_type == "audio":
        for registration in registrations:
            model_name = registration["model_name"]
            model_family = client.get_model_registration(model_type, model_name)
            table.append(
                [
                    model_type,
                    model_family["model_name"],
                    model_family["model_family"],
                    model_family["multilingual"],
                    registration["is_builtin"],
                ]
            )
        print(
            tabulate(
                table, headers=["Type", "Name", "Family", "Multilingual", "Is-built-in"]
            ),
            file=sys.stderr,
        )
    else:
        raise NotImplementedError(f"List {model_type} is not implemented.")


@cli.command("cached", help="List all cached models in Xinference.")
@click.option(
    "--endpoint",
    "-e",
    type=str,
    help="Xinference endpoint.",
)
@click.option(
    "--model_name",
    "-n",
    type=str,
    help="Provide the name of the models to be removed.",
)
@click.option(
    "--worker-ip",
    default=None,
    type=str,
    help="Specify which worker this model runs on by ip, for distributed situation.",
)
@click.option(
    "--api-key",
    "-ak",
    default=None,
    type=str,
    help="Api-Key for access xinference api with authorization.",
)
def list_cached_models(
    endpoint: Optional[str],
    api_key: Optional[str],
    model_name: Optional[str],
    worker_ip: Optional[str],
):
    from tabulate import tabulate

    endpoint = get_endpoint(endpoint)
    client = RESTfulClient(base_url=endpoint, api_key=api_key)
    if api_key is None:
        client._set_token(get_stored_token(endpoint, client))

    cached_models = client.list_cached_models(model_name, worker_ip)
    if not cached_models:
        print("There are no cache files.")
        return
    headers = list(cached_models[0].keys())

    print("cached_model: ")
    table_data = []
    for model in cached_models:
        row_data = [
            str(value) if value is not None else "-" for value in model.values()
        ]
        table_data.append(row_data)
    print(tabulate(table_data, headers=headers, tablefmt="pretty"))


@cli.command("remove-cache", help="Remove selected cached models in Xinference.")
@click.option(
    "--endpoint",
    "-e",
    type=str,
    help="Xinference endpoint.",
)
@click.option(
    "--model_version",
    "-n",
    type=str,
    help="Provide the version of the models to be removed.",
)
@click.option(
    "--worker-ip",
    default=None,
    type=str,
    help="Specify which worker this model runs on by ip, for distributed situation.",
)
@click.option(
    "--api-key",
    "-ak",
    default=None,
    type=str,
    help="Api-Key for access xinference api with authorization.",
)
@click.option("--check", is_flag=True, help="Confirm the deletion of the cache.")
def remove_cache(
    endpoint: Optional[str],
    model_version: str,
    api_key: Optional[str],
    check: bool,
    worker_ip: Optional[str] = None,
):
    endpoint = get_endpoint(endpoint)
    client = RESTfulClient(base_url=endpoint, api_key=api_key)
    if api_key is None:
        client._set_token(get_stored_token(endpoint, client))

    if not check:
        response = client.list_deletable_models(
            model_version=model_version, worker_ip=worker_ip
        )
        paths: List[str] = response.get("paths", [])
        if not paths:
            click.echo(f"There is no model version named {model_version}.")
            return
        click.echo(f"Model {model_version} cache directory to be deleted:")
        for path in response.get("paths", []):
            click.echo(f"{path}")

        if click.confirm("Do you want to proceed with the deletion?", abort=True):
            check = True
    try:
        result = client.confirm_and_remove_model(
            model_version=model_version, worker_ip=worker_ip
        )
        if result:
            click.echo(f"Cache directory {model_version} has been deleted.")
        else:
            click.echo(
                f"Cache directory {model_version} fail to be deleted. Please check the log."
            )
    except Exception as e:
        click.echo(f"An error occurred while deleting the cache: {e}")


@cli.command(
    "launch",
    help="Launch a model with the Xinference framework with the given parameters.",
    context_settings=dict(
        ignore_unknown_options=True,
        allow_extra_args=True,
    ),
)
@click.option(
    "--endpoint",
    "-e",
    type=str,
    help="Xinference endpoint.",
)
@click.option(
    "--model-name",
    "-n",
    type=str,
    required=True,
    help="Provide the name of the model to be launched.",
)
@click.option(
    "--model-type",
    "-t",
    type=str,
    default="LLM",
    help="Specify type of model, LLM as default.",
)
@click.option(
    "--model-engine",
    "-en",
    type=str,
    default=None,
    help="Specify the inference engine of the model when launching LLM.",
)
@click.option(
    "--model-uid",
    "-u",
    type=str,
    default=None,
    help="Specify UID of model, default is None.",
)
@click.option(
    "--size-in-billions",
    "-s",
    default=None,
    type=str,
    help="Specify the model size in billions of parameters.",
)
@click.option(
    "--model-format",
    "-f",
    default=None,
    type=str,
    help="Specify the format of the model, e.g. pytorch, ggufv2, etc.",
)
@click.option(
    "--quantization",
    "-q",
    default=None,
    type=str,
    help="Define the quantization settings for the model.",
)
@click.option(
    "--replica",
    "-r",
    default=1,
    type=int,
    help="The replica count of the model, default is 1.",
)
@click.option(
    "--n-worker",
    default=1,
    type=int,
    help="The number of workers used by the model, default is 1.",
)
@click.option(
    "--n-gpu",
    default="auto",
    type=str,
    help='The number of GPUs used by the model, if n_worker>1, means number of GPUs per worker, default is "auto".',
)
@click.option(
    "--lora-modules",
    "-lm",
    multiple=True,
    type=(str, str),
    help="LoRA module configurations in the format name=path. Multiple modules can be specified.",
)
@click.option(
    "--image-lora-load-kwargs",
    "-ld",
    "image_lora_load_kwargs",
    type=(str, str),
    multiple=True,
)
@click.option(
    "--image-lora-fuse-kwargs",
    "-fd",
    "image_lora_fuse_kwargs",
    type=(str, str),
    multiple=True,
)
@click.option(
    "--worker-ip",
    default=None,
    type=str,
    help="Specify which worker this model runs on by ip, for distributed situation.",
)
@click.option(
    "--gpu-idx",
    default=None,
    type=str,
    help="Specify which GPUs of a worker this model can run on, separated with commas.",
)
@click.option(
    "--trust-remote-code",
    default=True,
    type=bool,
    help="Whether or not to allow for custom models defined on the Hub in their own modeling files.",
)
@click.option(
    "--reasoning-content",
    default=False,
    type=bool,
    help="Whether or not to enable reasoning content in model responses.",
)
@click.option(
    "--api-key",
    "-ak",
    default=None,
    type=str,
    help="Api-Key for access xinference api with authorization.",
)
@click.option("--model-path", "-mp", default=None, type=str, help="Model path to run.")
@click.pass_context
def model_launch(
    ctx,
    endpoint: Optional[str],
    model_name: str,
    model_type: str,
    model_engine: Optional[str],
    model_uid: str,
    size_in_billions: str,
    model_format: str,
    quantization: str,
    replica: int,
    n_worker: int,
    n_gpu: str,
    lora_modules: Optional[Tuple],
    image_lora_load_kwargs: Optional[Tuple],
    image_lora_fuse_kwargs: Optional[Tuple],
    worker_ip: Optional[str],
    gpu_idx: Optional[str],
    trust_remote_code: bool,
    reasoning_content: bool,
    api_key: Optional[str],
    model_path: Optional[str],
):
    kwargs = {}
    for i in range(0, len(ctx.args), 2):
        if not ctx.args[i].startswith("--"):
            raise ValueError(
                f"You must specify extra kwargs with `--` prefix. "
                f"There is an error in parameter passing that is {ctx.args[i]}."
            )
        param_name = ctx.args[i][2:]
        param_value = handle_click_args_type(ctx.args[i + 1])
        if param_name == "model_path":
            # fix for --model_path which is the old fashion to set model_path,
            # now model_path is a builtin option, try to make it compatible
            if model_path is None:
                model_path = param_value
                continue
            else:
                raise ValueError("Cannot set both for --model-path and --model_path")
        kwargs[param_name] = param_value
    print(f"Launch model name: {model_name} with kwargs: {kwargs}", file=sys.stderr)

    if model_type == "LLM" and model_engine is None:
        raise ValueError("--model-engine is required for LLM models.")

    if n_gpu.lower() == "none":
        _n_gpu: Optional[Union[int, str]] = None
    elif n_gpu == "auto":
        _n_gpu = n_gpu
    else:
        _n_gpu = int(n_gpu)

    image_lora_load_params = (
        {k: handle_click_args_type(v) for k, v in dict(image_lora_load_kwargs).items()}
        if image_lora_load_kwargs
        else None
    )
    image_lora_fuse_params = (
        {k: handle_click_args_type(v) for k, v in dict(image_lora_fuse_kwargs).items()}
        if image_lora_fuse_kwargs
        else None
    )

    lora_list = (
        [{"lora_name": k, "local_path": v} for k, v in dict(lora_modules).items()]
        if lora_modules
        else []
    )

    peft_model_config = (
        {
            "image_lora_load_kwargs": image_lora_load_params,
            "image_lora_fuse_kwargs": image_lora_fuse_params,
            "lora_list": lora_list,
        }
        if lora_list or image_lora_load_params or image_lora_fuse_params
        else None
    )

    _gpu_idx: Optional[List[int]] = (
        None if gpu_idx is None else [int(idx) for idx in gpu_idx.split(",")]
    )

    endpoint = get_endpoint(endpoint)
    model_size: Optional[Union[str, int]] = (
        size_in_billions
        if size_in_billions is None
        or "_" in size_in_billions
        or "." in size_in_billions
        else int(size_in_billions)
    )
    client = RESTfulClient(base_url=endpoint, api_key=api_key)
    if api_key is None:
        client._set_token(get_stored_token(endpoint, client))

    model_uid = client.launch_model(
        model_name=model_name,
        model_type=model_type,
        model_engine=model_engine,
        model_uid=model_uid,
        model_size_in_billions=model_size,
        model_format=model_format,
        quantization=quantization,
        replica=replica,
        n_worker=n_worker,
        n_gpu=_n_gpu,
        peft_model_config=peft_model_config,
        worker_ip=worker_ip,
        gpu_idx=_gpu_idx,
        trust_remote_code=trust_remote_code,
<<<<<<< HEAD
        reasoning_content=reasoning_content,
=======
        model_path=model_path,
>>>>>>> 5d05b86c
        **kwargs,
    )

    print(f"Model uid: {model_uid}", file=sys.stderr)


@cli.command(
    "list",
    help="List all running models in Xinference.",
)
@click.option(
    "--endpoint",
    "-e",
    type=str,
    help="Xinference endpoint.",
)
@click.option(
    "--api-key",
    "-ak",
    default=None,
    type=str,
    help="Api-Key for access xinference api with authorization.",
)
def model_list(endpoint: Optional[str], api_key: Optional[str]):
    from tabulate import tabulate

    endpoint = get_endpoint(endpoint)
    client = RESTfulClient(base_url=endpoint, api_key=api_key)
    if api_key is None:
        client._set_token(get_stored_token(endpoint, client))

    llm_table = []
    embedding_table = []
    rerank_table = []
    image_table = []
    audio_table = []
    models = client.list_models()
    for model_uid, model_spec in models.items():
        if model_spec["model_type"] == "LLM":
            llm_table.append(
                [
                    model_uid,
                    model_spec["model_type"],
                    model_spec["model_name"],
                    model_spec["model_format"],
                    model_spec["model_size_in_billions"],
                    model_spec["quantization"],
                ]
            )
        elif model_spec["model_type"] == "embedding":
            embedding_table.append(
                [
                    model_uid,
                    model_spec["model_type"],
                    model_spec["model_name"],
                    model_spec["dimensions"],
                ]
            )
        elif model_spec["model_type"] == "rerank":
            rerank_table.append(
                [model_uid, model_spec["model_type"], model_spec["model_name"]]
            )
        elif model_spec["model_type"] == "image":
            image_table.append(
                [
                    model_uid,
                    model_spec["model_type"],
                    model_spec["model_name"],
                    str(model_spec["controlnet"]),
                ]
            )
        elif model_spec["model_type"] == "audio":
            audio_table.append(
                [model_uid, model_spec["model_type"], model_spec["model_name"]]
            )
    if llm_table:
        print(
            tabulate(
                llm_table,
                headers=[
                    "UID",
                    "Type",
                    "Name",
                    "Format",
                    "Size (in billions)",
                    "Quantization",
                ],
            ),
            file=sys.stderr,
        )
        print()  # add a blank line for better visual experience
    if embedding_table:
        print(
            tabulate(
                embedding_table,
                headers=[
                    "UID",
                    "Type",
                    "Name",
                    "Dimensions",
                ],
            ),
            file=sys.stderr,
        )
        print()
    if rerank_table:
        print(
            tabulate(
                rerank_table,
                headers=["UID", "Type", "Name"],
            ),
            file=sys.stderr,
        )
        print()
    if image_table:
        print(
            tabulate(
                image_table,
                headers=["UID", "Type", "Name", "Controlnet"],
            ),
            file=sys.stderr,
        )
        print()
    if audio_table:
        print(
            tabulate(
                audio_table,
                headers=["UID", "Type", "Name"],
            ),
            file=sys.stderr,
        )
        print()


@cli.command(
    "terminate",
    help="Terminate a deployed model through unique identifier (UID) of the model.",
)
@click.option(
    "--endpoint",
    "-e",
    type=str,
    help="Xinference endpoint.",
)
@click.option(
    "--model-uid",
    type=str,
    required=True,
    help="The unique identifier (UID) of the model.",
)
@click.option(
    "--api-key",
    "-ak",
    default=None,
    type=str,
    help="Api-Key for access xinference api with authorization.",
)
def model_terminate(
    endpoint: Optional[str],
    model_uid: str,
    api_key: Optional[str],
):
    endpoint = get_endpoint(endpoint)
    client = RESTfulClient(base_url=endpoint, api_key=api_key)
    if api_key is None:
        client._set_token(get_stored_token(endpoint, client))
    client.terminate_model(model_uid=model_uid)


@cli.command("generate", help="Generate text using a running LLM.")
@click.option("--endpoint", "-e", type=str, help="Xinference endpoint.")
@click.option(
    "--model-uid",
    type=str,
    help="The unique identifier (UID) of the model.",
)
@click.option(
    "--max_tokens",
    default=512,
    type=int,
    help="Maximum number of tokens in the generated text (default is 512).",
)
@click.option(
    "--stream",
    default=True,
    type=bool,
    help="Whether to stream the generated text. Use 'True' for streaming (default is True).",
)
@click.option(
    "--api-key",
    "-ak",
    default=None,
    type=str,
    help="Api-Key for access xinference api with authorization.",
)
def model_generate(
    endpoint: Optional[str],
    model_uid: str,
    max_tokens: int,
    stream: bool,
    api_key: Optional[str],
):
    endpoint = get_endpoint(endpoint)
    client = RESTfulClient(base_url=endpoint, api_key=api_key)
    if api_key is None:
        client._set_token(get_stored_token(endpoint, client))
    if stream:
        # TODO: when stream=True, RestfulClient cannot generate words one by one.
        # So use Client in temporary. The implementation needs to be changed to
        # RestfulClient in the future.
        async def generate_internal():
            while True:
                # the prompt will be written to stdout.
                # https://docs.python.org/3.10/library/functions.html#input
                prompt = input("Prompt: ")
                if prompt == "":
                    break
                print(f"Completion: {prompt}", end="", file=sys.stdout)
                for chunk in model.generate(
                    prompt=prompt,
                    generate_config={"stream": stream, "max_tokens": max_tokens},
                ):
                    choice = chunk["choices"][0]
                    if "text" not in choice:
                        continue
                    else:
                        print(choice["text"], end="", flush=True, file=sys.stdout)
                print("", file=sys.stdout)

        model = client.get_model(model_uid=model_uid)

        loop = asyncio.get_event_loop()
        coro = generate_internal()

        if loop.is_running():
            isolation = Isolation(asyncio.new_event_loop(), threaded=True)
            isolation.start()
            isolation.call(coro)
        else:
            task = loop.create_task(coro)
            try:
                loop.run_until_complete(task)
            except KeyboardInterrupt:
                task.cancel()
                loop.run_until_complete(task)
                # avoid displaying exception-unhandled warnings
                task.exception()
    else:
        restful_model = client.get_model(model_uid=model_uid)
        if not isinstance(
            restful_model, (RESTfulChatModelHandle, RESTfulGenerateModelHandle)
        ):
            raise ValueError(f"model {model_uid} has no generate method")

        while True:
            prompt = input("User: ")
            if prompt == "":
                break
            print(f"Assistant: {prompt}", end="", file=sys.stdout)
            response = restful_model.generate(
                prompt=prompt,
                generate_config={"stream": stream, "max_tokens": max_tokens},
            )
            if not isinstance(response, dict):
                raise ValueError("generate result is not valid")
            print(f"{response['choices'][0]['text']}\n", file=sys.stdout)


@cli.command("chat", help="Chat with a running LLM.")
@click.option("--endpoint", "-e", type=str, help="Xinference endpoint.")
@click.option("--model-uid", type=str, help="The unique identifier (UID) of the model.")
@click.option(
    "--max_tokens",
    default=512,
    type=int,
    help="Maximum number of tokens in each message (default is 512).",
)
@click.option(
    "--stream",
    default=True,
    type=bool,
    help="Whether to stream the chat messages. Use 'True' for streaming (default is True).",
)
@click.option(
    "--api-key",
    "-ak",
    default=None,
    type=str,
    help="Api-Key for access xinference api with authorization.",
)
def model_chat(
    endpoint: Optional[str],
    model_uid: str,
    max_tokens: int,
    stream: bool,
    api_key: Optional[str],
):
    endpoint = get_endpoint(endpoint)
    client = RESTfulClient(base_url=endpoint, api_key=api_key)
    if api_key is None:
        client._set_token(get_stored_token(endpoint, client))

    messages: List[Dict] = []
    if stream:
        # TODO: when stream=True, RestfulClient cannot generate words one by one.
        # So use Client in temporary. The implementation needs to be changed to
        # RestfulClient in the future.
        async def chat_internal():
            while True:
                # the prompt will be written to stdout.
                # https://docs.python.org/3.10/library/functions.html#input
                prompt = input("User: ")
                if prompt == "":
                    break
                print("Assistant: ", end="", file=sys.stdout)
                messages.append(dict(role="user", content=prompt))
                response_content = ""
                for chunk in model.chat(
                    messages,
                    generate_config={"stream": stream, "max_tokens": max_tokens},
                ):
                    delta = chunk["choices"][0]["delta"]
                    if "content" not in delta:
                        continue
                    else:
                        response_content += delta["content"]
                        print(delta["content"], end="", flush=True, file=sys.stdout)
                print("", file=sys.stdout)
                messages.append(dict(role="assistant", content=response_content))

        model = client.get_model(model_uid=model_uid)

        loop = asyncio.get_event_loop()
        coro = chat_internal()

        if loop.is_running():
            isolation = Isolation(asyncio.new_event_loop(), threaded=True)
            isolation.start()
            isolation.call(coro)
        else:
            task = loop.create_task(coro)
            try:
                loop.run_until_complete(task)
            except KeyboardInterrupt:
                task.cancel()
                loop.run_until_complete(task)
                # avoid displaying exception-unhandled warnings
                task.exception()
    else:
        restful_model = client.get_model(model_uid=model_uid)
        if not isinstance(restful_model, RESTfulChatModelHandle):
            raise ValueError(f"model {model_uid} has no chat method")

        while True:
            prompt = input("User: ")
            if prompt == "":
                break
            messages.append({"role": "user", "content": prompt})
            print("Assistant: ", end="", file=sys.stdout)
            response = restful_model.chat(
                messages,
                generate_config={"stream": stream, "max_tokens": max_tokens},
            )
            if not isinstance(response, dict):
                raise ValueError("chat result is not valid")
            response_content = response["choices"][0]["message"]["content"]
            print(f"{response_content}\n", file=sys.stdout)
            messages.append(dict(role="assistant", content=response_content))


@cli.command("vllm-models", help="Query and display models compatible with vLLM.")
@click.option("--endpoint", "-e", type=str, help="Xinference endpoint.")
@click.option(
    "--api-key",
    "-ak",
    default=None,
    type=str,
    help="Api-Key for access xinference api with authorization.",
)
def vllm_models(endpoint: Optional[str], api_key: Optional[str]):
    endpoint = get_endpoint(endpoint)
    client = RESTfulClient(base_url=endpoint, api_key=api_key)
    if api_key is None:
        client._set_token(get_stored_token(endpoint, client))
    vllm_models_dict = client.vllm_models()
    print("VLLM supported model families:")
    chat_models = vllm_models_dict["chat"]
    supported_models = vllm_models_dict["generate"]

    print("VLLM supported chat model families:", chat_models)
    print("VLLM supported generate model families:", supported_models)


@cli.command("login", help="Login when the cluster is authenticated.")
@click.option("--endpoint", "-e", type=str, help="Xinference endpoint.")
@click.option("--username", type=str, required=True, help="Username.")
@click.option(
    "--password",
    type=str,
    required=True,
    help="Password.",
)
def cluster_login(
    endpoint: Optional[str],
    username: str,
    password: str,
):
    endpoint = get_endpoint(endpoint)
    restful_client = RESTfulClient(base_url=endpoint)
    if restful_client._cluster_authed:
        restful_client.login(username, password)
        access_token = restful_client._get_token()
        assert access_token is not None
        os.makedirs(XINFERENCE_AUTH_DIR, exist_ok=True)
        hashed_ep = get_hash_endpoint(endpoint)
        with open(os.path.join(XINFERENCE_AUTH_DIR, hashed_ep), "w") as f:
            f.write(access_token)


@cli.command(name="engine", help="Query the applicable inference engine by model name.")
@click.option(
    "--model-name",
    "-n",
    type=str,
    required=True,
    help="The model name you want to query.",
)
@click.option(
    "--model-engine",
    "-en",
    type=str,
    default=None,
    help="Specify the `model_engine` to query the corresponding combination of other parameters.",
)
@click.option(
    "--model-format",
    "-f",
    type=str,
    default=None,
    help="Specify the `model_format` to query the corresponding combination of other parameters.",
)
@click.option(
    "--model-size-in-billions",
    "-s",
    type=str,
    default=None,
    help="Specify the `model_size_in_billions` to query the corresponding combination of other parameters.",
)
@click.option(
    "--quantization",
    "-q",
    type=str,
    default=None,
    help="Specify the `quantization` to query the corresponding combination of other parameters.",
)
@click.option("--endpoint", "-e", type=str, help="Xinference endpoint.")
@click.option(
    "--api-key",
    "-ak",
    default=None,
    type=str,
    help="Api-Key for access xinference api with authorization.",
)
def query_engine_by_model_name(
    model_name: str,
    model_engine: Optional[str],
    model_format: Optional[str],
    model_size_in_billions: Optional[Union[str, int]],
    quantization: Optional[str],
    endpoint: Optional[str],
    api_key: Optional[str],
):
    from tabulate import tabulate

    def match_engine_from_spell(value: str, target: Sequence[str]) -> Tuple[bool, str]:
        """
        For better usage experience.
        """
        for t in target:
            if value.lower() == t.lower():
                return True, t
        return False, value

    def handle_user_passed_parameters() -> List[str]:
        user_specified_parameters = []
        if model_engine is not None:
            user_specified_parameters.append(f"--model-engine {model_engine}")
        if model_format is not None:
            user_specified_parameters.append(f"--model-format {model_format}")
        if model_size_in_billions is not None:
            user_specified_parameters.append(
                f"--model-size-in-billions {model_size_in_billions}"
            )
        if quantization is not None:
            user_specified_parameters.append(f"--quantization {quantization}")
        return user_specified_parameters

    user_specified_params = handle_user_passed_parameters()

    endpoint = get_endpoint(endpoint)
    client = RESTfulClient(base_url=endpoint, api_key=api_key)
    if api_key is None:
        client._set_token(get_stored_token(endpoint, client))

    llm_engines = client.query_engine_by_model_name(model_name)
    if model_engine is not None:
        is_matched, model_engine = match_engine_from_spell(
            model_engine, list(llm_engines.keys())
        )
        if not is_matched:
            print(
                f'Xinference does not support this inference engine "{model_engine}".',
                file=sys.stderr,
            )
            return

    table = []
    engines = [model_engine] if model_engine is not None else list(llm_engines.keys())
    for engine in engines:
        params = llm_engines[engine]
        for param in params:
            if (
                (model_format is None or model_format == param["model_format"])
                and (
                    model_size_in_billions is None
                    or model_size_in_billions == str(param["model_size_in_billions"])
                )
                and (quantization is None or quantization in param["quantizations"])
            ):
                if quantization is not None:
                    table.append(
                        [
                            model_name,
                            engine,
                            param["model_format"],
                            param["model_size_in_billions"],
                            quantization,
                        ]
                    )
                else:
                    for quant in param["quantizations"]:
                        table.append(
                            [
                                model_name,
                                engine,
                                param["model_format"],
                                param["model_size_in_billions"],
                                quant,
                            ]
                        )
    if len(table) == 0:
        print(
            f"Xinference does not support "
            f"your provided params: {', '.join(user_specified_params)} for the model {model_name}.",
            file=sys.stderr,
        )
    else:
        print(
            tabulate(
                table,
                headers=[
                    "Name",
                    "Engine",
                    "Format",
                    "Size (in billions)",
                    "Quantization",
                ],
            ),
            file=sys.stderr,
        )


@cli.command(
    "cal-model-mem",
    help="calculate gpu mem usage with specified model size and context_length",
)
@click.option(
    "--model-name",
    "-n",
    type=str,
    help="The model name is optional.\
    If provided, fetch model config from huggingface/modelscope;\
    If not specified, use default model layer to estimate.",
)
@click.option(
    "--size-in-billions",
    "-s",
    type=str,
    required=True,
    help="Specify the model size in billions of parameters. Format accept 1_8 and 1.8",
)
@click.option(
    "--model-format",
    "-f",
    type=str,
    required=True,
    help="Specify the format of the model, e.g. pytorch, ggufv2, etc.",
)
@click.option(
    "--quantization",
    "-q",
    type=str,
    default=None,
    help="Define the quantization settings for the model.",
)
@click.option(
    "--context-length",
    "-c",
    type=int,
    required=True,
    help="Specify the context length",
)
@click.option(
    "--kv-cache-dtype",
    type=int,
    default=16,
    help="Specified the kv_cache_dtype, one of: 8, 16, 32",
)
def cal_model_mem(
    model_name: Optional[str],
    size_in_billions: str,
    model_format: str,
    quantization: Optional[str],
    context_length: int,
    kv_cache_dtype: int,
):
    if kv_cache_dtype not in [8, 16, 32]:
        print("Invalid kv_cache_dtype:", kv_cache_dtype)
        os._exit(1)

    import math

    from ..model.llm.llm_family import convert_model_size_to_float
    from ..model.llm.memory import estimate_llm_gpu_memory

    mem_info = estimate_llm_gpu_memory(
        model_size_in_billions=size_in_billions,
        quantization=quantization,
        context_length=context_length,
        model_format=model_format,
        model_name=model_name,
        kv_cache_dtype=kv_cache_dtype,
    )
    if mem_info is None:
        print("The Specified model parameters is not match: `%s`" % model_name)
        os._exit(1)
    total_mem_g = math.ceil(mem_info.total / 1024.0)
    print("model_name:", model_name)
    print("kv_cache_dtype:", kv_cache_dtype)
    print("model size: %.1f B" % (convert_model_size_to_float(size_in_billions)))
    print("quant: %s" % (quantization))
    print("context: %d" % (context_length))
    print("gpu mem usage:")
    print("  model mem: %d MB" % (mem_info.model_mem))
    print("  kv_cache: %d MB" % (mem_info.kv_cache_mem))
    print("  overhead: %d MB" % (mem_info.overhead))
    print("  active: %d MB" % (mem_info.activation_mem))
    print("  total: %d MB (%d GB)" % (mem_info.total, total_mem_g))


@cli.command(
    "stop-cluster",
    help="Stop a cluster using the Xinference framework with the given parameters.",
)
@click.option(
    "--endpoint",
    "-e",
    type=str,
    required=True,
    help="Xinference endpoint.",
)
@click.option(
    "--api-key",
    "-ak",
    default=None,
    type=str,
    help="API key for accessing the Xinference API with authorization.",
)
@click.option("--check", is_flag=True, help="Confirm the deletion of the cache.")
def stop_cluster(endpoint: str, api_key: Optional[str], check: bool):
    endpoint = get_endpoint(endpoint)
    client = RESTfulClient(base_url=endpoint, api_key=api_key)
    if api_key is None:
        client._set_token(get_stored_token(endpoint, client))

    if not check:
        click.echo(
            f"This command will stop Xinference cluster in {endpoint}.", err=True
        )
        supervisor_info = client.get_supervisor_info()
        click.echo("Supervisor information: ")
        click.echo(supervisor_info)

        workers_info = client.get_workers_info()
        click.echo("Workers information:")
        click.echo(workers_info)

        click.confirm("Continue?", abort=True)
    try:
        result = client.abort_cluster()
        result = result.get("result")
        click.echo(f"Cluster stopped: {result}")
    except Exception as e:
        click.echo(e)


if __name__ == "__main__":
    cli()<|MERGE_RESOLUTION|>--- conflicted
+++ resolved
@@ -947,11 +947,8 @@
         worker_ip=worker_ip,
         gpu_idx=_gpu_idx,
         trust_remote_code=trust_remote_code,
-<<<<<<< HEAD
+        model_path=model_path,
         reasoning_content=reasoning_content,
-=======
-        model_path=model_path,
->>>>>>> 5d05b86c
         **kwargs,
     )
 
