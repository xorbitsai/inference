--- conflicted
+++ resolved
@@ -64,10 +64,5 @@
     )
 
     assert len(result.stdout) != 0
-<<<<<<< HEAD
     assert result.exit_code == 0
-=======
-    assert result.exit_code == 0
-    print(result)
-"""
->>>>>>> e55d4d4e
+"""