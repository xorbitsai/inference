--- conflicted
+++ resolved
@@ -79,85 +79,6 @@
     sphinx-tabs
     sphinx-design
 all =
-<<<<<<< HEAD
-    uv
-    llama-cpp-python>=0.2.25,!=0.2.58
-    xllamacpp
-    transformers>=4.46.0
-    torch>=2.0.0  # >=2.0 For CosyVoice
-    accelerate>=0.28.0
-    sentencepiece
-    transformers_stream_generator
-    bitsandbytes
-    protobuf
-    einops
-    tiktoken>=0.6.0
-    sentence-transformers>=3.1.0
-    vllm>=0.2.6 ; sys_platform=='linux'
-    imageio-ffmpeg  # For video
-    controlnet_aux
-    orjson
-    gptqmodel
-    autoawq<0.2.6 ; sys_platform!='darwin'  # autoawq 0.2.6 pinned torch to 2.3
-    optimum
-    outlines>=0.0.34
-    sglang[srt]>=0.4.2.post4 ; sys_platform=='linux'
-    mlx-lm>=0.21.5 ; sys_platform=='darwin' and platform_machine=='arm64'
-    mlx-vlm>=0.1.11 ; sys_platform=='darwin' and platform_machine=='arm64'
-    mlx-whisper ; sys_platform=='darwin' and platform_machine=='arm64'
-    f5-tts-mlx ; sys_platform=='darwin' and platform_machine=='arm64'
-    attrdict  # For deepseek VL
-    timm>=0.9.16  # For deepseek VL
-    torchvision  # For deepseek VL
-    FlagEmbedding  # For rerank
-    funasr<1.1.17
-    omegaconf~=2.3.0  # For ChatTTS
-    nemo_text_processing<1.1.0; sys_platform == 'linux'  # 1.1.0 requires pynini==2.1.6.post1
-    WeTextProcessing<1.0.4; sys_platform == 'linux'  # 1.0.4 requires pynini==2.1.6
-    librosa  # For ChatTTS
-    xxhash  # For ChatTTS
-    torchaudio  # For ChatTTS
-    ChatTTS>=0.2.1
-    lightning>=2.0.0  # For CosyVoice, matcha
-    hydra-core>=1.3.2  # For CosyVoice, matcha
-    inflect  # For CosyVoice, matcha
-    conformer  # For CosyVoice, matcha
-    diffusers>=0.32.0  # For CosyVoice, matcha
-    gguf  # For image
-    gdown  # For CosyVoice, matcha
-    pyarrow  # For CosyVoice, matcha
-    HyperPyYAML  # For CosyVoice
-    onnxruntime>=1.16.0  # For CosyVoice, use onnxruntime-gpu==1.16.0 if possible
-    pyworld>=0.3.4  # For CosyVoice
-    boto3>=1.28.55,<1.28.65 # For tensorizer
-    tensorizer~=2.9.0
-    eva-decord  # For video in VL
-    jj-pytorchvideo # For CogVLM2-video
-    loguru  # For Fish Speech
-    natsort  # For Fish Speech
-    loralib  # For Fish Speech
-    ormsgpack  # For Fish Speech
-    cachetools  # For Fish Speech
-    silero-vad  # For Fish Speech
-    vector-quantize-pytorch<=1.17.3,>=1.14.24 # For Fish Speech
-    torchdiffeq  # For F5-TTS
-    x_transformers>=1.31.14  # For F5-TTS
-    pypinyin  # For F5-TTS
-    tomli  # For F5-TTS
-    vocos  # For F5-TTS
-    librosa  # For F5-TTS
-    jieba  # For F5-TTS
-    soundfile  # For F5-TTS
-    qwen-vl-utils!=0.0.9 # For qwen2-vl
-    qwen_omni_utils  # For qwen2.5-omni
-    datamodel_code_generator # for minicpm-4B
-    jsonschema # for minicpm-4B
-    verovio>=4.3.1  # For got_ocr2
-    accelerate>=0.28.0  # For got_ocr2
-    blobfile #for moonlight-16b-a3b
-    langdetect  # MegaTTS3
-    pyloudnorm  # MegaTTS3
-=======
     %(virtualenv)s
     %(llama_cpp)s
     %(transformers)s
@@ -169,7 +90,6 @@
     %(image)s
     %(video)s
     %(audio)s
->>>>>>> ed4be17f
 intel =
     torch==2.1.0a0
     intel_extension_for_pytorch==2.1.10+xpu
