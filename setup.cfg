--- conflicted
+++ resolved
@@ -79,13 +79,8 @@
 ggml =
     llama-cpp-python>=0.2.0
     ctransformers
-<<<<<<< HEAD
-pytorch =
+transformers =
     transformers>=4.34.0
-=======
-transformers =
-    transformers>=4.31.0
->>>>>>> 1670e85f
     torch
     accelerate>=0.20.3
     sentencepiece
