[metadata]
name = xinference
description = Model Serving Made Easy
author = Qin Xuye
author_email = qinxuye@xprobe.io
maintainer = Qin Xuye
maintainer_email = qinxuye@xprobe.io
license = Apache License 2.0
url = https://github.com/xorbitsai/inference
python_requires = >=3.8
classifier =
    Operating System :: OS Independent
    Programming Language :: Python
    Programming Language :: Python :: 3
    Programming Language :: Python :: 3.8
    Programming Language :: Python :: 3.9
    Programming Language :: Python :: 3.10
    Programming Language :: Python :: 3.11
    Programming Language :: Python :: Implementation :: CPython
    Topic :: Software Development :: Libraries

[options]
zip_safe = False
include_package_data = True
packages = find:
install_requires =
    xoscar>=0.1.2
    xorbits
    gradio>=3.39.0
    click
    tqdm>=4.27
    tabulate
    requests
    pydantic<2
    fastapi
    uvicorn
    huggingface-hub>=0.14.1,<1.0
    typing_extensions
    fsspec
    s3fs
    modelscope
    sse_starlette

[options.packages.find]
exclude =
    *.conftest*
    *.tests.*
    *.tests

[options.extras_require]
dev =
    cython>=0.29
    pytest>=3.5.0
    pytest-cov>=2.5.0
    pytest-timeout>=1.2.0
    pytest-forked>=1.0
    pytest-asyncio>=0.14.0
    pytest-mock>=3.11.1
    ipython>=6.5.0
    sphinx>=3.0.0,<5.0.0
    pydata-sphinx-theme>=0.3.0
    sphinx-intl>=0.9.9
    jieba>=0.42.0
    flake8>=3.8.0
    black
    openai>1
    pillow
    opencv-python
    langchain
    orjson
all =
    ctransformers
    llama-cpp-python>=0.2.0
    transformers>=4.34.1
    torch
    accelerate>=0.20.3
    sentencepiece
    transformers_stream_generator
    bitsandbytes
    protobuf
    einops
    tiktoken
    sentence-transformers
    vllm
    diffusers
    controlnet_aux
<<<<<<< HEAD
    auto-gptq
    optimum
=======
    orjson
>>>>>>> 2a3668fa
ggml =
    llama-cpp-python>=0.2.0
    ctransformers
transformers =
    transformers>=4.34.1
    torch
    accelerate>=0.20.3
    sentencepiece
    transformers_stream_generator
    bitsandbytes
    protobuf
    einops
    tiktoken
    auto-gptq
    optimum
vllm =
    vllm
embedding =
    sentence-transformers
image =
    diffusers
    controlnet_aux
doc =
    ipython>=6.5.0
    sphinx>=3.0.0,<5.0.0
    pydata-sphinx-theme>=0.3.0
    sphinx-intl>=0.9.9
benchmark =
    psutil
    pynvml

[options.entry_points]
console_scripts =
    xinference = xinference.deploy.cmdline:cli
    xinference-local = xinference.deploy.cmdline:local
    xinference-supervisor = xinference.deploy.cmdline:supervisor
    xinference-worker = xinference.deploy.cmdline:worker

[coverage:run]
branch = True
relative_files = True
cover_pylib = False
plugins = Cython.Coverage
include =
    xinference/*
omit =
    xinference/_version.py
    *.pxd
    */tests/*

[coverage:report]
exclude_lines =
    pragma: no cover
    def __repr__
    raise AssertionError
    raise NotImplementedError
    return NotImplemented

[versioneer]
VCS = git
style = pep440
versionfile_source = xinference/_version.py
versionfile_build = xinference/_version.py
tag_prefix = v
parentdir_prefix = xinference-

[flake8]
max-line-length = 100
select =
    E9,
    E101,
    E111,
    E117,
    E127,
    E201,
    E202,
    E223,
    E224,
    E225,
    E231,
    E242,
    E251,
    E273,
    E274,
    E275,
    E301,
    E302,
    E303,
    E304,
    E305,
    E401,
    E703,
    E901,
    E999,
    F7,
    F63,
    F82,
    F401,
    F811,
    F821,
    F822,
    F823,
    F841,
    W191,
    W291,
    W292,
    W293,
    W391,
    W601,
    W602,
    W603,
    W604,
    W605
exclude =
    __init__.py
    __pycache__
    .git/
    .github/
    build/
    ci/
    dist/
    docs/

[codespell]
ignore-words-list = hist,rcall,fpr,ser,nd,inout,ot,Ba,ba,asend,hart,coo,splitted,datas,fro
skip = .idea,.git,./build,./docs/build,node_modules,static,generated,*.po,*.ts,*.json,*.c,*.cpp,*.cfg

[isort]
profile = black

[mypy]
ignore_missing_imports=True
follow_imports=skip<|MERGE_RESOLUTION|>--- conflicted
+++ resolved
@@ -84,12 +84,9 @@
     vllm
     diffusers
     controlnet_aux
-<<<<<<< HEAD
+    orjson
     auto-gptq
     optimum
-=======
-    orjson
->>>>>>> 2a3668fa
 ggml =
     llama-cpp-python>=0.2.0
     ctransformers
