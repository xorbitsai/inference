--- conflicted
+++ resolved
@@ -61,17 +61,17 @@
     black
 all =
     chatglm-cpp
-    llama-cpp-python
+    llama-cpp-python>=0.1.77
     transformers>=4.31.0
     torch
     accelerate>=0.20.3
     sentencepiece
     transformers_stream_generator
     bitsandbytes
-<<<<<<< HEAD
+    protobuf
 ggml =
     chatglm-cpp
-    llama-cpp-python
+    llama-cpp-python>=0.1.77
 pytorch =
     transformers>=4.31.0
     torch
@@ -79,9 +79,7 @@
     sentencepiece
     transformers_stream_generator
     bitsandbytes
-=======
     protobuf
->>>>>>> 508bdb7f
 doc =
     ipython>=6.5.0
     sphinx>=3.0.0,<5.0.0
