# SOME DESCRIPTIVE TITLE.
# Copyright (C) 2023, Xorbits Inc.
# This file is distributed under the same license as the Xinference package.
# FIRST AUTHOR <EMAIL@ADDRESS>, 2024.
#
#, fuzzy
msgid ""
msgstr ""
"Project-Id-Version: Xinference \n"
"Report-Msgid-Bugs-To: \n"
"POT-Creation-Date: 2025-05-29 14:31+0200\n"
"PO-Revision-Date: YEAR-MO-DA HO:MI+ZONE\n"
"Last-Translator: FULL NAME <EMAIL@ADDRESS>\n"
"Language: zh_CN\n"
"Language-Team: zh_CN <LL@li.org>\n"
"Plural-Forms: nplurals=1; plural=0;\n"
"MIME-Version: 1.0\n"
"Content-Type: text/plain; charset=utf-8\n"
"Content-Transfer-Encoding: 8bit\n"
"Generated-By: Babel 2.17.0\n"

#: ../../source/models/model_abilities/audio.rst:5
msgid "Audio"
msgstr "音频"

#: ../../source/models/model_abilities/audio.rst:7
msgid "Learn how to turn audio into text or text into audio with Xinference."
msgstr "学习如何使用 Xinference 将音频转换为文本或将文本转换为音频。"

#: ../../source/models/model_abilities/audio.rst:11
msgid "Introduction"
msgstr "介绍"

#: ../../source/models/model_abilities/audio.rst:14
msgid "The Audio API provides three methods for interacting with audio:"
msgstr "Audio API提供了三种与音频交互的方法："

#: ../../source/models/model_abilities/audio.rst:17
msgid "The transcriptions endpoint transcribes audio into the input language."
msgstr "转录终端将音频转录为输入语言。"

#: ../../source/models/model_abilities/audio.rst:18
msgid "The translations endpoint translates audio into English."
msgstr "翻译端点将音频转换为英文。"

#: ../../source/models/model_abilities/audio.rst:19
msgid "The speech endpoint generates audio from the input text."
msgstr "转录终端将音频转录为输入语言。"

#: ../../source/models/model_abilities/audio.rst:26
msgid "API ENDPOINT"
msgstr "API 端点"

#: ../../source/models/model_abilities/audio.rst:27
msgid "OpenAI-compatible ENDPOINT"
msgstr "OpenAI 兼容端点"

#: ../../source/models/model_abilities/audio.rst:29
msgid "Transcription API"
msgstr ""

#: ../../source/models/model_abilities/audio.rst:30
msgid "/v1/audio/transcriptions"
msgstr ""

#: ../../source/models/model_abilities/audio.rst:32
msgid "Translation API"
msgstr ""

#: ../../source/models/model_abilities/audio.rst:33
msgid "/v1/audio/translations"
msgstr ""

#: ../../source/models/model_abilities/audio.rst:35
msgid "Speech API"
msgstr ""

#: ../../source/models/model_abilities/audio.rst:36
msgid "/v1/audio/speech"
msgstr ""

#: ../../source/models/model_abilities/audio.rst:40
msgid "Supported models"
msgstr "支持的模型列表"

#: ../../source/models/model_abilities/audio.rst:42
msgid "The audio API is supported with the following models in Xinference:"
msgstr "在Xinference中，以下模型支持音频API："

#: ../../source/models/model_abilities/audio.rst:45
msgid "Audio to text"
msgstr "语音转文本"

#: ../../source/models/model_abilities/audio.rst:47
msgid ":ref:`whisper-tiny <models_builtin_whisper-tiny>`"
msgstr ""

#: ../../source/models/model_abilities/audio.rst:48
msgid ":ref:`whisper-tiny.en <models_builtin_whisper-tiny.en>`"
msgstr ""

#: ../../source/models/model_abilities/audio.rst:49
msgid ":ref:`whisper-base <models_builtin_whisper-base>`"
msgstr ""

#: ../../source/models/model_abilities/audio.rst:50
msgid ":ref:`whisper-base.en <models_builtin_whisper-base.en>`"
msgstr ""

#: ../../source/models/model_abilities/audio.rst:51
msgid ":ref:`whisper-medium <models_builtin_whisper-medium>`"
msgstr ""

#: ../../source/models/model_abilities/audio.rst:52
msgid ":ref:`whisper-medium.en <models_builtin_whisper-medium.en>`"
msgstr ""

#: ../../source/models/model_abilities/audio.rst:53
msgid ":ref:`whisper-large-v3 <models_builtin_whisper-large-v3>`"
msgstr ""

#: ../../source/models/model_abilities/audio.rst:54
msgid ":ref:`whisper-large-v3-turbo <models_builtin_whisper-large-v3-turbo>`"
msgstr ""

#: ../../source/models/model_abilities/audio.rst:55
msgid ""
":ref:`Belle-distilwhisper-large-v2-zh <models_builtin_belle-"
"distilwhisper-large-v2-zh>`"
msgstr ""

#: ../../source/models/model_abilities/audio.rst:56
msgid ""
":ref:`Belle-whisper-large-v2-zh <models_builtin_belle-whisper-"
"large-v2-zh>`"
msgstr ""

#: ../../source/models/model_abilities/audio.rst:57
msgid ""
":ref:`Belle-whisper-large-v3-zh <models_builtin_belle-whisper-"
"large-v3-zh>`"
msgstr ""

#: ../../source/models/model_abilities/audio.rst:58
msgid ":ref:`SenseVoiceSmall <models_builtin_sensevoicesmall>`"
msgstr ""

#: ../../source/models/model_abilities/audio.rst:59
msgid ":ref:`Paraformer-zh <models_builtin_paraformer-zh>`"
msgstr ""

#: ../../source/models/model_abilities/audio.rst:61
#: ../../source/models/model_abilities/audio.rst:86
msgid "For Mac M-series chips only:"
msgstr "仅适用于 Mac M 系列芯片："

#: ../../source/models/model_abilities/audio.rst:63
msgid ":ref:`whisper-tiny-mlx <models_builtin_whisper-tiny-mlx>`"
msgstr ""

#: ../../source/models/model_abilities/audio.rst:64
msgid ":ref:`whisper-tiny.en-mlx <models_builtin_whisper-tiny.en-mlx>`"
msgstr ""

#: ../../source/models/model_abilities/audio.rst:65
msgid ":ref:`whisper-base-mlx <models_builtin_whisper-base-mlx>`"
msgstr ""

#: ../../source/models/model_abilities/audio.rst:66
msgid ":ref:`whisper-base.en-mlx <models_builtin_whisper-base.en-mlx>`"
msgstr ""

#: ../../source/models/model_abilities/audio.rst:67
msgid ":ref:`whisper-medium-mlx <models_builtin_whisper-medium-mlx>`"
msgstr ""

#: ../../source/models/model_abilities/audio.rst:68
msgid ":ref:`whisper-medium.en-mlx <models_builtin_whisper-medium.en-mlx>`"
msgstr ""

#: ../../source/models/model_abilities/audio.rst:69
msgid ":ref:`whisper-large-v3-mlx <models_builtin_whisper-large-v3-mlx>`"
msgstr ""

#: ../../source/models/model_abilities/audio.rst:70
msgid ""
":ref:`whisper-large-v3-turbo-mlx <models_builtin_whisper-large-v3-turbo-"
"mlx>`"
msgstr ""

#: ../../source/models/model_abilities/audio.rst:74
msgid "Text to audio"
msgstr "文本转语音"

#: ../../source/models/model_abilities/audio.rst:76
msgid ":ref:`ChatTTS <models_builtin_chattts>`"
msgstr ""

#: ../../source/models/model_abilities/audio.rst:77
msgid ":ref:`CosyVoice-300M-SFT <models_builtin_cosyvoice-300m-sft>`"
msgstr ""

#: ../../source/models/model_abilities/audio.rst:78
msgid ":ref:`CosyVoice-300M <models_builtin_cosyvoice-300m>`"
msgstr ""

#: ../../source/models/model_abilities/audio.rst:79
msgid ":ref:`CosyVoice-300M-Instruct <models_builtin_cosyvoice-300m-instruct>`"
msgstr ""

#: ../../source/models/model_abilities/audio.rst:80
msgid ":ref:`CosyVoice 2.0 <models_builtin_cosyvoice2-0.5b>`"
msgstr ""

#: ../../source/models/model_abilities/audio.rst:81
msgid ":ref:`FishSpeech-1.5 <models_builtin_fishspeech-1.5>`"
msgstr ""

#: ../../source/models/model_abilities/audio.rst:82
msgid ":ref:`F5-TTS <models_builtin_f5-tts>`"
msgstr ""

#: ../../source/models/model_abilities/audio.rst:83
msgid ":ref:`MegaTTS3 <models_builtin_megatts3>`"
msgstr ""

#: ../../source/models/model_abilities/audio.rst:84
msgid "MeloTTS series"
msgstr ""

#: ../../source/models/model_abilities/audio.rst:88
msgid ":ref:`F5-TTS-MLX <models_builtin_f5-tts-mlx>`"
msgstr ""

#: ../../source/models/model_abilities/audio.rst:91
msgid "Quickstart"
msgstr "快速入门"

#: ../../source/models/model_abilities/audio.rst:94
msgid "Transcription"
msgstr "转录"

#: ../../source/models/model_abilities/audio.rst:96
msgid ""
"The Transcription API mimics OpenAI's `create transcriptions API "
"<https://platform.openai.com/docs/api-"
"reference/audio/createTranscription>`_. We can try Transcription API out "
"either via cURL, OpenAI Client, or Xinference's python client:"
msgstr ""
"Transcription API 模仿了 OpenAI 的 `create transcriptions API <https://"
"platform.openai.com/docs/api-reference/audio/createTranscription>`_。你"
"可以通过 cURL、OpenAI Client 或者 Xinference 的 Python 客户端来尝试 "
"Transcription API："

#: ../../source/models/model_abilities/audio.rst:147
msgid "Translation"
msgstr "翻译"

#: ../../source/models/model_abilities/audio.rst:149
msgid ""
"The Translation API mimics OpenAI's `create translations API "
"<https://platform.openai.com/docs/api-"
"reference/audio/createTranslation>`_. We can try Translation API out "
"either via cURL, OpenAI Client, or Xinference's python client:"
msgstr ""
"Translation API 模仿了 OpenAI 的 `create translations API <https://"
"platform.openai.com/docs/api-reference/audio/createTranslation>`_。你可以"
"通过 cURL、OpenAI Client 或 Xinference 的 Python 客户端来尝试使用 "
"Translation API："

#: ../../source/models/model_abilities/audio.rst:199
msgid "Speech"
msgstr "语音"

#: ../../source/models/model_abilities/audio.rst:203
msgid ""
"The Speech API mimics OpenAI's `create speech API "
"<https://platform.openai.com/docs/api-reference/audio/createSpeech>`_. We"
" can try Speech API out either via cURL, OpenAI Client, or Xinference's "
"python client:"
msgstr ""
"Transcription API 模仿了 OpenAI 的 `create speech API <https://platform."
"openai.com/docs/api-reference/audio/createSpeech>`_。你可以通过 cURL、"
"OpenAI Client 或者 Xinference 的 Python 客户端来尝试 Speech API："

#: ../../source/models/model_abilities/audio.rst:206
msgid "Speech API use non-stream by default as"
msgstr "Speech API 默认使用非流式"

#: ../../source/models/model_abilities/audio.rst:208
msgid ""
"The stream output of ChatTTS is not as good as the non-stream output, "
"please refer to: https://github.com/2noise/ChatTTS/pull/564"
msgstr ""
"ChatTTS 的流式输出不如非流式的效果好，参考：https://github.com/2noise/"
"ChatTTS/pull/564"

#: ../../source/models/model_abilities/audio.rst:209
msgid ""
"The stream requires ffmpeg<7: "
"https://pytorch.org/audio/stable/installation.html#optional-dependencies"
msgstr ""
"流式要求 ffmpeg<7：https://pytorch.org/audio/stable/installation.html#"
"optional-dependencies"

#: ../../source/models/model_abilities/audio.rst:261
msgid "ChatTTS Usage"
msgstr "ChatTTS 使用"

#: ../../source/models/model_abilities/audio.rst:263
#: ../../source/models/model_abilities/audio.rst:452
msgid "Basic usage, refer to :ref:`audio speech usage <audio_speech>`."
msgstr "基本使用，参考 :ref:`语音使用章节 <audio_speech>`。"

#: ../../source/models/model_abilities/audio.rst:265
msgid ""
"Fixed tone color. We can use fixed tone color provided by "
"https://github.com/6drf21e/ChatTTS_Speaker, Download the "
"`evaluation_result.csv "
"<https://github.com/6drf21e/ChatTTS_Speaker/blob/main/evaluation_results.csv>`_"
" , take ``seed_2155`` as example, we get the ``emb_data`` of it."
msgstr ""
"固定音色。我们可以使用由 https://github.com/6drf21e/ChatTTS_Speaker 提供"
"的固定音色，下载 `evaluation_result.csv <https://github.com/6drf21e/"
"ChatTTS_Speaker/blob/main/evaluation_results.csv>`_ ，以 ``seed_2155`` "
"音色作为例子，我们使用 ``emb_data`` 列的数据。"

#: ../../source/models/model_abilities/audio.rst:278
msgid "Use the fixed tone color of ``seed_2155`` to generate speech."
msgstr "使用 ``seed_2155`` 固定音色来创建语音。"

#: ../../source/models/model_abilities/audio.rst:294
msgid "CosyVoice Usage"
msgstr "CosyVoice 模型使用"

#: ../../source/models/model_abilities/audio.rst:296
msgid "Basic usage, launch model ``CosyVoice-300M-SFT``."
msgstr "基本使用，加载模型 ``CosyVoice-300M-SFT``。"

#: ../../source/models/model_abilities/audio.rst:345
msgid "Clone voice, launch model ``CosyVoice-300M``."
msgstr "克隆声音，加载模型 ``CosyVoice-300M``。"

#: ../../source/models/model_abilities/audio.rst:368
msgid "Cross lingual usage, launch model ``CosyVoice-300M``."
msgstr "跨语言使用，加载模型 ``CosyVoice-300M``。"

#: ../../source/models/model_abilities/audio.rst:387
msgid "Instruction based, launch model ``CosyVoice-300M-Instruct``."
msgstr "基于指令的声音合成，加载模型 ``CosyVoice-300M-Instruct``。"

#: ../../source/models/model_abilities/audio.rst:404
msgid "CosyVoice 2.0 stream usage, launch model ``CosyVoice2-0.5B``."
msgstr "CosyVoice 2.0 流式使用，加载模型 ``CosyVoice2-0.5B``。"

#: ../../source/models/model_abilities/audio.rst:408
msgid ""
"Please note that the latest CosyVoice 2.0 requires `use_flow_cache=True` "
"for stream generation."
<<<<<<< HEAD
msgstr ""
"请注意最新的 CosyVoice 2.0 启动时需要设置 `use_flow_cache=True` 才能使用"
"流式推理。"
=======
msgstr "请注意，最新版本的 CosyVoice 2.0 在进行流式生成时需要设置 `use_flow_cache=True`。"
>>>>>>> 92ebdf26

#: ../../source/models/model_abilities/audio.rst:446
msgid ""
"More instructions and examples, could be found at https://fun-audio-"
"llm.github.io/ ."
msgstr "更多指令和例子，可以参考 https://fun-audio-llm.github.io/ 。"

#: ../../source/models/model_abilities/audio.rst:450
msgid "FishSpeech Usage"
msgstr "FishSpeech 模型使用"

#: ../../source/models/model_abilities/audio.rst:454
msgid ""
"Clone voice, launch model ``FishSpeech-1.5``. Please use `prompt_speech` "
"instead of `reference_audio` and `prompt_text` instead of "
"`reference_text` to clone voice from the reference audio for the "
"FishSpeech model. This arguments is aligned to voice cloning of "
"CosyVoice."
msgstr ""
"克隆语音，启动模型 ``FishSpeech-1.5``。请使用 `prompt_speech`而不是 `"
"reference_audio` 以及 `prompt_text` 而不是 `reference_text` 来为 "
"FishSpeech 模型提供参考音频。这个参数和 CosyVoice 的语音克隆保持一致。"

#: ../../source/models/model_abilities/audio.rst:480
msgid "SenseVoiceSmall Offline Usage"
msgstr "SenseVoiceSmall 离线使用"

#: ../../source/models/model_abilities/audio.rst:482
msgid ""
"Now SenseVoiceSmall use a small vad model ``fsmn-vad``, it will be "
"downloaded thus network required."
msgstr ""
"现在 SenseVoiceSmall 使用一个小的 VAD 模型 ``fsmn-vad``，因此它需要网络来"
"下载。"

#: ../../source/models/model_abilities/audio.rst:484
msgid "For offline environment, you can download the vad model in advance."
msgstr "对于离线环境，你可以提前下载这个 VAD 模型。"

#: ../../source/models/model_abilities/audio.rst:486
msgid ""
"Download from `huggingface <https://huggingface.co/funasr/fsmn-vad>`_ or "
"`modelscope <https://modelscope.cn/models/iic/speech_fsmn_vad_zh-cn-16k-"
"common-pytorch/files>`_. Assume downloaded to ``/path/to/fsmn-vad``."
msgstr ""
"从 `huggingface <https://huggingface.co/funasr/fsmn-vad>`_ 或者 `"
"modelscope <https://modelscope.cn/models/iic/speech_fsmn_vad_zh-cn-16k-"
"common-pytorch/files>`_ 下载。假设下载到 ``/path/to/fsmn-vad``。"

#: ../../source/models/model_abilities/audio.rst:489
msgid ""
"Then when launching SenseVoiceSmall with Web UI, you can add an "
"additional parameter with key ``vad_model`` and value ``/path/to/fsmn-"
"vad`` which is the downloaded path. When launching with command line, you"
" can add an option ``--vad_model /path/to/fsmn-vad``."
msgstr ""
"然后当用 Web UI 加载 SenseVoiceSmall 时，添加额外选项，key 是 ``vad_model"
"``，值是之前的下载路径 ``/path/to/fsmn-vad``。用命令行加载时，增加选项 ``"
"--vad_model /path/to/fsmn-vad``。"

#: ../../source/models/model_abilities/audio.rst:494
msgid "Kokoro Usage"
msgstr "Kokoro 模型使用"

#: ../../source/models/model_abilities/audio.rst:496
msgid ""
"The Kokoro model supports multiple languages, but the default language is"
" English. If you want to use other languages, such as Chinese, you need "
"to install additional dependency packages and add an additional parameter"
" when starting the model."
msgstr ""
"Kokoro模型支持多语言，默认是英文。如果你想使用非默认语言，例如中文，则"
"需要安装额外依赖包并且在模型启动时增加对应参数。"

#: ../../source/models/model_abilities/audio.rst:500
msgid "pip install misaki[zh]"
msgstr ""

#: ../../source/models/model_abilities/audio.rst:502
msgid ""
"Initialize the model with the parameter lang_code='z', For all available "
"``lang_code`` options, please refer to `kokoro source code "
"<https://github.com/hexgrad/kokoro/blob/main/kokoro/pipeline.py#L22>`_. "
"If the model is started through the web UI, an additional parameter needs"
" to be added, with the key as ``lang_code`` and the value as ``z``. If "
"the model is started through the xinference client, the parameters are "
"passed via the launch_model interface:"
msgstr ""
"使用 lang_code='z' 参数初始化模型，可以参考 `kokoro source code <https://"
"github.com/hexgrad/kokoro/blob/main/kokoro/pipeline.py#L22>`_ 查看所有"
"支持的 lang_code。如果你是通过 Web UI启动的模型，则需要添加额外参数，key"
"是 ``lang_code``，value是 ``z``。如果你是通过 xinference client启动的模型"
"，则可以参考如下代码传递参数："

#: ../../source/models/model_abilities/audio.rst:519
msgid ""
"When inferring, the voice must start with 'z', for example: "
"``zf_xiaoyi``. The currently supported voices are: "
"https://huggingface.co/hexgrad/Kokoro-82M/tree/main/voices. For example:"
msgstr ""
"当推理时，需要使用 'z' 开头的 voice，例如：``zf_xiaoyi``。目前支持的 "
"voices 可以参考 https://huggingface.co/hexgrad/Kokoro-82M/tree/main/"
"voices。使用方法如下："

#~ msgid "Audio (Experimental)"
#~ msgstr "音频（实验性质）"

#~ msgid "whisper-tiny"
#~ msgstr ""

#~ msgid "whisper-tiny.en"
#~ msgstr ""

#~ msgid "whisper-base"
#~ msgstr ""

#~ msgid "whisper-base.en"
#~ msgstr ""

#~ msgid "whisper-medium"
#~ msgstr ""

#~ msgid "whisper-medium.en"
#~ msgstr ""

#~ msgid "whisper-large-v3"
#~ msgstr ""

#~ msgid "whisper-large-v3-turbo"
#~ msgstr ""

#~ msgid "Belle-distilwhisper-large-v2-zh"
#~ msgstr ""

#~ msgid "Belle-whisper-large-v2-zh"
#~ msgstr ""

#~ msgid "Belle-whisper-large-v3-zh"
#~ msgstr ""

#~ msgid "SenseVoiceSmall"
#~ msgstr ""

#~ msgid "ChatTTS"
#~ msgstr ""

#~ msgid "CosyVoice"
#~ msgstr ""

#~ msgid "FishSpeech-1.5"
#~ msgstr ""

#~ msgid "F5-TTS"
#~ msgstr ""
<|MERGE_RESOLUTION|>--- conflicted
+++ resolved
@@ -357,13 +357,7 @@
 msgid ""
 "Please note that the latest CosyVoice 2.0 requires `use_flow_cache=True` "
 "for stream generation."
-<<<<<<< HEAD
-msgstr ""
-"请注意最新的 CosyVoice 2.0 启动时需要设置 `use_flow_cache=True` 才能使用"
-"流式推理。"
-=======
 msgstr "请注意，最新版本的 CosyVoice 2.0 在进行流式生成时需要设置 `use_flow_cache=True`。"
->>>>>>> 92ebdf26
 
 #: ../../source/models/model_abilities/audio.rst:446
 msgid ""
