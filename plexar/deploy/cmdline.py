--- conflicted
+++ resolved
@@ -41,9 +41,6 @@
 @click.option("--share", is_flag=True)
 @click.option("--host", "-h", default=None, type=str)
 @click.option("--port", "-p", default=None, type=int)
-<<<<<<< HEAD
-def controller(address: str, log_level: str, share: bool, host: str, port: int):
-=======
 def controller(
     address: str,
     log_level: str,
@@ -51,7 +48,6 @@
     host: str,
     port: str,
 ):
->>>>>>> 71899a1b
     from ..deploy.controller import main
 
     if log_level:
