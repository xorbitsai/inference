name: Python CI

on:
  push:
    branches:
      - '*'
  pull_request:
    types: ['opened', 'reopened', 'synchronize']

concurrency:
  group: ${{ github.workflow }}-${{ github.ref }}
  cancel-in-progress: true

jobs:
  lint:
    runs-on: ${{ matrix.os }}
    strategy:
      fail-fast: false
      matrix:
        os: [ "ubuntu-latest" ]
        python-version: [ "3.10" ]
    steps:
      - name: Check out code
        uses: actions/checkout@v3
        with:
          fetch-depth: 0
          submodules: recursive
      - name: Set up Python environment
        uses: actions/setup-python@v4
        with:
          python-version: "3.10"
      - name: flake8 Lint
        uses: py-actions/flake8@v2
        with:
          path: "xinference"
          args: "--config setup.cfg"
      - name: black
        uses: psf/black@stable
        with:
          src: "xinference"
          options: "--check"
          version: "23.12.0"
      - uses: isort/isort-action@master
        with:
          sortPaths: "xinference"
          configuration: "--check-only --diff --sp setup.cfg"
      - name: mypy
        run: pip install mypy && mypy --install-types --non-interactive xinference
      - name: codespell
        run: pip install codespell && codespell --ignore-words-list thirdparty xinference
      - name: Set up Node.js
        uses: actions/setup-node@v1
        with:
          node-version: 16
      # ESLint and Prettier must be in `package.json`
      - name: Install Node.js dependencies
        run: cd xinference/web/ui && npm ci
      - name: ESLint Check
        run: cd xinference/web/ui && npx eslint .
      - name: Prettier Check
        run: cd xinference/web/ui && ./node_modules/.bin/prettier --check .

  build_test_job:
    runs-on: ${{ matrix.os }}
    needs: lint
    env:
      CONDA_ENV: test
      SELF_HOST_PYTHON: /root/miniconda3/envs/inference_test/bin/python
      SELF_HOST_CONDA: /root/miniconda3/condabin/conda
    defaults:
      run:
        shell: bash -l {0}
    strategy:
      fail-fast: false
      matrix:
        os: [ "ubuntu-latest", "macos-13", "windows-latest" ]
        python-version: [ "3.9", "3.10", "3.11", "3.12" ]
        module: [ "xinference" ]
        exclude:
          - { os: macos-13, python-version: 3.10 }
          - { os: macos-13, python-version: 3.11 }
          - { os: windows-latest, python-version: 3.10 }
          - { os: windows-latest, python-version: 3.11 }
        include:
          - { os: self-hosted, module: gpu, python-version: 3.9}
          - { os: macos-latest, module: metal, python-version: "3.10" }

    steps:
      - name: Check out code
        uses: actions/checkout@v3
        with:
          fetch-depth: 0
          submodules: recursive

      - name: Set up conda ${{ matrix.python-version }}
        uses: conda-incubator/setup-miniconda@v3
        if: ${{ matrix.module != 'gpu' }}
        with:
          python-version: ${{ matrix.python-version }}
          activate-environment: ${{ env.CONDA_ENV }}

      # Important for python == 3.12
      - name: Update pip and setuptools
        if: ${{ matrix.python-version == '3.12' }}
        run: |
          python -m pip install -U pip setuptools

      - name: Install dependencies
        env:
          MODULE: ${{ matrix.module }}
          OS: ${{ matrix.os }}
        if: ${{ matrix.module != 'gpu' }}
        run: |
          if [ "$OS" == "ubuntu-latest" ]; then
            sudo rm -rf /usr/share/dotnet
            sudo rm -rf /opt/ghc
            sudo rm -rf "/usr/local/share/boost"
            sudo rm -rf "$AGENT_TOOLSDIRECTORY"
          fi
          if [ "$MODULE" == "metal" ]; then
            conda install -c conda-forge "ffmpeg<7"
            pip install mlx-lm
            pip install mlx-whisper
          fi
          pip install "llama-cpp-python==0.2.77" --extra-index-url https://abetlen.github.io/llama-cpp-python/whl/cpu
          pip install transformers
          pip install attrdict
          pip install "timm>=0.9.16"
          pip install torch torchvision
          pip install accelerate
          pip install sentencepiece
          pip install transformers_stream_generator
          pip install bitsandbytes
          pip install "sentence-transformers>=2.3.1"
          pip install modelscope
          pip install diffusers
          pip install protobuf
          pip install FlagEmbedding
          pip install "tenacity>=8.2.0,<8.4.0"
          pip install -e ".[dev]"
          pip install "jinja2==3.1.2"
          pip install tensorizer
          pip install jj-pytorchvideo
          pip install qwen-vl-utils
          pip install datamodel_code_generator
          pip install jsonschema
        working-directory: .

      - name: Test with pytest
        env:
          MODULE: ${{ matrix.module }}
        run: |
          if [ "$MODULE" == "gpu" ]; then
            ${{ env.SELF_HOST_PYTHON }} -m pip install -U "openai>1"
            ${{ env.SELF_HOST_PYTHON }} -m pip install -U modelscope
            ${{ env.SELF_HOST_PYTHON }} -m pip install -U sse_starlette
            ${{ env.SELF_HOST_PYTHON }} -m pip install -U xoscar
            ${{ env.SELF_HOST_PYTHON }} -m pip install -U "python-jose[cryptography]"
            ${{ env.SELF_HOST_PYTHON }} -m pip install -U "passlib[bcrypt]"
            ${{ env.SELF_HOST_PYTHON }} -m pip install -U "aioprometheus[starlette]"
            ${{ env.SELF_HOST_PYTHON }} -m pip install -U "pynvml"
            ${{ env.SELF_HOST_PYTHON }} -m pip install -U "transformers"
            ${{ env.SELF_HOST_CONDA }} install -c conda-forge pynini=2.1.5
            ${{ env.SELF_HOST_CONDA }} install -c conda-forge "ffmpeg<7"
            ${{ env.SELF_HOST_PYTHON }} -m pip install -U funasr
            ${{ env.SELF_HOST_PYTHON }} -m pip install -U nemo_text_processing<1.1.0
            ${{ env.SELF_HOST_PYTHON }} -m pip install -U omegaconf~=2.3.0
            ${{ env.SELF_HOST_PYTHON }} -m pip install -U WeTextProcessing<1.0.4
            ${{ env.SELF_HOST_PYTHON }} -m pip install -U librosa
            ${{ env.SELF_HOST_PYTHON }} -m pip install -U xxhash
            ${{ env.SELF_HOST_PYTHON }} -m pip install -U "ChatTTS>=0.2.1"
            ${{ env.SELF_HOST_PYTHON }} -m pip install -U HyperPyYAML
            ${{ env.SELF_HOST_PYTHON }} -m pip uninstall -y matcha-tts
            ${{ env.SELF_HOST_PYTHON }} -m pip install -U onnxruntime-gpu==1.16.0; sys_platform == 'linux'
            ${{ env.SELF_HOST_PYTHON }} -m pip install -U openai-whisper
            ${{ env.SELF_HOST_PYTHON }} -m pip install -U "torch==2.3.1" "torchaudio==2.3.1"
            ${{ env.SELF_HOST_PYTHON }} -m pip install -U "loguru"
            ${{ env.SELF_HOST_PYTHON }} -m pip install -U "natsort"
            ${{ env.SELF_HOST_PYTHON }} -m pip install -U "loralib"
            ${{ env.SELF_HOST_PYTHON }} -m pip install -U "ormsgpack"
            ${{ env.SELF_HOST_PYTHON }} -m pip uninstall -y opencc
            ${{ env.SELF_HOST_PYTHON }} -m pip uninstall -y "faster_whisper"
            ${{ env.SELF_HOST_PYTHON }} -m pip install -U accelerate
            ${{ env.SELF_HOST_PYTHON }} -m pip install -U verovio
            ${{ env.SELF_HOST_PYTHON }} -m pip install -U cachetools
            ${{ env.SELF_HOST_PYTHON }} -m pip install -U silero-vad
            ${{ env.SELF_HOST_PYTHON }} -m pip install -U pydantic
<<<<<<< HEAD
            ${{ env.SELF_HOST_PYTHON }} -m pip install -U torchdiffeq
            ${{ env.SELF_HOST_PYTHON }} -m pip install -U "x_transformers>=1.31.14"
            ${{ env.SELF_HOST_PYTHON }} -m pip install -U pypinyin
            ${{ env.SELF_HOST_PYTHON }} -m pip install -U tomli
            ${{ env.SELF_HOST_PYTHON }} -m pip install -U vocos
            ${{ env.SELF_HOST_PYTHON }} -m pip install -U jieba
=======
            ${{ env.SELF_HOST_PYTHON }} -m pip install -U diffusers
>>>>>>> 45cedde7
            ${{ env.SELF_HOST_PYTHON }} -m pytest --timeout=1500 \
              --disable-warnings \
              --cov-config=setup.cfg --cov-report=xml --cov=xinference xinference/core/tests/test_continuous_batching.py && \
            ${{ env.SELF_HOST_PYTHON }} -m pytest --timeout=1500 \
              -W ignore::PendingDeprecationWarning \
              --cov-config=setup.cfg --cov-report=xml --cov=xinference xinference/model/image/tests/test_stable_diffusion.py && \
            ${{ env.SELF_HOST_PYTHON }} -m pytest --timeout=1500 \
              -W ignore::PendingDeprecationWarning \
              --cov-config=setup.cfg --cov-report=xml --cov=xinference xinference/model/image/tests/test_got_ocr2.py && \
            ${{ env.SELF_HOST_PYTHON }} -m pytest --timeout=1500 \
              -W ignore::PendingDeprecationWarning \
              --cov-config=setup.cfg --cov-report=xml --cov=xinference xinference/model/audio/tests/test_whisper.py && \
            ${{ env.SELF_HOST_PYTHON }} -m pytest --timeout=1500 \
              -W ignore::PendingDeprecationWarning \
              --cov-config=setup.cfg --cov-report=xml --cov=xinference xinference/model/audio/tests/test_funasr.py && \
            ${{ env.SELF_HOST_PYTHON }} -m pytest --timeout=1500 \
              -W ignore::PendingDeprecationWarning \
              --cov-config=setup.cfg --cov-report=xml --cov=xinference xinference/model/audio/tests/test_chattts.py && \
            ${{ env.SELF_HOST_PYTHON }} -m pytest --timeout=1500 \
              -W ignore::PendingDeprecationWarning \
              --cov-config=setup.cfg --cov-report=xml --cov=xinference xinference/model/audio/tests/test_cosyvoice.py && \
            ${{ env.SELF_HOST_PYTHON }} -m pytest --timeout=1500 \
              -W ignore::PendingDeprecationWarning \
              --cov-config=setup.cfg --cov-report=xml --cov=xinference xinference/model/audio/tests/test_f5tts.py && \
            ${{ env.SELF_HOST_PYTHON }} -m pytest --timeout=1500 \
              -W ignore::PendingDeprecationWarning \
              --cov-config=setup.cfg --cov-report=xml --cov=xinference xinference/model/audio/tests/test_fish_speech.py
          elif [ "$MODULE" == "metal" ]; then
            pytest --timeout=1500 \
              -W ignore::PendingDeprecationWarning \
              --cov-config=setup.cfg --cov-report=xml --cov=xinference xinference/model/llm/mlx/tests/test_mlx.py && \
            pytest --timeout=1500 \
              -W ignore::PendingDeprecationWarning \
              --cov-config=setup.cfg --cov-report=xml --cov=xinference xinference/model/audio/tests/test_whisper_mlx.py
          else
            pytest --timeout=1500 \
              -W ignore::PendingDeprecationWarning \
              --cov-config=setup.cfg --cov-report=xml --cov=xinference xinference/client/tests/test_client.py
            pytest --timeout=1500 \
              -W ignore::PendingDeprecationWarning \
              --cov-config=setup.cfg --cov-report=xml --cov=xinference --ignore xinference/core/tests/test_continuous_batching.py --ignore xinference/client/tests/test_client.py --ignore xinference/model/image/tests/test_stable_diffusion.py --ignore xinference/model/image/tests/test_got_ocr2.py --ignore xinference/model/audio/tests xinference
          fi
        working-directory: .<|MERGE_RESOLUTION|>--- conflicted
+++ resolved
@@ -185,16 +185,13 @@
             ${{ env.SELF_HOST_PYTHON }} -m pip install -U cachetools
             ${{ env.SELF_HOST_PYTHON }} -m pip install -U silero-vad
             ${{ env.SELF_HOST_PYTHON }} -m pip install -U pydantic
-<<<<<<< HEAD
+            ${{ env.SELF_HOST_PYTHON }} -m pip install -U diffusers
             ${{ env.SELF_HOST_PYTHON }} -m pip install -U torchdiffeq
             ${{ env.SELF_HOST_PYTHON }} -m pip install -U "x_transformers>=1.31.14"
             ${{ env.SELF_HOST_PYTHON }} -m pip install -U pypinyin
             ${{ env.SELF_HOST_PYTHON }} -m pip install -U tomli
             ${{ env.SELF_HOST_PYTHON }} -m pip install -U vocos
             ${{ env.SELF_HOST_PYTHON }} -m pip install -U jieba
-=======
-            ${{ env.SELF_HOST_PYTHON }} -m pip install -U diffusers
->>>>>>> 45cedde7
             ${{ env.SELF_HOST_PYTHON }} -m pytest --timeout=1500 \
               --disable-warnings \
               --cov-config=setup.cfg --cov-report=xml --cov=xinference xinference/core/tests/test_continuous_batching.py && \
