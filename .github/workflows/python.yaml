name: Python CI

on:
  push:
    branches:
      - '*'
  pull_request:
    types: ['opened', 'reopened', 'synchronize']

concurrency:
  group: ${{ github.workflow }}-${{ github.ref }}
  cancel-in-progress: true

jobs:
  lint:
    runs-on: ${{ matrix.os }}
    strategy:
      fail-fast: false
      matrix:
        os: [ "ubuntu-latest" ]
        python-version: [ "3.10" ]
    steps:
      - name: Check out code
        uses: actions/checkout@v3
        with:
          fetch-depth: 0
          submodules: recursive
      - name: Set up Python environment
        uses: actions/setup-python@v4
        with:
          python-version: "3.10"
      - name: flake8 Lint
        uses: py-actions/flake8@v2
        with:
          path: "xinference"
          args: "--config setup.cfg"
      - name: black
        uses: psf/black@stable
        with:
          src: "xinference"
          options: "--check"
          version: "23.12.0"
      - uses: isort/isort-action@master
        with:
          sortPaths: "xinference"
          configuration: "--check-only --diff --sp setup.cfg"
      - name: mypy
        run: pip install mypy && mypy --install-types --non-interactive xinference
      - name: codespell
        run: pip install codespell && codespell --ignore-words-list thirdparty xinference
      - name: Set up Node.js
        uses: actions/setup-node@v1
        with:
          node-version: 16
      # ESLint and Prettier must be in `package.json`
      - name: Install Node.js dependencies
        run: cd xinference/web/ui && npm ci
      - name: ESLint Check
        run: cd xinference/web/ui && npx eslint .
      - name: Prettier Check
        run: cd xinference/web/ui && ./node_modules/.bin/prettier --check .

  build_test_job:
    runs-on: ${{ matrix.os }}
    needs: lint
    env:
      CONDA_ENV: test
      SELF_HOST_PYTHON: /root/miniconda3/envs/inference_test/bin/python
      SELF_HOST_CONDA: /root/miniconda3/condabin/conda
    defaults:
      run:
        shell: bash -l {0}
    strategy:
      fail-fast: false
      matrix:
        os: [ "ubuntu-latest", "macos-13", "windows-latest" ]
        python-version: [ "3.9", "3.10", "3.11", "3.12" ]
        module: [ "xinference" ]
        exclude:
          - { os: macos-13, python-version: 3.10 }
          - { os: macos-13, python-version: 3.11 }
          - { os: windows-latest, python-version: 3.10 }
          - { os: windows-latest, python-version: 3.11 }
        include:
          - { os: self-hosted, module: gpu, python-version: 3.9}
          - { os: macos-latest, module: metal, python-version: "3.10" }

    steps:
      - name: Check out code
        uses: actions/checkout@v3
        with:
          fetch-depth: 0
          submodules: recursive

      - name: Set up conda ${{ matrix.python-version }}
        uses: conda-incubator/setup-miniconda@v3
        if: ${{ matrix.module != 'gpu' }}
        with:
          python-version: ${{ matrix.python-version }}
          activate-environment: ${{ env.CONDA_ENV }}

      # Important for python == 3.12
      - name: Update pip and setuptools
        if: ${{ matrix.python-version == '3.12' }}
        run: |
          python -m pip install -U pip setuptools

      - name: Install dependencies
        env:
          MODULE: ${{ matrix.module }}
          OS: ${{ matrix.os }}
        if: ${{ matrix.module != 'gpu' }}
        run: |
          if [ "$OS" == "ubuntu-latest" ]; then
            sudo rm -rf /usr/share/dotnet
            sudo rm -rf /opt/ghc
            sudo rm -rf "/usr/local/share/boost"
            sudo rm -rf "$AGENT_TOOLSDIRECTORY"
          fi
          if [ "$MODULE" == "metal" ]; then
            conda install -c conda-forge "ffmpeg<7"
            pip install mlx-lm
            pip install mlx-whisper
          fi
          pip install "llama-cpp-python==0.2.77" --extra-index-url https://abetlen.github.io/llama-cpp-python/whl/cpu
          pip install transformers
          pip install attrdict
          pip install "timm>=0.9.16"
          pip install torch torchvision
          pip install accelerate
          pip install sentencepiece
          pip install transformers_stream_generator
          pip install bitsandbytes
          pip install "sentence-transformers>=2.3.1"
          pip install modelscope
          pip install diffusers
          pip install protobuf
          pip install FlagEmbedding
          pip install "tenacity>=8.2.0,<8.4.0"
          pip install -e ".[dev]"
          pip install "jinja2==3.1.2"
          pip install tensorizer
          pip install jj-pytorchvideo
          pip install qwen-vl-utils
          pip install datamodel_code_generator
          pip install jsonschema
        working-directory: .

      - name: Test with pytest
        env:
          MODULE: ${{ matrix.module }}
        run: |
          if [ "$MODULE" == "gpu" ]; then
            ${{ env.SELF_HOST_PYTHON }} -m pip install -U "openai>1"
            ${{ env.SELF_HOST_PYTHON }} -m pip install -U modelscope
            ${{ env.SELF_HOST_PYTHON }} -m pip install -U sse_starlette
            ${{ env.SELF_HOST_PYTHON }} -m pip install -U xoscar
            ${{ env.SELF_HOST_PYTHON }} -m pip install -U "python-jose[cryptography]"
            ${{ env.SELF_HOST_PYTHON }} -m pip install -U "passlib[bcrypt]"
            ${{ env.SELF_HOST_PYTHON }} -m pip install -U "aioprometheus[starlette]"
            ${{ env.SELF_HOST_PYTHON }} -m pip install -U "pynvml"
            ${{ env.SELF_HOST_PYTHON }} -m pip install -U "transformers"
            ${{ env.SELF_HOST_CONDA }} install -c conda-forge pynini=2.1.5
            ${{ env.SELF_HOST_CONDA }} install -c conda-forge "ffmpeg<7"
            ${{ env.SELF_HOST_PYTHON }} -m pip install -U funasr
            ${{ env.SELF_HOST_PYTHON }} -m pip install -U nemo_text_processing<1.1.0
            ${{ env.SELF_HOST_PYTHON }} -m pip install -U omegaconf~=2.3.0
            ${{ env.SELF_HOST_PYTHON }} -m pip install -U WeTextProcessing<1.0.4
            ${{ env.SELF_HOST_PYTHON }} -m pip install -U librosa
            ${{ env.SELF_HOST_PYTHON }} -m pip install -U xxhash
            ${{ env.SELF_HOST_PYTHON }} -m pip install -U "ChatTTS>=0.2.1"
            ${{ env.SELF_HOST_PYTHON }} -m pip install -U HyperPyYAML
            ${{ env.SELF_HOST_PYTHON }} -m pip uninstall -y matcha-tts
            ${{ env.SELF_HOST_PYTHON }} -m pip install -U onnxruntime-gpu==1.16.0; sys_platform == 'linux'
            ${{ env.SELF_HOST_PYTHON }} -m pip install -U openai-whisper
            ${{ env.SELF_HOST_PYTHON }} -m pip install -U "torch==2.3.1" "torchaudio==2.3.1"
            ${{ env.SELF_HOST_PYTHON }} -m pip install -U "loguru"
            ${{ env.SELF_HOST_PYTHON }} -m pip install -U "natsort"
            ${{ env.SELF_HOST_PYTHON }} -m pip install -U "loralib"
            ${{ env.SELF_HOST_PYTHON }} -m pip install -U "ormsgpack"
            ${{ env.SELF_HOST_PYTHON }} -m pip uninstall -y opencc
            ${{ env.SELF_HOST_PYTHON }} -m pip uninstall -y "faster_whisper"
            ${{ env.SELF_HOST_PYTHON }} -m pip install -U accelerate
            ${{ env.SELF_HOST_PYTHON }} -m pip install -U verovio
            ${{ env.SELF_HOST_PYTHON }} -m pip install -U cachetools
            ${{ env.SELF_HOST_PYTHON }} -m pip install -U silero-vad
            ${{ env.SELF_HOST_PYTHON }} -m pip install -U pydantic
            ${{ env.SELF_HOST_PYTHON }} -m pip install -U diffusers
            ${{ env.SELF_HOST_PYTHON }} -m pip install -U torchdiffeq
            ${{ env.SELF_HOST_PYTHON }} -m pip install -U "x_transformers>=1.31.14"
            ${{ env.SELF_HOST_PYTHON }} -m pip install -U pypinyin
            ${{ env.SELF_HOST_PYTHON }} -m pip install -U tomli
            ${{ env.SELF_HOST_PYTHON }} -m pip install -U vocos
            ${{ env.SELF_HOST_PYTHON }} -m pip install -U jieba
            ${{ env.SELF_HOST_PYTHON }} -m pip install -U soundfile
            ${{ env.SELF_HOST_PYTHON }} -m pytest --timeout=1500 \
              --disable-warnings \
              --cov-config=setup.cfg --cov-report=xml --cov=xinference xinference/core/tests/test_continuous_batching.py && \
            ${{ env.SELF_HOST_PYTHON }} -m pytest --timeout=1500 \
              -W ignore::PendingDeprecationWarning \
              --cov-config=setup.cfg --cov-report=xml --cov=xinference xinference/model/image/tests/test_stable_diffusion.py && \
            ${{ env.SELF_HOST_PYTHON }} -m pytest --timeout=1500 \
              -W ignore::PendingDeprecationWarning \
              --cov-config=setup.cfg --cov-report=xml --cov=xinference xinference/model/image/tests/test_got_ocr2.py && \
            ${{ env.SELF_HOST_PYTHON }} -m pytest --timeout=1500 \
              -W ignore::PendingDeprecationWarning \
              --cov-config=setup.cfg --cov-report=xml --cov=xinference xinference/model/audio/tests/test_whisper.py && \
            ${{ env.SELF_HOST_PYTHON }} -m pytest --timeout=1500 \
              -W ignore::PendingDeprecationWarning \
              --cov-config=setup.cfg --cov-report=xml --cov=xinference xinference/model/audio/tests/test_funasr.py && \
            ${{ env.SELF_HOST_PYTHON }} -m pytest --timeout=1500 \
              -W ignore::PendingDeprecationWarning \
              --cov-config=setup.cfg --cov-report=xml --cov=xinference xinference/model/audio/tests/test_chattts.py && \
            ${{ env.SELF_HOST_PYTHON }} -m pytest --timeout=1500 \
              -W ignore::PendingDeprecationWarning \
              --cov-config=setup.cfg --cov-report=xml --cov=xinference xinference/model/audio/tests/test_cosyvoice.py && \
            ${{ env.SELF_HOST_PYTHON }} -m pytest --timeout=1500 \
              -W ignore::PendingDeprecationWarning \
              --cov-config=setup.cfg --cov-report=xml --cov=xinference xinference/model/audio/tests/test_f5tts.py && \
            ${{ env.SELF_HOST_PYTHON }} -m pytest --timeout=1500 \
              -W ignore::PendingDeprecationWarning \
<<<<<<< HEAD
              --cov-config=setup.cfg --cov-report=xml --cov=xinference xinference/model/audio/tests/test_fish_speech.py && \
            ${{ env.SELF_HOST_PYTHON }} -m pytest --timeout=1500 \
              -W ignore::PendingDeprecationWarning \
              --cov-config=setup.cfg --cov-report=xml --cov=xinference xinference/model/embedding/tests/test_integrated_embedding.py
=======
              --cov-config=setup.cfg --cov-report=xml --cov=xinference xinference/model/audio/tests/test_fish_speech.py
>>>>>>> 70a00813
          elif [ "$MODULE" == "metal" ]; then
            pytest --timeout=1500 \
              -W ignore::PendingDeprecationWarning \
              --cov-config=setup.cfg --cov-report=xml --cov=xinference xinference/model/llm/mlx/tests/test_mlx.py && \
            pytest --timeout=1500 \
              -W ignore::PendingDeprecationWarning \
              --cov-config=setup.cfg --cov-report=xml --cov=xinference xinference/model/audio/tests/test_whisper_mlx.py
          else
            pytest --timeout=1500 \
              -W ignore::PendingDeprecationWarning \
              --cov-config=setup.cfg --cov-report=xml --cov=xinference xinference/client/tests/test_client.py
            pytest --timeout=1500 \
              -W ignore::PendingDeprecationWarning \
              --cov-config=setup.cfg --cov-report=xml --cov=xinference --ignore xinference/core/tests/test_continuous_batching.py --ignore xinference/client/tests/test_client.py --ignore xinference/model/image/tests/test_stable_diffusion.py --ignore xinference/model/image/tests/test_got_ocr2.py --ignore xinference/model/audio/tests --ignore xinference/model/embedding/tests/test_integrated_embedding.py xinference
          fi
        working-directory: .<|MERGE_RESOLUTION|>--- conflicted
+++ resolved
@@ -219,14 +219,13 @@
               --cov-config=setup.cfg --cov-report=xml --cov=xinference xinference/model/audio/tests/test_f5tts.py && \
             ${{ env.SELF_HOST_PYTHON }} -m pytest --timeout=1500 \
               -W ignore::PendingDeprecationWarning \
-<<<<<<< HEAD
+              --cov-config=setup.cfg --cov-report=xml --cov=xinference xinference/model/audio/tests/test_f5tts.py && \
+            ${{ env.SELF_HOST_PYTHON }} -m pytest --timeout=1500 \
+              -W ignore::PendingDeprecationWarning \
               --cov-config=setup.cfg --cov-report=xml --cov=xinference xinference/model/audio/tests/test_fish_speech.py && \
             ${{ env.SELF_HOST_PYTHON }} -m pytest --timeout=1500 \
               -W ignore::PendingDeprecationWarning \
               --cov-config=setup.cfg --cov-report=xml --cov=xinference xinference/model/embedding/tests/test_integrated_embedding.py
-=======
-              --cov-config=setup.cfg --cov-report=xml --cov=xinference xinference/model/audio/tests/test_fish_speech.py
->>>>>>> 70a00813
           elif [ "$MODULE" == "metal" ]; then
             pytest --timeout=1500 \
               -W ignore::PendingDeprecationWarning \
