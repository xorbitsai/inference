# Copyright 2022-2023 XProbe Inc.
#
# Licensed under the Apache License, Version 2.0 (the "License");
# you may not use this file except in compliance with the License.
# You may obtain a copy of the License at
#
#      http://www.apache.org/licenses/LICENSE-2.0
#
# Unless required by applicable law or agreed to in writing, software
# distributed under the License is distributed on an "AS IS" BASIS,
# WITHOUT WARRANTIES OR CONDITIONS OF ANY KIND, either express or implied.
# See the License for the specific language governing permissions and
# limitations under the License.

import argparse
import asyncio
import logging
import random
<<<<<<< HEAD
from typing import List, Tuple
=======
import time
from typing import List, Tuple, Optional
>>>>>>> 54c418e7

import numpy as np

from utils import sample_requests, get_tokenizer
from benchmark_runner import ConcurrentBenchmarkRunner


logging.basicConfig(level=logging.INFO)
logger = logging.getLogger(__name__)


class ServingBenchmarkRunner(ConcurrentBenchmarkRunner):
    def __init__(
        self,
        api_url: str,
        model_uid: str,
        input_requests: List[Tuple[str, int, int]],
        stream: bool,
        concurrency: int,
<<<<<<< HEAD
        request_rate: float,
=======
        api_key: Optional[str] = None,
>>>>>>> 54c418e7
    ):
        super().__init__(api_url, model_uid, input_requests, stream, concurrency)
        self.request_rate = request_rate
        self.queue = asyncio.Queue(concurrency or 100)
<<<<<<< HEAD
=======
        self.left = len(input_requests)
        self.api_key = api_key
>>>>>>> 54c418e7

    async def _run(self):
        tasks = []
        for req in iter(self.input_requests):
            await self.queue.put(req)

        for _ in range(self.concurrency):
            tasks.append(asyncio.create_task(self.worker()))

        await asyncio.wait(tasks, return_when=asyncio.FIRST_COMPLETED)

    async def worker(self):
        """
        wait request dispatch by run(), and then send_request.
        When all request is done, most worker will hang on self.queue,
        but at least one worker will exit"""
        while self.left > 0:
<<<<<<< HEAD
            request = await self.queue.get()
            await self.send_request(request)
=======
            prompt, prompt_len, output_len = await self.queue.get()
            await send_request(
                self.api_url,
                self.model_uid,
                prompt,
                prompt_len,
                output_len,
                REQUEST_LATENCY,
                api_key=self.api_key,
            )
>>>>>>> 54c418e7
            self.left -= 1
            print("\rdone_request, left %d    " % (self.left), end="")

            if self.request_rate != float("inf"):
                # If the request rate is infinity, then we don't need to wait.
                # Sample the request interval from the exponential distribution.
                interval = np.random.exponential(1.0 / self.request_rate)
                # The next request will be sent after the interval.
                await asyncio.sleep(interval)
        print("")


def main(args: argparse.Namespace):
    if args.concurrency > args.num_prompts:
        print("Fix concurrency with num_prompts %d" % (args.num_prompts))
        args.concurrency = args.num_prompts
    print(args)

    random.seed(args.seed)
    np.random.seed(args.seed)

    api_url = f"http://{args.host}:{args.port}/v1/chat/completions"
    model_uid = args.model_uid

    logger.info("Preparing for benchmark.")
    tokenizer = get_tokenizer(args.tokenizer, trust_remote_code=args.trust_remote_code)
    input_requests = sample_requests(
        args.dataset,
        args.num_prompts,
        tokenizer,
        prompt_len_limit=args.prompt_len_limit,
    )

    logger.info("Benchmark starts.")

    benchmark = ServingBenchmarkRunner(
        api_url,
        model_uid,
        input_requests,
        args.stream,
        request_rate=args.request_rate,
        concurrency=args.concurrency,
        api_key=args.api_key,
    )
    asyncio.run(benchmark.run())

    benchmark.print_stats()


if __name__ == "__main__":
    parser = argparse.ArgumentParser(
        description="Benchmark the online serving throughput."
    )
    parser.add_argument("--host", type=str, default="localhost")
    parser.add_argument("--port", type=int, default=9997)
    parser.add_argument(
        "--dataset", type=str, required=True, help="Path to the dataset."
    )
    parser.add_argument(
        "--tokenizer", type=str, required=True, help="Name or path of the tokenizer."
    )
    parser.add_argument(
        "--num-prompts", type=int, default=100, help="Number of prompts to process."
    )
    parser.add_argument(
        "--prompt-len-limit", type=int, default=1024, help="Prompt length limitation."
    )
    parser.add_argument(
        "--api-key", type=str, default=None, help="Authorization api key",
    )
    parser.add_argument(
        "--concurrency",
        "-c",
        type=int,
        default=100,
        help="Set the concurrency of request to send",
    )
    parser.add_argument(
        "--request-rate",
        type=float,
        default=float("inf"),
        help="Number of requests per second. If this is inf, "
        "then all the requests are sent at time 0. "
        "Otherwise, we use Poisson process to synthesize "
        "the request arrival times.",
    )
    parser.add_argument("--seed", type=int, default=0)
    parser.add_argument(
        "--trust-remote-code",
        action="store_true",
        help="Trust remote code from huggingface.",
    )
    parser.add_argument("--model-uid", type=str, help="Xinference model UID.")
    parser.add_argument(
        "--stream", action="store_true", help="Enable streaming responses."
    )
    args = parser.parse_args()
    main(args)<|MERGE_RESOLUTION|>--- conflicted
+++ resolved
@@ -16,12 +16,7 @@
 import asyncio
 import logging
 import random
-<<<<<<< HEAD
-from typing import List, Tuple
-=======
-import time
 from typing import List, Tuple, Optional
->>>>>>> 54c418e7
 
 import numpy as np
 
@@ -41,20 +36,13 @@
         input_requests: List[Tuple[str, int, int]],
         stream: bool,
         concurrency: int,
-<<<<<<< HEAD
         request_rate: float,
-=======
         api_key: Optional[str] = None,
->>>>>>> 54c418e7
     ):
-        super().__init__(api_url, model_uid, input_requests, stream, concurrency)
+        super().__init__(api_url, model_uid, input_requests, stream, concurrency, api_key)
         self.request_rate = request_rate
         self.queue = asyncio.Queue(concurrency or 100)
-<<<<<<< HEAD
-=======
         self.left = len(input_requests)
-        self.api_key = api_key
->>>>>>> 54c418e7
 
     async def _run(self):
         tasks = []
@@ -72,21 +60,8 @@
         When all request is done, most worker will hang on self.queue,
         but at least one worker will exit"""
         while self.left > 0:
-<<<<<<< HEAD
             request = await self.queue.get()
             await self.send_request(request)
-=======
-            prompt, prompt_len, output_len = await self.queue.get()
-            await send_request(
-                self.api_url,
-                self.model_uid,
-                prompt,
-                prompt_len,
-                output_len,
-                REQUEST_LATENCY,
-                api_key=self.api_key,
-            )
->>>>>>> 54c418e7
             self.left -= 1
             print("\rdone_request, left %d    " % (self.left), end="")
 
