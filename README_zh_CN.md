<div align="center">
<img src="./assets/xorbits-logo.png" width="180px" alt="xorbits" />

# Xorbits Inference：模型推理， 轻而易举 🤖

[![PyPI Latest Release](https://img.shields.io/pypi/v/xinference.svg?style=for-the-badge)](https://pypi.org/project/xinference/)
[![License](https://img.shields.io/pypi/l/xinference.svg?style=for-the-badge)](https://github.com/xorbitsai/inference/blob/main/LICENSE)
[![Build Status](https://img.shields.io/github/actions/workflow/status/xorbitsai/inference/python.yaml?branch=main&style=for-the-badge&label=GITHUB%20ACTIONS&logo=github)](https://actions-badge.atrox.dev/xorbitsai/inference/goto?ref=main)
[![Slack](https://img.shields.io/badge/join_Slack-781FF5.svg?logo=slack&style=for-the-badge)](https://join.slack.com/t/xorbitsio/shared_invite/zt-1o3z9ucdh-RbfhbPVpx7prOVdM1CAuxg)
[![Twitter](https://img.shields.io/twitter/follow/xorbitsio?logo=twitter&style=for-the-badge)](https://twitter.com/xorbitsio)

[English](README.md) | 中文介绍 | [日本語](README_ja_JP.md)
</div>
<br />


Xorbits Inference（Xinference）是一个性能强大且功能全面的分布式推理框架。可用于大语言模型（LLM），语音识别模
型，多模态模型等各种模型的推理。通过 Xorbits Inference，你可以轻松地一键部署你自己的模型或内置的前沿开源模型。
无论你是研究者，开发者，或是数据科学家，都可以通过 Xorbits Inference 与最前沿的 AI 模型，发掘更多可能。


![demo](assets/demo.gif)

<div align="center">
<i><a href="https://join.slack.com/t/xorbitsio/shared_invite/zt-1z3zsm9ep-87yI9YZ_B79HLB2ccTq4WA">👉 立刻加入我们的 Slack 社区!</a></i>
</div>


## 主要功能
🌟 **模型推理，轻而易举**：大语言模型，语音识别模型，多模态模型的部署流程被大大简化。一个命令即可完成模型
的部署工作。 

⚡️ **前沿模型，应有尽有**：框架内置众多中英文的前沿大语言模型，包括 baichuan，chatglm2 等，一键即可体验！内置
模型列表还在快速更新中！


🖥 **异构硬件，快如闪电**：通过 [ggml](https://github.com/ggerganov/ggml)，同时使用你的 GPU 与 CPU 进行推
理，降低延迟，提高吞吐！

⚙️ **接口调用，灵活多样**：提供多种使用模型的接口，包括 RPC，RESTful API，命令行，web UI 等等。方便模型的管理
与监控。

🌐 **集群计算，分布协同**: 支持分布式部署，通过内置的资源调度器，让不同大小的模型按需调度到不同机器，充分使用集
群资源。

🔌 **开放生态，无缝对接**: 与流行的三方库无缝对接，包括 LangChain，LlamaIndex 等（即将到来）。让开发者能够快
速构建基于 AI 的应用。

## 快速入门
Xinference 可以通过 pip 从 PyPI 安装。我们非常推荐在安装前创建一个新的虚拟环境以避免依赖冲突。
```bash
$ pip install "xinference[all]"
```
`xinference[all]` 将会安装所有用于推理的必要依赖。如果你想要获得更高效的加速，请查看下列依赖的安装文档：
- [llama-cpp-python](https://github.com/abetlen/llama-cpp-python#installation-from-pypi-recommended) 用于 `baichuan`, `wizardlm-v1.0`, `vicuna-v1.3` 及 `orca`.
- [chatglm-cpp-python](https://github.com/li-plus/chatglm.cpp#getting-started) 用于 `chatglm` 及 `chatglm2`.


### 部署
你可以一键进行本地部署，或按照下面的步骤将 Xinference 部署在计算集群。 

#### 本地部署
运行下面的命令在本地部署 Xinference：
```bash
$ xinference
```

#### 分布式部署
分布式场景下，你需要在一台服务器上部署一个 Xinference supervisor，并在其余服务器上分别部署一个 Xinference
worker。 具体步骤如下：

**启动 supervisor**: 执行:
```bash
$ xinference-supervisor -H "${supervisor_host}"
```
替换 `${supervisor_host}` 为 supervisor 所在服务器的实际主机名或 IP 地址。

**启动 workers**: 在其余服务器上，执行：
```bash
$ xinference-worker -e "http://${supervisor_host}:9997"
```

Xinference 启动后，将会打印服务的 endpoint。这个 endpoint 用于通过命令行工具或编程接口进行模型的管理。

- 本地部署下, endpoint 默认为 `http://localhost:9997`.
- 集群部署下, endpoint 默认为 `http://${supervisor_host}:9997`。其中 `${supervisor_host}` 为
supervisor 所在服务器的主机名或 IP 地址。

你还可以通过 web UI 与任意内置模型聊天。Xinference 甚至**支持同时与两个最前沿的 AI 模型聊天并比较它们的回复质
量**！

![web UI](assets/xinference-downloading.png)

### Xinference 命令行
Xinference 提供了命令行工具用于模型管理。支持的命令包括：

- 启动一个模型 (将会返回一个模型 UID)：`xinference launch`
- 查看所有运行中的模型：`xinference list`
- 查看所有内置模型：`xinference list --all`
- 结束模型：`xinference terminate --model-uid ${model_uid}`

### Xinference 编程接口
Xinference 同样提供了编程接口：

```python
from xinference.client import Client

client = Client("http://localhost:9997")
model_uid = client.launch_model(model_name="chatglm2")
model = client.get_model(model_uid)

chat_history = []
prompt = "What is the largest animal?"
model.chat(
            prompt,
            chat_history,
            generate_config={"max_tokens": 1024}
        )
```

返回值：
```json
{
  "id": "chatcmpl-8d76b65a-bad0-42ef-912d-4a0533d90d61",
  "model": "56f69622-1e73-11ee-a3bd-9af9f16816c6",
  "object": "chat.completion",
  "created": 1688919187,
  "choices": [
    {
      "index": 0,
      "message": {
        "role": "assistant",
        "content": "The largest animal that has been scientifically measured is the blue whale, which has a maximum length of around 23 meters (75 feet) for adult animals and can weigh up to 150,000 pounds (68,000 kg). However, it is important to note that this is just an estimate and that the largest animal known to science may be larger still. Some scientists believe that the largest animals may not have a clear \"size\" in the same way that humans do, as their size can vary depending on the environment and the stage of their life."
      },
      "finish_reason": "None"
    }
  ],
  "usage": {
    "prompt_tokens": -1,
    "completion_tokens": -1,
    "total_tokens": -1
  }
}
```

请参考 [更多案例](examples)。


## 内置模型
运行以下命令查看内置模型列表：
```bash
$ xinference list --all
```

<<<<<<< HEAD
| Name            | Type             | Language | Format  | Size (in billions) | Quantization                           |
|-----------------|------------------|----------|---------|--------------------|----------------------------------------|
| baichuan        | Foundation Model | en, zh   | ggmlv3  | 7                  | 'q2_K', 'q3_K_L', ... , 'q6_K', 'q8_0' |
| baichuan        | Foundation Model | en, zh   | pytorch | 7                  | 'none'                                 |
| baichuan-base   | Foundation Model | en, zh   | pytorch | 13                 | 'int4', 'int8', 'none'                 |
| baichuan-chat   | SFT Model        | en, zh   | pytorch | 13                 | 'int4', 'int8', 'none'                 |
| chatglm         | SFT Model        | en, zh   | ggmlv3  | 6                  | 'q4_0', 'q4_1', 'q5_0', 'q5_1', 'q8_0' |
| chatglm2        | SFT Model        | en, zh   | ggmlv3  | 6                  | 'q4_0', 'q4_1', 'q5_0', 'q5_1', 'q8_0' |
| wizardlm-v1.0   | SFT Model        | en       | ggmlv3  | 7, 13, 33          | 'q2_K', 'q3_K_L', ... , 'q6_K', 'q8_0' |
| wizardlm-v1.1   | SFT Model        | en       | ggmlv3  | 13                 | 'q2_K', 'q3_K_L', ... , 'q6_K', 'q8_0' |
| vicuna-v1.3     | SFT Model        | en       | ggmlv3  | 7, 13              | 'q2_K', 'q3_K_L', ... , 'q6_K', 'q8_0' |
| vicuna-v1.3     | SFT Model        | en       | pytorch | 7, 13              | 'none'                                 |
| orca            | SFT Model        | en       | ggmlv3  | 3, 7, 13           | 'q4_0', 'q4_1', 'q5_0', 'q5_1', 'q8_0' |
=======
| Name          | Type             | Language | Format  | Size (in billions) | Quantization                            |
|---------------|------------------|----------|---------|--------------------|-----------------------------------------|
| llama-2       | Foundation Model | en       | ggmlv3  | 7, 13              | 'q2_K', 'q3_K_L', ... , 'q6_K', 'q8_0'  |
| baichuan      | Foundation Model | en, zh   | ggmlv3  | 7                  | 'q2_K', 'q3_K_L', ... , 'q6_K', 'q8_0'  |
| llama-2-chat  | RLHF Model       | en       | ggmlv3  | 7, 13              | 'q2_K', 'q3_K_L', ... , 'q6_K', 'q8_0'  |
| chatglm       | SFT Model        | en, zh   | ggmlv3  | 6                  | 'q4_0', 'q4_1', 'q5_0', 'q5_1', 'q8_0'  |
| chatglm2      | SFT Model        | en, zh   | ggmlv3  | 6                  | 'q4_0', 'q4_1', 'q5_0', 'q5_1', 'q8_0'  |
| wizardlm-v1.0 | SFT Model        | en       | ggmlv3  | 7, 13, 33          | 'q2_K', 'q3_K_L', ... , 'q6_K', 'q8_0'  |
| wizardlm-v1.1 | SFT Model        | en       | ggmlv3  | 13                 | 'q2_K', 'q3_K_L', ... , 'q6_K', 'q8_0'  |
| vicuna-v1.3   | SFT Model        | en       | ggmlv3  | 7, 13              | 'q2_K', 'q3_K_L', ... , 'q6_K', 'q8_0'  |
| orca          | SFT Model        | en       | ggmlv3  | 3, 7, 13           | 'q4_0', 'q4_1', 'q5_0', 'q5_1', 'q8_0'  |
>>>>>>> a8c0cb6b


**注意**:
- Xinference 会自动为你下载模型，默认的模型存放路径为 `${USER}/.xinference/cache`。
- 基础模型仅提供 `generate` 接口.
- RLHF 与 SFT 模型 提供 `generate` 与 `chat` 接口。
- 如果想使用 Apple metal GPU 加速，请选择 q4_0 或者 q4_1 这两种量化方式。

## 近期开发计划
Xinference 目前正在快速迭代。我们近期的开发计划包括：

### PyTorch 支持
通过 PyTorch 集成, 用户将可以在 Xinference 中无缝使用来自 Hugging Face 的大量开源模型。

### Langchain & LlamaIndex integration
通过与 Langchain 及 LlamaIndex 集成，用户将能够通过 Xinference，基于开源模型快速构建 AI 应用。 
<|MERGE_RESOLUTION|>--- conflicted
+++ resolved
@@ -152,25 +152,13 @@
 $ xinference list --all
 ```
 
-<<<<<<< HEAD
-| Name            | Type             | Language | Format  | Size (in billions) | Quantization                           |
-|-----------------|------------------|----------|---------|--------------------|----------------------------------------|
-| baichuan        | Foundation Model | en, zh   | ggmlv3  | 7                  | 'q2_K', 'q3_K_L', ... , 'q6_K', 'q8_0' |
-| baichuan        | Foundation Model | en, zh   | pytorch | 7                  | 'none'                                 |
-| baichuan-base   | Foundation Model | en, zh   | pytorch | 13                 | 'int4', 'int8', 'none'                 |
-| baichuan-chat   | SFT Model        | en, zh   | pytorch | 13                 | 'int4', 'int8', 'none'                 |
-| chatglm         | SFT Model        | en, zh   | ggmlv3  | 6                  | 'q4_0', 'q4_1', 'q5_0', 'q5_1', 'q8_0' |
-| chatglm2        | SFT Model        | en, zh   | ggmlv3  | 6                  | 'q4_0', 'q4_1', 'q5_0', 'q5_1', 'q8_0' |
-| wizardlm-v1.0   | SFT Model        | en       | ggmlv3  | 7, 13, 33          | 'q2_K', 'q3_K_L', ... , 'q6_K', 'q8_0' |
-| wizardlm-v1.1   | SFT Model        | en       | ggmlv3  | 13                 | 'q2_K', 'q3_K_L', ... , 'q6_K', 'q8_0' |
-| vicuna-v1.3     | SFT Model        | en       | ggmlv3  | 7, 13              | 'q2_K', 'q3_K_L', ... , 'q6_K', 'q8_0' |
-| vicuna-v1.3     | SFT Model        | en       | pytorch | 7, 13              | 'none'                                 |
-| orca            | SFT Model        | en       | ggmlv3  | 3, 7, 13           | 'q4_0', 'q4_1', 'q5_0', 'q5_1', 'q8_0' |
-=======
 | Name          | Type             | Language | Format  | Size (in billions) | Quantization                            |
 |---------------|------------------|----------|---------|--------------------|-----------------------------------------|
 | llama-2       | Foundation Model | en       | ggmlv3  | 7, 13              | 'q2_K', 'q3_K_L', ... , 'q6_K', 'q8_0'  |
 | baichuan      | Foundation Model | en, zh   | ggmlv3  | 7                  | 'q2_K', 'q3_K_L', ... , 'q6_K', 'q8_0'  |
+| baichuan      | Foundation Model | en, zh   | pytorch | 7                  | '8-bit', '4-bit', 'none'                |
+| baichuan-base | Foundation Model | en, zh   | pytorch | 13                 | '8-bit', '4-bit', 'none'                |
+| baichuan-chat | SFT Model        | en, zh   | pytorch | 13                 | '8-bit', '4-bit', 'none'                |
 | llama-2-chat  | RLHF Model       | en       | ggmlv3  | 7, 13              | 'q2_K', 'q3_K_L', ... , 'q6_K', 'q8_0'  |
 | chatglm       | SFT Model        | en, zh   | ggmlv3  | 6                  | 'q4_0', 'q4_1', 'q5_0', 'q5_1', 'q8_0'  |
 | chatglm2      | SFT Model        | en, zh   | ggmlv3  | 6                  | 'q4_0', 'q4_1', 'q5_0', 'q5_1', 'q8_0'  |
@@ -178,7 +166,6 @@
 | wizardlm-v1.1 | SFT Model        | en       | ggmlv3  | 13                 | 'q2_K', 'q3_K_L', ... , 'q6_K', 'q8_0'  |
 | vicuna-v1.3   | SFT Model        | en       | ggmlv3  | 7, 13              | 'q2_K', 'q3_K_L', ... , 'q6_K', 'q8_0'  |
 | orca          | SFT Model        | en       | ggmlv3  | 3, 7, 13           | 'q4_0', 'q4_1', 'q5_0', 'q5_1', 'q8_0'  |
->>>>>>> a8c0cb6b
 
 
 **注意**:
